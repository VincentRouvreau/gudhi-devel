We are pleased to announce the release 3.X.X of the GUDHI library.

As a major new feature, the GUDHI library now offers ...

We are now using GitHub to develop the GUDHI library, do not hesitate to [fork the GUDHI project on GitHub](https://github.com/GUDHI/gudhi-devel). From a user point of view, we recommend to download GUDHI user version (gudhi.3.X.X.tar.gz).

Below is a list of changes made since GUDHI 3.5.0:

- [Alpha complex](https://gudhi.inria.fr/python/latest/alpha_complex_user.html)
     - the python weighted version for alpha complex is now available in any dimension D.
     - `alpha_complex = gudhi.AlphaComplex(off_file='/data/points/tore3D_300.off')` is deprecated, please use [read_points_from_off_file](https://gudhi.inria.fr/python/latest/point_cloud.html#gudhi.read_points_from_off_file) instead.

- [Representations](https://gudhi.inria.fr/python/latest/representations.html#gudhi.representations.vector_methods.BettiCurve)
     - A more flexible Betti curve class capable of computing exact curves

<<<<<<< HEAD
- [Python installation](link)
     - Python >= 3.5 and cython >= 0.27 are now required.
=======
- Installation
     - Boost &ge; 1.66.0 is now required (was &ge; 1.56.0).
>>>>>>> 2a2aae06

- [Module](link)
     - ...

- Miscellaneous
     - The [list of bugs that were solved since GUDHI-3.5.0](https://github.com/GUDHI/gudhi-devel/issues?q=label%3A3.6.0+is%3Aclosed) is available on GitHub.

All modules are distributed under the terms of the MIT license.
However, there are still GPL dependencies for many modules. We invite you to check our [license dedicated web page](https://gudhi.inria.fr/licensing/) for further details.

We kindly ask users to cite the GUDHI library as appropriately as possible in their papers, and to mention the use of the GUDHI library on the web pages of their projects using GUDHI and provide us with links to these web pages.

We provide [bibtex entries](https://gudhi.inria.fr/doc/latest/_citation.html) for the modules of the User and Reference Manual, as well as for publications directly related to the GUDHI library. 

Feel free to [contact us](https://gudhi.inria.fr/contact/) in case you have any questions or remarks.

For further information about downloading and installing the library ([C++](https://gudhi.inria.fr/doc/latest/installation.html) or [Python](https://gudhi.inria.fr/python/latest/installation.html)), please visit the [GUDHI web site](https://gudhi.inria.fr/).
<|MERGE_RESOLUTION|>--- conflicted
+++ resolved
@@ -13,13 +13,9 @@
 - [Representations](https://gudhi.inria.fr/python/latest/representations.html#gudhi.representations.vector_methods.BettiCurve)
      - A more flexible Betti curve class capable of computing exact curves
 
-<<<<<<< HEAD
-- [Python installation](link)
-     - Python >= 3.5 and cython >= 0.27 are now required.
-=======
 - Installation
      - Boost &ge; 1.66.0 is now required (was &ge; 1.56.0).
->>>>>>> 2a2aae06
+     - Python >= 3.5 and cython >= 0.27 are now required.
 
 - [Module](link)
      - ...
