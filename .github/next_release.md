--- conflicted
+++ resolved
@@ -8,23 +8,14 @@
 
 Below is a list of changes:
 
-<<<<<<< HEAD
-- [Delaunay complex](https://gudhi.inria.fr/python/latest/delaunay_complex_user.html)
-     - The Delaunay complex can be equipped with different filtrations:
-          * Delaunay complex (no filtration values computed)
-          * Delaunay Čech complex (using minimal enclosing ball)
-          * Alpha complex (moved in this new section)
-
-- [Representations](https://gudhi.inria.fr/python/latest/representations.html)
-     - in metrics, `BottleneckDistance` argument `epsilon` is deprecrated and renamed `e` to be consistent with `bottleneck_distance` and `pairwise_persistence_diagram_distances`
-
-=======
->>>>>>> 91158317
 - [Module](link)
      - **...**
 
 - [Module](link)
      - **...**
+
+- [Representations](https://gudhi.inria.fr/python/latest/representations.html)
+     - in metrics, `BottleneckDistance` argument `epsilon` is deprecrated and renamed `e` to be consistent with `bottleneck_distance` and `pairwise_persistence_diagram_distances`
 
 - Installation
      - Pip package is now available for OSx &ge; 13.0 (was &ge; 12.0).
