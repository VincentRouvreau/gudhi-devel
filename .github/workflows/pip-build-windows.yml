--- conflicted
+++ resolved
@@ -63,14 +63,5 @@
           python -m pytest -v ".\src\python\test\test_delaunay_complex.py"
           python -m pytest -v ".\src\python\test\test_bottleneck_distance.py"
           python -m pytest -v ".\src\python\test\test_cubical_complex.py"
-<<<<<<< HEAD
-          python -m pytest -v ".\src\python\test\test_rips_complex.py"
-=======
           python -m pytest -v ".\src\python\test\test_cubical_persistence_low_dim.py"
-          python -m pytest -v ".\src\python\test\test_rips_complex.py"
-      - name: Upload Windows python wheel
-        uses: actions/upload-artifact@v4
-        with:
-          name: windows python wheel
-          path: build/src/python/dist/*.whl
->>>>>>> 77c77cd5
+          python -m pytest -v ".\src\python\test\test_rips_complex.py"