[TOC]

# The C++ library {#main_page}
\image html "Gudhi_banner.png"
<br><br><br><br>

## Data structures for cell complexes {#Complexes}
### Cubical complexes

<table>
  <tr>
    <td width="35%" rowspan=2>
      \image html "Cubical_complex_representation.png"
    </td>
    <td width="50%">
    The cubical complex is an example of a structured complex useful in computational mathematics (specially
    rigorous numerics) and image analysis.<br>
    </td>
    <td width="15%">
      <b>Author:</b> Pawel Dlotko<br>
      <b>Introduced in:</b> GUDHI 1.3.0<br>
      <b>License:</b> MIT<br>
    </td>
  </tr>
  <tr>
    <td colspan=2 height="25">
      <b>User manual:</b> \ref cubical_complex
    </td>
  </tr>
</table>

### Simplicial complexes

#### Simplex tree
<table>
  <tr>
    <td width="35%" rowspan=2>
      \image html "Simplex_tree_representation.png"
    </td>
    <td width="50%">
    The simplex tree is an efficient and flexible
    data structure for representing general (filtered) simplicial complexes. The data structure
    is described in \cite boissonnatmariasimplextreealgorithmica .
    </td>
    <td width="15%">
      <b>Author:</b> Cl&eacute;ment Maria<br>
      <b>Introduced in:</b> GUDHI 1.0.0<br>
      <b>License:</b> MIT<br>
    </td>
  </tr>
  <tr>
    <td colspan=2 height="25">
      <b>User manual:</b> \ref simplex_tree
    </td>
  </tr>
</table>

#### Toplex Map

<table>
  <tr>
    <td width="35%" rowspan=2>
      \image html "map.png"
    </td>
    <td width="50%">
    The Toplex map data structure is composed firstly of a raw storage of toplices (the maximal simplices)
    and secondly of a map which associate any vertex to a set of pointers toward all toplices
    containing this vertex.
    </td>
    <td width="15%">
      <b>Author:</b> Fran&ccedil;ois Godi<br>
      <b>Introduced in:</b> GUDHI 2.1.0<br>
      <b>License:</b> MIT<br>
    </td>
  </tr>
  <tr>
    <td colspan=2 height="25">
      <b>User manual:</b> \ref toplex_map
    </td>
  </tr>
</table>

#### Skeleton blocker

<table>
  <tr>
    <td width="35%" rowspan=2>
      \image html "ds_representation.png"
    </td>
    <td width="50%">
    The Skeleton-Blocker data-structure proposes a light encoding for simplicial complexes by storing only an *implicit*
    representation of its simplices \cite socg_blockers_2011,\cite blockers2012. Intuitively, it just stores the
    1-skeleton of a simplicial complex with a graph and the set of its "missing faces" that is very small in practice.
    This data-structure handles all simplicial complexes operations such as simplex enumeration or simplex removal but
    operations that are particularly efficient are operations that do not require simplex enumeration such as edge
    iteration, link computation or simplex contraction.
    </td>
    <td width="15%">
      <b>Author:</b> David Salinas<br>
      <b>Introduced in:</b> GUDHI 1.1.0<br>
      <b>License:</b> MIT<br>
    </td>
  </tr>
  <tr>
    <td colspan=2 height="25">
      <b>User manual:</b> \ref skbl
    </td>
  </tr>
</table>

#### Basic operation: contraction

<table>
  <tr>
    <td width="35%" rowspan=2>
      \image html "sphere_contraction_representation.png"
    </td>
    <td width="50%">
    The purpose of this package is to offer a user-friendly interface for edge contraction simplification of huge
    simplicial complexes. It uses the \ref skbl data-structure whose size remains small  during simplification of most
    used geometrical complexes of topological data analysis such as the Rips or the Delaunay complexes. In practice,
    the size of this data-structure is even much lower than the total number of simplices.
    </td>
    <td width="15%">
      <b>Author:</b> David Salinas<br>
      <b>Introduced in:</b> GUDHI 1.1.0<br>
      <b>License:</b> MIT [(LGPL v3)](../../licensing/)<br>
      <b>Requires:</b> \ref cgal
    </td>
  </tr>
  <tr>
    <td colspan=2 height="25">
      <b>User manual:</b> \ref contr
    </td>
  </tr>
</table>

## Filtrations
### Alpha complex

<table>
  <tr>
    <td width="35%" rowspan=2>
      \image html "alpha_complex_representation.png"
    </td>
    <td width="50%">
    Alpha complex is a simplicial complex constructed from the finite cells of a Delaunay Triangulation.<br>
    The filtration value of each simplex is computed as the square of the circumradius of the simplex if the
    circumsphere is empty (the simplex is then said to be Gabriel), and as the minimum of the filtration
    values of the codimension 1 cofaces that make it not Gabriel otherwise.
    All simplices that have a filtration value \f$ > \alpha^2 \f$ are removed from the Delaunay complex
    when creating the simplicial complex if it is specified.
    </td>
    <td width="15%">
      <b>Author:</b> Vincent Rouvreau, Michael Kerber, Marc Glisse<br>
      <b>Introduced in:</b> GUDHI 1.3.0<br>
<<<<<<< HEAD
      <b>Copyright:</b> MIT [(GPL v3)](../../licensing/), GPL v3 (only for incremental Delaunay)<br>
      <b>Requires:</b> \ref eigen &ge; 3.1.0 and \ref cgal &ge; 4.11.0
=======
      <b>License:</b> MIT [(GPL v3)](../../licensing/)<br>
      <b>Requires:</b> \ref eigen and \ref cgal
>>>>>>> c1e52a13
    </td>
  </tr>
  <tr>
    <td colspan=2 height="25">
      <b>User manual:</b> \ref alpha_complex
    </td>
  </tr>
</table>

### Čech complex

<table>
  <tr>
    <td width="35%" rowspan=2>
      \image html "cech_complex_representation.png"
    </td>
    <td width="50%">
    The Čech complex is a simplicial complex constructed from a proximity graph.
    The set of all simplices is filtered by the radius of their minimal enclosing ball.
    </td>
    <td width="15%">
      <b>Author:</b> Vincent Rouvreau, Hind Montassif<br>
      <b>Introduced in:</b> GUDHI 2.2.0<br>
      <b>License:</b> MIT [(LGPL v3)](../../licensing/)<br>
      <b>Requires:</b> \ref cgal
    </td>
  </tr>
  <tr>
    <td colspan=2 height="25">
      <b>User manual:</b> \ref cech_complex
    </td>
  </tr>
</table>

### Rips complex

<table>
  <tr>
    <td width="35%" rowspan=2>
      \image html "rips_complex_representation.png"
    </td>
    <td width="50%">
    Rips complex is a simplicial complex constructed from a one skeleton graph.<br>
    The filtration value of each edge is computed from a user-given distance function and is inserted until a
    user-given threshold value.<br>
    This complex can be built from a point cloud and a distance function, or from a distance matrix.
    </td>
    <td width="15%">
      <b>Author:</b> Cl&eacute;ment Maria, Pawel Dlotko, Vincent Rouvreau, Marc Glisse<br>
      <b>Introduced in:</b> GUDHI 2.0.0<br>
      <b>License:</b> MIT<br>
    </td>
  </tr>
  <tr>
    <td colspan=2 height="25">
      <b>User manual:</b> \ref rips_complex
    </td>
  </tr>
</table>

### Edge collapse

<table>
  <tr>
    <td width="35%" rowspan=2>
      \image html "dominated_edge.png"
    </td>
    <td width="50%">
    Edge collapse is able to reduce any flag filtration to a smaller flag filtration with the same persistence, using
    only the 1-skeletons of a simplicial complex.
    The reduction is exact and the persistence homology of the reduced sequence is identical to the persistence
    homology of the input sequence. The resulting method is simple and extremely efficient.

    Computation of edge collapse and persistent homology of a filtered flag complex via edge collapse as described in
    \cite edgecollapsearxiv.
    </td>
    <td width="15%">
      <b>Author:</b> Siddharth Pritam, Marc Glisse<br>
      <b>Introduced in:</b> GUDHI 3.3.0<br>
      <b>License:</b> MIT
    </td>
  </tr>
  <tr>
    <td colspan=2 height="25">
      <b>User manual:</b> \ref edge_collapse
    </td>
  </tr>
</table>

### Witness complex

<table>
  <tr>
    <td width="35%" rowspan=2>
      \image html "Witness_complex_representation.png"
    </td>
    <td width="50%">
    Witness complex \f$ Wit(W,L) \f$  is a simplicial complex defined on two sets of points in \f$\mathbb{R}^D\f$.
    The data structure is described in \cite boissonnatmariasimplextreealgorithmica .
    </td>
    <td width="15%">
      <b>Author:</b> Siargey Kachanovich<br>
      <b>Introduced in:</b> GUDHI 1.3.0<br>
      <b>License:</b> MIT ([GPL v3](../../licensing/) for Euclidean version)<br>
      <b>Euclidean version requires:</b> \ref eigen and \ref cgal
    </td>
  </tr>
  <tr>
    <td colspan=2 height="25">
      <b>User manual:</b> \ref witness_complex
    </td>
  </tr>
</table>

### Cover Complexes
<table>
  <tr>
    <td width="35%" rowspan=2>
      \image html "gicvisu.jpg"
    </td>
    <td width="50%">
    Nerves and Graph Induced Complexes are cover complexes, i.e. simplicial complexes that provably contain
    topological information about the input data. They can be computed with a cover of the
    data, that comes i.e. from the preimage of a family of intervals covering the image
    of a scalar-valued function defined on the data. <br>
    </td>
    <td width="15%">
      <b>Author:</b> Mathieu Carri&egrave;re<br>
      <b>Introduced in:</b> GUDHI 2.1.0<br>
      <b>License:</b> MIT [(GPL v3)](../../licensing/)<br>
      <b>Requires:</b> \ref cgal
    </td>
  </tr>
  <tr>
    <td colspan=2 height="25">
      <b>User manual:</b> \ref cover_complex
    </td>
  </tr>
</table>

## Manifold reconstructions
### Coxeter triangulation

<table>
  <tr>
    <td width="35%" rowspan=2>
      \image html "manifold_tracing_on_custom_function_example.png"
    </td>
    <td width="50%">
    Coxeter triangulation module is designed to provide tools for constructing a piecewise-linear approximation of an
    \f$m\f$-dimensional smooth manifold embedded in \f$ \mathbb{R}^d \f$ using an ambient triangulation.
    </td>
    <td width="15%">
      <b>Author:</b> Siargey Kachanovich<br>
      <b>Introduced in:</b> GUDHI 3.4.0<br>
      <b>License:</b> MIT [(LGPL v3)](../../licensing/)<br>
      <b>Requires:</b> \ref eigen
    </td>
  </tr>
  <tr>
    <td colspan=2 height="25">
    <b>User manual:</b> \ref coxeter_triangulation
    </td>
  </tr>
</table>

### Tangential complex

<table>
  <tr>
    <td width="35%" rowspan=2>
      \image html "tc_examples.png"
    </td>
    <td width="50%">
    A Tangential Delaunay complex is a <a target="_blank" href="https://en.wikipedia.org/wiki/Simplicial_complex">simplicial complex</a>
    designed to reconstruct a \f$ k \f$-dimensional manifold embedded in \f$ d \f$-dimensional Euclidean space. 
    The input is a point sample coming from an unknown manifold.
    The running time depends only linearly on the extrinsic dimension \f$ d \f$
    and exponentially on the intrinsic dimension \f$ k \f$.
    </td>
    <td width="15%">
      <b>Author:</b> Cl&eacute;ment Jamin<br>
      <b>Introduced in:</b> GUDHI 2.0.0<br>
      <b>License:</b> MIT [(GPL v3)](../../licensing/)<br>
      <b>Requires:</b> \ref eigen and \ref cgal
    </td>
  </tr>
  <tr>
    <td colspan=2 height="25">
      <b>User manual:</b> \ref tangential_complex
    </td>
  </tr>
</table>

## Topological descriptors computation {#TopologicalDescriptorsComputation}

### Persistent Cohomology

<table>
  <tr>
    <td width="35%" rowspan=2>
      \image html "plain_homology.png"
    </td>
    <td width="50%">
    The theory of homology consists in attaching to a topological space a sequence of (homology) groups, capturing
    global topological features like connected components, holes, cavities, etc. Persistent homology studies the
    evolution -- birth, life and death -- of these features when the topological space is changing. Consequently, the
    theory is essentially composed of three elements: topological spaces, their homology groups and an evolution
    scheme.
    Computation of persistent cohomology using the algorithm of \cite DBLP:journals/dcg/SilvaMV11 and
    \cite DBLP:conf/compgeom/DeyFW14 and the Compressed Annotation Matrix implementation of
    \cite DBLP:conf/esa/BoissonnatDM13 .
    </td>
    <td width="15%">
      <b>Author:</b> Cl&eacute;ment Maria<br>
      <b>Introduced in:</b> GUDHI 1.0.0<br>
      <b>License:</b> MIT<br>
    </td>
  </tr>
  <tr>
    <td colspan=2 height="25">
      <b>User manual:</b> \ref persistent_cohomology
    </td>
  </tr>
</table>

### Persistence Matrix

<table>
  <tr>
    <td width="35%" rowspan=2>
      \image html "persistence_matrix.png"
    </td>
    <td width="50%">
    Matrix structure for filtered complexes with multiple functionnalities related to persistence homology,
    such as representative cycles computation or vineyards.
    <dl class="section note">
      <dt>Note</dt>
      <dd>Matrix API is in a beta version and may change in incompatible ways in the near future.</dd>
    </dl>

    </td>
    <td width="15%">
      <b>Author:</b> Hannah Schreiber<br>
      <b>Introduced in:</b> GUDHI 3.10.0<br>
      <b>Copyright:</b> MIT<br>
    </td>
  </tr>
  <tr>
    <td colspan=2 height="25">
      <b>User manual:</b> \ref persistence_matrix and \ref persistence_fields
    </td>
  </tr>
</table>

## Topological descriptors tools {#TopologicalDescriptorsTools}

### Bottleneck distance

<table>
  <tr>
    <td width="35%" rowspan=2>
      \image html "perturb_pd.png"
    </td>
    <td width="50%">
    Bottleneck distance measures the similarity between two persistence diagrams. 
    It's the shortest distance b for which there exists a perfect matching between 
    the points of the two diagrams (+ all the diagonal points) such that 
    any couple of matched points are at distance at most b,
    where the distance between points is the sup norm in \f$\mathbb{R}^2\f$
    (not the Euclidean distance).
    </td>
    <td width="15%">
      <b>Author:</b> Fran&ccedil;ois Godi<br>
      <b>Introduced in:</b> GUDHI 2.0.0<br>
      <b>License:</b> MIT [(GPL v3)](../../licensing/)<br>
      <b>Requires:</b> \ref cgal
    </td>
  </tr>
  <tr>
    <td colspan=2 height="25">
      <b>User manual:</b> \ref bottleneck_distance
    </td>
  </tr>
</table>

### Persistence representations

<table>
  <tr>
    <td width="35%" rowspan=2>
      \image html "average_landscape.png"
    </td>
    <td width="50%">
    It contains implementation of various representations of persistence diagrams; diagrams themselves, persistence
    landscapes (rigorous and grid version), persistence heat maps, vectors and others. It implements basic
    functionalities which are necessary to use persistence in statistics and machine learning.
    </td>
    <td width="15%">
      <b>Author:</b> Pawel Dlotko<br>
      <b>Introduced in:</b> GUDHI 2.1.0<br>
      <b>License:</b> MIT<br>      
    </td>
  </tr>
  <tr>
    <td colspan=2 height="25">
      <b>User manual:</b> \ref Persistence_representations
    </td>
  </tr>
</table>

## Point cloud utilities {#PointCloudUtils}

<table>
  <tr>
    <td width="35%" rowspan=2>
      \f$(x_1,\ldots,x_d)\f$
    </td>
    <td width="50%">
    This contains various tools to handle point clouds: spatial searching, subsampling, etc.
    </td>
    <td width="15%">
      <b>Author:</b>Clément Jamin, Siargey Kachanovich, Marc Glisse<br>
      <b>Introduced in:</b> GUDHI 1.3.0<br>
      <b>License:</b> MIT [(GPL v3)](../../licensing/)<br>
    </td>
  </tr>
  <tr>
    <td colspan=2 height="25">
      <b>Manuals:</b> \ref spatial_searching, \ref subsampling
    </td>
  </tr>
</table><|MERGE_RESOLUTION|>--- conflicted
+++ resolved
@@ -154,13 +154,8 @@
     <td width="15%">
       <b>Author:</b> Vincent Rouvreau, Michael Kerber, Marc Glisse<br>
       <b>Introduced in:</b> GUDHI 1.3.0<br>
-<<<<<<< HEAD
-      <b>Copyright:</b> MIT [(GPL v3)](../../licensing/), GPL v3 (only for incremental Delaunay)<br>
-      <b>Requires:</b> \ref eigen &ge; 3.1.0 and \ref cgal &ge; 4.11.0
-=======
-      <b>License:</b> MIT [(GPL v3)](../../licensing/)<br>
+      <b>License:</b> MIT [(GPL v3)](../../licensing/), GPL v3 (only for incremental Delaunay)<br>
       <b>Requires:</b> \ref eigen and \ref cgal
->>>>>>> c1e52a13
     </td>
   </tr>
   <tr>
