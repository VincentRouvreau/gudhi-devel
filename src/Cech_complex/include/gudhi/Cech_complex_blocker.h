--- conflicted
+++ resolved
@@ -96,19 +96,11 @@
             // Clear face_points
             face_points.clear();
         }
-<<<<<<< HEAD
         // Check if the minimal enclosing ball of current face contains the extra point/opposite vertex
         if (kernel_.squared_distance_d_object()(sph.first, cc_ptr_->get_point(face_opposite_vertex.second)) <= sph.second) {
-            #ifdef DEBUG_TRACES
-                std::clog << "center: " << sph.first << ", radius: " <<  radius << std::endl;
-            #endif  // DEBUG_TRACES
-=======
-        // Check if the minimal enclosing ball of current face contains the extra point
-        if (kernel_.squared_distance_d_object()(sph.first, cc_ptr_->get_point(extra)) <= sph.second) {
 #ifdef DEBUG_TRACES
             std::clog << "center: " << sph.first << ", radius: " <<  radius << std::endl;
 #endif  // DEBUG_TRACES
->>>>>>> 9fc4f5e2
             is_min_enclos_ball = true;
 #if CGAL_VERSION_NR >= 1050000000
             if(exact_) CGAL::exact(sph.second);
