/*    This file is part of the Gudhi Library - https://gudhi.inria.fr/ - which is released under MIT.
 *    See file LICENSE or go to https://gudhi.inria.fr/licensing/ for full license details.
 *    Author(s):       Hannah Schreiber
 *
 *    Copyright (C) 2022-24 Inria
 *
 *    Modification(s):
 *      - YYYY/MM Author: Description of the modification
 */

/**
 * @file ru_matrix.h
 * @author Hannah Schreiber
 * @brief Contains the @ref Gudhi::persistence_matrix::RU_matrix class.
 */

#ifndef PM_RU_MATRIX_H
#define PM_RU_MATRIX_H

#include <vector>
#include <utility>   //std::swap, std::move & std::exchange
#include <iostream>  //print() only

namespace Gudhi {
namespace persistence_matrix {

/**
 * @class RU_matrix ru_matrix.h gudhi/Persistence_matrix/ru_matrix.h
 * @ingroup persistence_matrix
 *
 * @brief %Matrix structure to store the ordered @ref boundarymatrix "boundary matrix" \f$ R \cdot U \f$ of a filtered
 * complex in order to compute its persistent homology, as well as representative cycles.
 * Supports vineyards (see @cite vineyards) and the removal of maximal faces while maintaining
 * a valid barcode. Provides an access to its columns and rows.
 * 
 * @tparam Master_matrix An instantiation of @ref Matrix from which all types and options are deduced.
 */
template <class Master_matrix>
class RU_matrix : public Master_matrix::RU_pairing_option,
                  public Master_matrix::RU_vine_swap_option,
                  public Master_matrix::RU_representative_cycles_option 
{
 public:
  /**
   * @brief Field operators class. Necessary only if @ref PersistenceMatrixOptions::is_z2 is false.
   */
  using Field_operators = typename Master_matrix::Field_operators;
  using Field_element_type = typename Master_matrix::element_type;    /**< Type of an field element. */
  using Column_type = typename Master_matrix::Column_type;            /**< Column type. */
  using Row_type = typename Master_matrix::Row_type;                  /**< Row type,
                                                                           only necessary with row access option. */
  using Cell_constructor = typename Master_matrix::Cell_constructor;  /**< Factory of @ref Cell classes. */
  using Column_settings = typename Master_matrix::Column_settings;    /**< Structure giving access to the columns to
                                                                           necessary external classes. */
  using boundary_type = typename Master_matrix::boundary_type;        /**< Type of an input column. */
  using index = typename Master_matrix::index;                        /**< @ref MatIdx index type. */
  using id_index = typename Master_matrix::id_index;                  /**< @ref IDIdx index type. */
  using pos_index = typename Master_matrix::pos_index;                /**< @ref PosIdx index type. */
  using dimension_type = typename Master_matrix::dimension_type;      /**< Dimension value type. */

  /**
   * @brief Constructs an empty matrix.
   * 
   * @param colSettings Pointer to an existing setting structure for the columns. The structure should contain all
   * the necessary external classes specifically necessary for the choosen column type, such as custom allocators.
   */
  RU_matrix(Column_settings* colSettings);
  /**
   * @brief Constructs a new matrix from the given ranges of @ref Matrix::cell_rep_type. Each range corresponds to a
   * column (the order of the ranges are preserved). The content of the ranges is assumed to be sorted by increasing
   * IDs. The IDs of the simplices are also assumed to be consecutive, ordered by filtration value, starting with 0. 
   * 
   * @tparam Boundary_type Range type for @ref Matrix::cell_rep_type ranges.
   * Assumed to have a begin(), end() and size() method.
   * @param orderedBoundaries Range of boundaries: @p orderedBoundaries is interpreted as a boundary matrix of a 
   * filtered **simplicial** complex, whose boundaries are ordered by filtration order. 
   * Therefore, `orderedBoundaries[i]` should store the boundary of the \f$ i^{th} \f$ simplex in the filtration,
   * as an ordered list of indices of its facets (again those indices correspond to their respective position
   * in the matrix). That is why the indices of the simplices are assumed to be consecutive and starting with 0 
   * (an empty boundary is interpreted as a vertex boundary and not as a non existing simplex). 
   * All dimensions up to the maximal dimension of interest have to be present. If only a higher dimension is of 
   * interest and not everything should be stored, then use the @ref insert_boundary method instead (after creating the
   * matrix with the @ref RU_matrix(unsigned int, Column_settings*) constructor preferably).
   * @param colSettings Pointer to an existing setting structure for the columns. The structure should contain all
   * the necessary external classes specifically necessary for the choosen column type, such as custom allocators.
   */
  template <class Boundary_type = boundary_type>
  RU_matrix(const std::vector<Boundary_type>& orderedBoundaries, 
            Column_settings* colSettings);
  /**
   * @brief Constructs a new empty matrix and reserves space for the given number of columns.
   * 
   * @param numberOfColumns Number of columns to reserve space for.
   * @param colSettings Pointer to an existing setting structure for the columns. The structure should contain all
   * the necessary external classes specifically necessary for the choosen column type, such as custom allocators.
   */
  RU_matrix(unsigned int numberOfColumns, Column_settings* colSettings);
  /**
   * @brief Copy constructor. If @p colSettings is not a null pointer, its value is kept
   * instead of the one in the copied matrix.
   * 
   * @param matrixToCopy Matrix to copy.
   * @param colSettings Either a pointer to an existing setting structure for the columns or a null pointer.
   * The structure should contain all the necessary external classes specifically necessary for the choosen column type,
   * such as custom allocators. If null pointer, the pointer stored in @p matrixToCopy is used instead.
   */
  RU_matrix(const RU_matrix& matrixToCopy, 
            Column_settings* colSettings = nullptr);
  /**
   * @brief Move constructor.
   * 
   * @param other Matrix to move.
   */
  RU_matrix(RU_matrix&& other) noexcept;

  /**
   * @brief Inserts at the end of the matrix a new ordered column corresponding to the given boundary.
   * This means that it is assumed that this method is called on boundaries in the order of the filtration.
   * It also assumes that the faces in the given boundary are identified by their relative position in the filtration,
   * starting at 0. If it is not the case, use the other
   * @ref insert_boundary(id_index, const Boundary_type&, dimension_type) "insert_boundary" instead by indicating the
   * face ID used in the boundaries when the face is inserted.
   *
   * Different to the constructor, the boundaries do not have to come from a simplicial complex, but also from
   * a more general cell complex. This includes cubical complexes or Morse complexes for example.
   *
   * At the insertion, the boundary is stored in its reduced form and the barcode, if enabled, is updated.
   * 
   * @tparam Boundary_type Range of @ref Matrix::cell_rep_type. Assumed to have a begin(), end() and size() method.
   * @param boundary Boundary generating the new column. The content should be ordered by ID.
   * @param dim Dimension of the face whose boundary is given. If the complex is simplicial, 
   * this parameter can be omitted as it can be deduced from the size of the boundary.
   */
  template <class Boundary_type = boundary_type>
  void insert_boundary(const Boundary_type& boundary, dimension_type dim = -1);
  /**
   * @brief It does the same as the other version, but allows the boundary faces to be identified without restrictions
   * except that all IDs have to be strictly increasing in the order of filtration. Note that you should avoid then
   * to use the other insertion method to avoid overwriting IDs.
   *
   * As a face has to be inserted before one of its cofaces in a valid filtration (recall that it is assumed that
   * the faces are inserted by order of filtration), it is sufficient to indicate the ID of the face being inserted.
   * 
   * @tparam Boundary_type Range of @ref Matrix::cell_rep_type. Assumed to have a begin(), end() and size() method.
   * @param faceIndex @ref IDIdx index to use to identify the new face.
   * @param boundary Boundary generating the new column. The indices of the boundary have to correspond to the 
   * @p faceIndex values of precedent calls of the method for the corresponding faces and should be ordered in 
   * increasing order.
   * @param dim Dimension of the face whose boundary is given. If the complex is simplicial, 
   * this parameter can be omitted as it can be deduced from the size of the boundary.
   */
  template <class Boundary_type = boundary_type>
  void insert_boundary(id_index faceIndex, const Boundary_type& boundary, dimension_type dim = -1);
  /**
   * @brief Returns the column at the given @ref MatIdx index in \f$ R \f$ if @p inR is true and
   * in \f$ U \f$ if @p inR is false.
   * The type of the column depends on the choosen options, see @ref PersistenceMatrixOptions::column_type.
   *
   * Note that before returning the column, all column cells can eventually be reordered, if lazy swaps occurred.
   * It is therefore recommended to avoid calling @ref get_column between vine swaps, otherwise the benefits
   * of the the laziness is lost.
   * 
   * @param columnIndex @ref MatIdx index of the column to return.
   * @param inR If true, returns the column in \f$ R \f$, if false, returns the column in \f$ U \f$.
   * Default value: true.
   * @return Reference to the column.
   */
  Column_type& get_column(index columnIndex, bool inR = true);
  /**
   * @brief Returns the row at the given @ref rowindex "row index" in \f$ R \f$ if @p inR is true and
   * in \f$ U \f$ if @p inR is false.
   * The type of the row depends on the choosen options, see @ref PersistenceMatrixOptions::has_intrusive_rows.
   *
   * Note that before returning the row, all column cells can eventually be reordered, if lazy swaps occurred.
   * It is therefore recommended to avoid calling @ref get_row between vine swaps, otherwise the benefits
   * of the the laziness is lost.
   * 
   * @param rowIndex @ref rowindex "Row index" of the row to return.
   * @param inR If true, returns the row in \f$ R \f$, if false, returns the row in \f$ U \f$.
   * Default value: true.
   * @return Reference to the row.
   */
  Row_type& get_row(index rowIndex, bool inR = true);
  /**
   * @brief If @ref PersistenceMatrixOptions::has_row_access and @ref PersistenceMatrixOptions::has_removable_rows
   * are true: assumes that the row is empty in \f$ R \f$ and removes it from \f$ R \f$. If the matrix is valid,
   * a row will never be empty in \f$ U \f$, so \f$ U \f$ won't be affected.
   * If @ref PersistenceMatrixOptions::has_map_column_container
   * and @ref PersistenceMatrixOptions::has_column_and_row_swaps are true: cleans up maps used for the lazy row swaps.
   * Otherwise, does nothing.
   *
   * @warning The removed rows are always assumed to be empty in \f$ R \f$. If it is not the case, the deleted row
   * cells are not removed from their columns. And in the case of intrusive rows, this will generate a segmentation
   * fault when the column cells are destroyed later. The row access is just meant as a "read only" access to the
   * rows and the @ref erase_empty_row method just as a way to specify that a row is empty and can therefore be removed
   * from dictionaries. This allows to avoid testing the emptiness of a row at each column cell removal, what can
   * be quite frequent. 
   * 
   * @param rowIndex @ref rowindex "Row index" of the empty row.
   */
  void erase_empty_row(index rowIndex);
  /**
   * @brief Only available if @ref PersistenceMatrixOptions::has_removable_columns and
   * @ref PersistenceMatrixOptions::has_vine_update are true.
   * Assumes that the face is maximal in the current complex and removes it such that the matrix remains consistent
   * (i.e., RU is still an upper triangular decomposition of the @ref boundarymatrix "boundary matrix").
   * The maximality of the face is not verified.
   * Also updates the barcode if it is stored.
   *
   * See also @ref remove_last.
   * 
   * @param columnIndex @ref MatIdx index of the face to remove.
   */
  void remove_maximal_face(index columnIndex);
  /**
   * @brief Only available if @ref PersistenceMatrixOptions::has_removable_columns is true.
   * Removes the last face in the filtration from the matrix and updates the barcode if it is stored.
   *
   * See also @ref remove_maximal_face.
   */
  void remove_last();

  /**
   * @brief Returns the maximal dimension of a face stored in the matrix.
   * Only available if @ref PersistenceMatrixOptions::has_matrix_maximal_dimension_access is true.
   * 
   * @return The maximal dimension.
   */
  dimension_type get_max_dimension() const;
  /**
   * @brief Returns the current number of columns in the matrix.
   * 
   * @return The number of columns.
   */
  index get_number_of_columns() const;
  /**
   * @brief Returns the dimension of the given column.
   * 
   * @param columnIndex @ref MatIdx index of the column representing the face.
   * @return Dimension of the face.
   */
  dimension_type get_column_dimension(index columnIndex) const;

  /**
   * @brief Adds column at @p sourceColumnIndex onto the column at @p targetColumnIndex in the matrix.
   *
   * @warning They will be no verification to ensure that the addition makes sense for the validity of a
   * boundary matrix of a filtered complex. For example, a right-to-left addition could corrupt the computation
   * of the barcode if done blindly. So should be used with care.
   * 
   * @param sourceColumnIndex @ref MatIdx index of the source column.
   * @param targetColumnIndex @ref MatIdx index of the target column.
   */
  void add_to(index sourceColumnIndex, index targetColumnIndex);
  /**
   * @brief Multiplies the target column with the coefficient and then adds the source column to it.
   * That is: `targetColumn = (targetColumn * coefficient) + sourceColumn`.
   *
   * @warning They will be no verification to ensure that the addition makes sense for the validity of a
   * boundary matrix of a filtered complex. For example, a right-to-left addition could corrupt the computation
   * of the barcode if done blindly. So should be used with care.
   * 
   * @param sourceColumnIndex @ref MatIdx index of the source column.
   * @param coefficient Value to multiply.
   * @param targetColumnIndex @ref MatIdx index of the target column.
   */
  void multiply_target_and_add_to(index sourceColumnIndex, 
                                  const Field_element_type& coefficient,
                                  index targetColumnIndex);
  /**
   * @brief Multiplies the source column with the coefficient before adding it to the target column.
   * That is: `targetColumn += (coefficient * sourceColumn)`. The source column will **not** be modified.
   *
   * @warning They will be no verification to ensure that the addition makes sense for the validity of a
   * boundary matrix of a filtered complex. For example, a right-to-left addition could corrupt the computation
   * of the barcode if done blindly. So should be used with care.
   * 
   * @param coefficient Value to multiply.
   * @param sourceColumnIndex @ref MatIdx index of the source column.
   * @param targetColumnIndex @ref MatIdx index of the target column.
   */
  void multiply_source_and_add_to(const Field_element_type& coefficient, 
                                  index sourceColumnIndex,
                                  index targetColumnIndex);

  /**
   * @brief Zeroes the cell at the given coordinates in \f$ R \f$ if @p inR is true or in
   * \f$ U \f$ if @p inR is false. Should be used with care to not destroy the validity of the persistence
   * related properties of the matrix.
   * 
   * @param columnIndex @ref MatIdx index of the column of the cell.
   * @param rowIndex @ref rowindex "Row index" of the row of the cell.
   * @param inR Boolean indicating in which matrix to zero: if true in \f$ R \f$ and if false in \f$ U \f$.
   * Default value: true.
   */
  void zero_cell(index columnIndex, index rowIndex, bool inR = true);
  /**
   * @brief Zeroes the column at the given index in \f$ R \f$ if @p inR is true or in
   * \f$ U \f$ if @p inR is false. Should be used with care to not destroy the validity of the persistence
   * related properties of the matrix.
   * 
   * @param columnIndex @ref MatIdx index of the column to zero.
   * @param inR Boolean indicating in which matrix to zero: if true in \f$ R \f$ and if false in \f$ U \f$.
   * Default value: true.
   */
  void zero_column(index columnIndex, bool inR = true);
  /**
   * @brief Indicates if the cell at given coordinates has value zero in \f$ R \f$
   * if @p inR is true or in \f$ U \f$ if @p inR is false.
   * 
   * @param columnIndex @ref MatIdx index of the column of the cell.
   * @param rowIndex @ref rowindex "Row index" of the row of the cell.
   * @param inR Boolean indicating in which matrix to look: if true in \f$ R \f$ and if false in \f$ U \f$.
   * Default value: true.
   * @return true If the cell has value zero.
   * @return false Otherwise.
   */
  bool is_zero_cell(index columnIndex, index rowIndex, bool inR = true) const;
  /**
   * @brief Indicates if the column at given index has value zero in \f$ R \f$
   * if @p inR is true or in \f$ U \f$ if @p inR is false.
   *
   * Note that if @p inR is false, this method should usually return false.
   * 
   * @param columnIndex @ref MatIdx index of the column.
   * @param inR Boolean indicating in which matrix to look: if true in \f$ R \f$ and if false in \f$ U \f$.
   * Default value: true.
   * @return true If the column has value zero.
   * @return false Otherwise.
   */
  bool is_zero_column(index columnIndex, bool inR = true);

  /**
   * @brief Returns the @ref MatIdx index of the column which has the given @ref rowindex "row index" as pivot in
   * \f$ R \f$. Assumes that the pivot exists.
   * 
   * @param faceIndex @ref rowindex "Row index" of the pivot.
   * @return @ref MatIdx index of the column in \f$ R \f$ with the given pivot.
   */
  index get_column_with_pivot(index faceIndex) const;
  /**
   * @brief Returns the @ref rowindex "row index" of the pivot of the given column in \f$ R \f$.
   * 
   * @param columnIndex @ref MatIdx index of the column in \f$ R \f$.
   * @return The @ref rowindex "row index" of the pivot.
   */
  index get_pivot(index columnIndex);

  /**
   * @brief Resets the matrix to an empty matrix.
   * 
   * @param colSettings Pointer to an existing setting structure for the columns. The structure should contain all
   * the necessary external classes specifically necessary for the choosen column type, such as custom allocators.
   */
  void reset(Column_settings* colSettings) {
    reducedMatrixR_.reset(colSettings);
    mirrorMatrixU_.reset(colSettings);
    pivotToColumnIndex_.clear();
    nextEventIndex_ = 0;
    if constexpr (!Master_matrix::Option_list::is_z2){
      operators_ = &(colSettings->operators);
    }
  }

  /**
   * @brief Assign operator.
   */
  RU_matrix& operator=(const RU_matrix& other);
  /**
   * @brief Swap operator.
   */
  friend void swap(RU_matrix& matrix1, RU_matrix& matrix2) {
    swap(static_cast<typename Master_matrix::RU_pairing_option&>(matrix1),
         static_cast<typename Master_matrix::RU_pairing_option&>(matrix2));
    swap(static_cast<typename Master_matrix::RU_vine_swap_option&>(matrix1),
         static_cast<typename Master_matrix::RU_vine_swap_option&>(matrix2));
    swap(static_cast<typename Master_matrix::RU_representative_cycles_option&>(matrix1),
         static_cast<typename Master_matrix::RU_representative_cycles_option&>(matrix2));
    swap(matrix1.reducedMatrixR_, matrix2.reducedMatrixR_);
    swap(matrix1.mirrorMatrixU_, matrix2.mirrorMatrixU_);
    matrix1.pivotToColumnIndex_.swap(matrix2.pivotToColumnIndex_);
    std::swap(matrix1.nextEventIndex_, matrix2.nextEventIndex_);
    std::swap(matrix1.operators_, matrix2.operators_);
  }

  void print();  // for debug

 private:
  using swap_opt = typename Master_matrix::RU_vine_swap_option;
  using pair_opt = typename Master_matrix::RU_pairing_option;
  using rep_opt = typename Master_matrix::RU_representative_cycles_option;
  using dictionary_type = typename Master_matrix::template dictionary_type<index>;
  using barcode_type = typename Master_matrix::barcode_type;
  using bar_dictionary_type = typename Master_matrix::bar_dictionary_type;
  using r_matrix_type = typename Master_matrix::Boundary_matrix_type;
  using u_matrix_type = typename Master_matrix::Base_matrix_type;

  friend rep_opt;   // direct access to the two matrices
  friend swap_opt;  // direct access to the two matrices

  r_matrix_type reducedMatrixR_;        /**< R. */
  // TODO: make U not accessible by default and add option to enable access? Inaccessible, it
  // needs less options and we could avoid some ifs.
  u_matrix_type mirrorMatrixU_;         /**< U. */
  dictionary_type pivotToColumnIndex_; /**< Map from pivot row index to column @ref MatIdx index. */
  pos_index nextEventIndex_;            /**< Next birth or death index. */
  Field_operators* operators_;          /**< Field operators,
                                             can be nullptr if @ref PersistenceMatrixOptions::is_z2 is true. */

  void _insert_boundary(index currentIndex);
  void _initialize_U();
  void _reduce();
  void _reduce_last_column(index lastIndex);
  void _reduce_column(index target, index eventIndex);
  void _reduce_column_by(index target, index source);
  void _update_barcode(id_index birthPivot, pos_index death);
  void _add_bar(dimension_type dim, pos_index birth);
  void _remove_last_in_barcode(pos_index eventIndex);

<<<<<<< HEAD
  constexpr bar_dictionnary_type& _indexToBar();
=======
  constexpr barcode_type& _barcode();
  constexpr bar_dictionary_type& _indexToBar();
>>>>>>> a89d8e89
};

template <class Master_matrix>
inline RU_matrix<Master_matrix>::RU_matrix(Column_settings* colSettings)
    : pair_opt(),
      swap_opt(),
      rep_opt(),
      reducedMatrixR_(colSettings),
      mirrorMatrixU_(colSettings),
      nextEventIndex_(0),
      operators_(nullptr) 
{
  if constexpr (!Master_matrix::Option_list::is_z2){
    operators_ = &(colSettings->operators);
  }
}

template <class Master_matrix>
template <class Boundary_type>
inline RU_matrix<Master_matrix>::RU_matrix(const std::vector<Boundary_type>& orderedBoundaries,
                                           Column_settings* colSettings)
    : pair_opt(),
      swap_opt(),
      rep_opt(),
      reducedMatrixR_(orderedBoundaries, colSettings),
      mirrorMatrixU_(orderedBoundaries.size(), colSettings),
      nextEventIndex_(orderedBoundaries.size()),
      operators_(nullptr) 
{
  if constexpr (!Master_matrix::Option_list::is_z2){
    operators_ = &(colSettings->operators);
  }

  if constexpr (Master_matrix::Option_list::has_map_column_container) {
    pivotToColumnIndex_.reserve(orderedBoundaries.size());
  } else {
    pivotToColumnIndex_.resize(orderedBoundaries.size(), -1);
  }

  _initialize_U();
  _reduce();
}

template <class Master_matrix>
inline RU_matrix<Master_matrix>::RU_matrix(unsigned int numberOfColumns, 
                                           Column_settings* colSettings)
    : pair_opt(),
      swap_opt(),
      rep_opt(),
      reducedMatrixR_(numberOfColumns, colSettings),
      mirrorMatrixU_(numberOfColumns, colSettings),
      nextEventIndex_(0),
      operators_(nullptr) 
{
  if constexpr (!Master_matrix::Option_list::is_z2){
    operators_ = &(colSettings->operators);
  }

  if constexpr (Master_matrix::Option_list::has_map_column_container) {
    pivotToColumnIndex_.reserve(numberOfColumns);
  } else {
    pivotToColumnIndex_.resize(numberOfColumns, -1);
  }
  if constexpr (Master_matrix::Option_list::has_column_pairings) {
    _indexToBar().reserve(numberOfColumns);
  }
  if constexpr (Master_matrix::Option_list::has_vine_update) {
    swap_opt::_positionToRowIdx().reserve(numberOfColumns);
  }
}

template <class Master_matrix>
inline RU_matrix<Master_matrix>::RU_matrix(const RU_matrix& matrixToCopy, 
                                           Column_settings* colSettings)
    : pair_opt(static_cast<const pair_opt&>(matrixToCopy)),
      swap_opt(static_cast<const swap_opt&>(matrixToCopy)),
      rep_opt(static_cast<const rep_opt&>(matrixToCopy)),
      reducedMatrixR_(matrixToCopy.reducedMatrixR_, colSettings),
      mirrorMatrixU_(matrixToCopy.mirrorMatrixU_, colSettings),
      pivotToColumnIndex_(matrixToCopy.pivotToColumnIndex_),
      nextEventIndex_(matrixToCopy.nextEventIndex_),
      operators_(colSettings == nullptr ? matrixToCopy.operators_ : nullptr) 
{
  if constexpr (!Master_matrix::Option_list::is_z2){
    if (colSettings != nullptr) operators_ = &(colSettings->operators);
  }
}

template <class Master_matrix>
inline RU_matrix<Master_matrix>::RU_matrix(RU_matrix&& other) noexcept
    : pair_opt(std::move(static_cast<pair_opt&>(other))),
      swap_opt(std::move(static_cast<swap_opt&>(other))),
      rep_opt(std::move(static_cast<rep_opt&>(other))),
      reducedMatrixR_(std::move(other.reducedMatrixR_)),
      mirrorMatrixU_(std::move(other.mirrorMatrixU_)),
      pivotToColumnIndex_(std::move(other.pivotToColumnIndex_)),
      nextEventIndex_(std::exchange(other.nextEventIndex_, 0)),
      operators_(std::exchange(other.operators_, nullptr)) 
{}

template <class Master_matrix>
template <class Boundary_type>
inline void RU_matrix<Master_matrix>::insert_boundary(const Boundary_type& boundary, dimension_type dim) 
{
  _insert_boundary(reducedMatrixR_.insert_boundary(boundary, dim));
}

template <class Master_matrix>
template <class Boundary_type>
inline void RU_matrix<Master_matrix>::insert_boundary(id_index faceIndex, 
                                                      const Boundary_type& boundary,
                                                      dimension_type dim) 
{
  //maps for possible shifting between column content and position indices used for birth events
  if constexpr (Master_matrix::Option_list::has_column_pairings && !Master_matrix::Option_list::has_vine_update){
    if (faceIndex != nextEventIndex_){
      pair_opt::idToPosition_.emplace(faceIndex, nextEventIndex_);
      if constexpr (Master_matrix::Option_list::has_removable_columns){
        pair_opt::RUM::map_.emplace(nextEventIndex_, faceIndex);
      }
    }
  }
  if constexpr (Master_matrix::Option_list::has_vine_update) {
    if (faceIndex != nextEventIndex_){
      swap_opt::_positionToRowIdx().emplace(nextEventIndex_, faceIndex);
      if (Master_matrix::Option_list::has_column_pairings){
        swap_opt::template RU_pairing<Master_matrix>::idToPosition_.emplace(faceIndex, nextEventIndex_);
      }
    }
  }
  _insert_boundary(reducedMatrixR_.insert_boundary(faceIndex, boundary, dim));
}

template <class Master_matrix>
inline typename RU_matrix<Master_matrix>::Column_type& RU_matrix<Master_matrix>::get_column(index columnIndex,
                                                                                            bool inR) 
{
  if (inR) {
    return reducedMatrixR_.get_column(columnIndex);
  }
  return mirrorMatrixU_.get_column(columnIndex);
}

template <class Master_matrix>
inline typename RU_matrix<Master_matrix>::Row_type& RU_matrix<Master_matrix>::get_row(index rowIndex, bool inR) 
{
  static_assert(Master_matrix::Option_list::has_row_access, "'get_row' is not implemented for the chosen options.");

  if (inR) {
    return reducedMatrixR_.get_row(rowIndex);
  }
  return mirrorMatrixU_.get_row(rowIndex);
}

template <class Master_matrix>
inline void RU_matrix<Master_matrix>::erase_empty_row(index rowIndex) 
{
  reducedMatrixR_.erase_empty_row(rowIndex);
}

template <class Master_matrix>
inline void RU_matrix<Master_matrix>::remove_maximal_face(index columnIndex) 
{
  static_assert(Master_matrix::Option_list::has_removable_columns && Master_matrix::Option_list::has_vine_update,
                "'remove_maximal_face' is not implemented for the chosen options.");

  // TODO: is there an easy test to verify maximality even without row access?

  for (index curr = columnIndex; curr < nextEventIndex_ - 1; ++curr) {
    swap_opt::vine_swap(curr);
  }

  remove_last();
}

template <class Master_matrix>
inline void RU_matrix<Master_matrix>::remove_last() 
{
  static_assert(Master_matrix::Option_list::has_removable_columns,
                "'remove_last' is not implemented for the chosen options.");

  if (nextEventIndex_ == 0) return;  // empty matrix
  --nextEventIndex_;

  // assumes PosIdx == MatIdx for boundary matrices.
<<<<<<< HEAD
  _remove_last_in_barcode(nextEventIndex_);
=======
  if constexpr (Master_matrix::Option_list::has_column_pairings) {
    if constexpr (Master_matrix::hasFixedBarcode) {
      auto& bar = _barcode()[_indexToBar()[nextEventIndex_]];
      if (bar.death == static_cast<pos_index>(-1)) {  // birth
        _barcode().pop_back();  // sorted by birth and nextEventIndex_ has to be the highest one
      } else {                                        // death
        bar.death = -1;
      };
      _indexToBar().pop_back();
    } else {  // birth order eventually shuffled by vine updates. No sort possible to keep the matchings.
      auto it = _indexToBar().find(nextEventIndex_);
      typename barcode_type::iterator bar = it->second;

      if (bar->death == static_cast<pos_index>(-1))
        _barcode().erase(bar);
      else
        bar->death = -1;

      _indexToBar().erase(it);
    }
  }
>>>>>>> a89d8e89

  mirrorMatrixU_.remove_last();
  if constexpr (Master_matrix::Option_list::has_map_column_container) {
    pivotToColumnIndex_.erase(reducedMatrixR_.remove_last());
  } else {
    id_index lastPivot = reducedMatrixR_.remove_last();
    if (lastPivot != static_cast<id_index>(-1)) pivotToColumnIndex_[lastPivot] = -1;
  }

  // if has_vine_update and has_column_pairings are both true,
  // then the element is already removed in _remove_last_in_barcode
  if constexpr (Master_matrix::Option_list::has_vine_update && !Master_matrix::Option_list::has_column_pairings) {
    swap_opt::_positionToRowIdx().erase(nextEventIndex_);
  }
}

template <class Master_matrix>
inline typename RU_matrix<Master_matrix>::dimension_type RU_matrix<Master_matrix>::get_max_dimension() const 
{
  return reducedMatrixR_.get_max_dimension();
}

template <class Master_matrix>
inline typename RU_matrix<Master_matrix>::index RU_matrix<Master_matrix>::get_number_of_columns() const 
{
  return reducedMatrixR_.get_number_of_columns();
}

template <class Master_matrix>
inline typename RU_matrix<Master_matrix>::dimension_type RU_matrix<Master_matrix>::get_column_dimension(
    index columnIndex) const 
{
  return reducedMatrixR_.get_column_dimension(columnIndex);
}

template <class Master_matrix>
inline void RU_matrix<Master_matrix>::add_to(index sourceColumnIndex, index targetColumnIndex) 
{
  reducedMatrixR_.add_to(sourceColumnIndex, targetColumnIndex);
  //U transposed to avoid row operations
  if constexpr (Master_matrix::Option_list::has_vine_update)
    mirrorMatrixU_.add_to(targetColumnIndex, sourceColumnIndex);
  else
    mirrorMatrixU_.add_to(sourceColumnIndex, targetColumnIndex);
}

template <class Master_matrix>
inline void RU_matrix<Master_matrix>::multiply_target_and_add_to(index sourceColumnIndex,
                                                                 const Field_element_type& coefficient,
                                                                 index targetColumnIndex) 
{
  reducedMatrixR_.multiply_target_and_add_to(sourceColumnIndex, coefficient, targetColumnIndex);
  mirrorMatrixU_.multiply_target_and_add_to(sourceColumnIndex, coefficient, targetColumnIndex);
}

template <class Master_matrix>
inline void RU_matrix<Master_matrix>::multiply_source_and_add_to(const Field_element_type& coefficient,
                                                                 index sourceColumnIndex, 
                                                                 index targetColumnIndex) 
{
  reducedMatrixR_.multiply_source_and_add_to(coefficient, sourceColumnIndex, targetColumnIndex);
  mirrorMatrixU_.multiply_source_and_add_to(coefficient, sourceColumnIndex, targetColumnIndex);
}

template <class Master_matrix>
inline void RU_matrix<Master_matrix>::zero_cell(index columnIndex, index rowIndex, bool inR) 
{
  if (inR) {
    return reducedMatrixR_.zero_cell(columnIndex, rowIndex);
  }
  return mirrorMatrixU_.zero_cell(columnIndex, rowIndex);
}

template <class Master_matrix>
inline void RU_matrix<Master_matrix>::zero_column(index columnIndex, bool inR) 
{
  if (inR) {
    return reducedMatrixR_.zero_column(columnIndex);
  }
  return mirrorMatrixU_.zero_column(columnIndex);
}

template <class Master_matrix>
inline bool RU_matrix<Master_matrix>::is_zero_cell(index columnIndex, index rowIndex, bool inR) const 
{
  if (inR) {
    return reducedMatrixR_.is_zero_cell(columnIndex, rowIndex);
  }
  return mirrorMatrixU_.is_zero_cell(columnIndex, rowIndex);
}

template <class Master_matrix>
inline bool RU_matrix<Master_matrix>::is_zero_column(index columnIndex, bool inR) 
{
  if (inR) {
    return reducedMatrixR_.is_zero_column(columnIndex);
  }
  return mirrorMatrixU_.is_zero_column(columnIndex);
}

template <class Master_matrix>
inline typename RU_matrix<Master_matrix>::index RU_matrix<Master_matrix>::get_column_with_pivot(
    index faceIndex) const 
{
  if constexpr (Master_matrix::Option_list::has_map_column_container) {
    return pivotToColumnIndex_.at(faceIndex);
  } else {
    return pivotToColumnIndex_[faceIndex];
  }
}

template <class Master_matrix>
inline typename RU_matrix<Master_matrix>::index RU_matrix<Master_matrix>::get_pivot(index columnIndex) 
{
  return reducedMatrixR_.get_column(columnIndex).get_pivot();
}

template <class Master_matrix>
inline RU_matrix<Master_matrix>& RU_matrix<Master_matrix>::operator=(const RU_matrix& other) 
{
  swap_opt::operator=(other);
  pair_opt::operator=(other);
  rep_opt::operator=(other);
  reducedMatrixR_ = other.reducedMatrixR_;
  mirrorMatrixU_ = other.mirrorMatrixU_;
  pivotToColumnIndex_ = other.pivotToColumnIndex_;
  nextEventIndex_ = other.nextEventIndex_;
  operators_ = other.operators_;
  return *this;
}

template <class Master_matrix>
inline void RU_matrix<Master_matrix>::print() 
{
  std::cout << "R_matrix:\n";
  reducedMatrixR_.print();
  std::cout << "U_matrix:\n";
  mirrorMatrixU_.print();
}

template <class Master_matrix>
inline void RU_matrix<Master_matrix>::_insert_boundary(index currentIndex) 
{
  if constexpr (Master_matrix::Option_list::is_z2) {
    mirrorMatrixU_.insert_column({currentIndex});
  } else {
    mirrorMatrixU_.insert_column({{currentIndex, 1}});
  }

  if constexpr (!Master_matrix::Option_list::has_map_column_container) {
    id_index pivot = reducedMatrixR_.get_column(currentIndex).get_pivot();
    if (pivot != static_cast<id_index>(-1) && pivotToColumnIndex_.size() <= pivot)
      pivotToColumnIndex_.resize((pivot + 1) * 2, -1);
  }

  _reduce_last_column(currentIndex);
  ++nextEventIndex_;
}

template <class Master_matrix>
inline void RU_matrix<Master_matrix>::_initialize_U() 
{
  typename std::conditional<Master_matrix::Option_list::is_z2, index, std::pair<index, Field_element_type> >::type id;
  if constexpr (!Master_matrix::Option_list::is_z2) id.second = 1;

  for (id_index i = 0; i < reducedMatrixR_.get_number_of_columns(); i++) {
    if constexpr (Master_matrix::Option_list::is_z2)
      id = i;
    else
      id.first = i;
    mirrorMatrixU_.insert_column({id});
  }
}

template <class Master_matrix>
inline void RU_matrix<Master_matrix>::_reduce() 
{
  if constexpr (Master_matrix::Option_list::has_column_pairings) {
    _indexToBar().reserve(reducedMatrixR_.get_number_of_columns());
  }

  for (index i = 0; i < reducedMatrixR_.get_number_of_columns(); i++) {
    if (!(reducedMatrixR_.is_zero_column(i))) {
      _reduce_column(i, i);
    } else {
      _add_bar(get_column_dimension(i), i);
    }
  }
}

template <class Master_matrix>
inline void RU_matrix<Master_matrix>::_reduce_last_column(index lastIndex) 
{
  if (reducedMatrixR_.get_column(lastIndex).is_empty()) {
    _add_bar(get_column_dimension(lastIndex), nextEventIndex_);
    return;
  }

  _reduce_column(lastIndex, nextEventIndex_);
}

template <class Master_matrix>
inline void RU_matrix<Master_matrix>::_reduce_column(index target, index eventIndex)
{
  auto get_column_with_pivot_ = [&](id_index pivot) -> index {
    if (pivot == static_cast<id_index>(-1)) return -1;
    if constexpr (Master_matrix::Option_list::has_map_column_container) {
      auto it = pivotToColumnIndex_.find(pivot);
      if (it == pivotToColumnIndex_.end())
        return -1;
      else
        return it->second;
    } else {
      return pivotToColumnIndex_[pivot];
    }
  };

  Column_type& curr = reducedMatrixR_.get_column(target);
  id_index pivot = curr.get_pivot();
  index currIndex = get_column_with_pivot_(pivot);

  while (pivot != static_cast<id_index>(-1) && currIndex != static_cast<index>(-1)) {
    _reduce_column_by(target, currIndex);
    pivot = curr.get_pivot();
    currIndex = get_column_with_pivot_(pivot);
  }

  if (pivot != static_cast<id_index>(-1)) {
    if constexpr (Master_matrix::Option_list::has_map_column_container) {
      pivotToColumnIndex_.try_emplace(pivot, target);
    } else {
      pivotToColumnIndex_[pivot] = target;
    }
    _update_barcode(pivot, eventIndex);
  } else {
    _add_bar(get_column_dimension(target), eventIndex);
  }
}

template <class Master_matrix>
inline void RU_matrix<Master_matrix>::_reduce_column_by(index target, index source)
{
  Column_type& curr = reducedMatrixR_.get_column(target);
  if constexpr (Master_matrix::Option_list::is_z2) {
    curr += reducedMatrixR_.get_column(source);
    //to avoid having to do line operations during vineyards, U is transposed
    //TODO: explain this somewhere in the documentation...
    if constexpr (Master_matrix::Option_list::has_vine_update)
      mirrorMatrixU_.get_column(source) += mirrorMatrixU_.get_column(target);
    else
      mirrorMatrixU_.get_column(target) += mirrorMatrixU_.get_column(source);
  } else {
    Column_type& toadd = reducedMatrixR_.get_column(source);
    Field_element_type coef = toadd.get_pivot_value();
    coef = operators_->get_inverse(coef);
    operators_->multiply_inplace(coef, operators_->get_characteristic() - curr.get_pivot_value());

    curr.multiply_source_and_add(toadd, coef);
    mirrorMatrixU_.multiply_source_and_add_to(coef, source, target);
    // mirrorMatrixU_.get_column(target).multiply_source_and_add(mirrorMatrixU_.get_column(source), coef);
  }
}

template <class Master_matrix>
inline void RU_matrix<Master_matrix>::_update_barcode(id_index birthPivot, pos_index death)
{
  if constexpr (Master_matrix::Option_list::has_column_pairings) {
    if constexpr (Master_matrix::Option_list::has_vine_update)
      swap_opt::template RU_pairing<Master_matrix>::_update_barcode(birthPivot, death);
    else
      pair_opt::_update_barcode(birthPivot, death);
  }
}

template <class Master_matrix>
inline void RU_matrix<Master_matrix>::_add_bar(dimension_type dim, pos_index birth) 
{
  if constexpr (Master_matrix::Option_list::has_column_pairings) {
    if constexpr (Master_matrix::Option_list::has_vine_update)
      swap_opt::template RU_pairing<Master_matrix>::_add_bar(dim, birth);
    else
      pair_opt::_add_bar(dim, birth);
  }
}

template <class Master_matrix>
inline void RU_matrix<Master_matrix>::_remove_last_in_barcode(pos_index eventIndex) 
{
  if constexpr (Master_matrix::Option_list::has_column_pairings) {
    if constexpr (Master_matrix::Option_list::has_vine_update)
      swap_opt::template RU_pairing<Master_matrix>::_remove_last(eventIndex);
    else
      pair_opt::_remove_last(eventIndex);
  }
}

template <class Master_matrix>
inline constexpr typename RU_matrix<Master_matrix>::bar_dictionary_type& RU_matrix<Master_matrix>::_indexToBar() 
{
  if constexpr (Master_matrix::Option_list::has_vine_update)
    return swap_opt::template RU_pairing<Master_matrix>::indexToBar_;
  else
    return pair_opt::indexToBar_;
}

}  // namespace persistence_matrix
}  // namespace Gudhi

#endif  // PM_RU_MATRIX_H<|MERGE_RESOLUTION|>--- conflicted
+++ resolved
@@ -417,12 +417,7 @@
   void _add_bar(dimension_type dim, pos_index birth);
   void _remove_last_in_barcode(pos_index eventIndex);
 
-<<<<<<< HEAD
-  constexpr bar_dictionnary_type& _indexToBar();
-=======
-  constexpr barcode_type& _barcode();
   constexpr bar_dictionary_type& _indexToBar();
->>>>>>> a89d8e89
 };
 
 template <class Master_matrix>
@@ -608,31 +603,7 @@
   --nextEventIndex_;
 
   // assumes PosIdx == MatIdx for boundary matrices.
-<<<<<<< HEAD
   _remove_last_in_barcode(nextEventIndex_);
-=======
-  if constexpr (Master_matrix::Option_list::has_column_pairings) {
-    if constexpr (Master_matrix::hasFixedBarcode) {
-      auto& bar = _barcode()[_indexToBar()[nextEventIndex_]];
-      if (bar.death == static_cast<pos_index>(-1)) {  // birth
-        _barcode().pop_back();  // sorted by birth and nextEventIndex_ has to be the highest one
-      } else {                                        // death
-        bar.death = -1;
-      };
-      _indexToBar().pop_back();
-    } else {  // birth order eventually shuffled by vine updates. No sort possible to keep the matchings.
-      auto it = _indexToBar().find(nextEventIndex_);
-      typename barcode_type::iterator bar = it->second;
-
-      if (bar->death == static_cast<pos_index>(-1))
-        _barcode().erase(bar);
-      else
-        bar->death = -1;
-
-      _indexToBar().erase(it);
-    }
-  }
->>>>>>> a89d8e89
 
   mirrorMatrixU_.remove_last();
   if constexpr (Master_matrix::Option_list::has_map_column_container) {
