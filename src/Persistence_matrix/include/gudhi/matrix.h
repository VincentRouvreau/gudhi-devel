/*    This file is part of the Gudhi Library - https://gudhi.inria.fr/ - which is released under MIT.
 *    See file LICENSE or go to https://gudhi.inria.fr/licensing/ for full license details.
 *    Author(s):       Hannah Schreiber
 *
 *    Copyright (C) 2022-24 Inria
 *
 *    Modification(s):
 *      - YYYY/MM Author: Description of the modification
 */

/** @file matrix.h
 * @author Hannah Schreiber
 * @brief Contains @ref Gudhi::persistence_matrix::Matrix class.
 */

#ifndef MASTER_MATRIX_H
#define MASTER_MATRIX_H

#include <type_traits>
#include <vector>
#include <unordered_map>
#include <map>
#include <assert.h>
#include <initializer_list>

#include <boost/intrusive/list.hpp>

#include <gudhi/persistence_matrix_options.h>

#include <gudhi/Persistence_matrix/overlay_ididx_to_matidx.h>
#include <gudhi/Persistence_matrix/overlay_posidx_to_matidx.h>

#include <gudhi/Persistence_matrix/matrix_dimension_holders.h>
#include <gudhi/Persistence_matrix/matrix_row_access.h>
#include <gudhi/Persistence_matrix/base_swap.h>
#include <gudhi/Persistence_matrix/base_pairing.h>
#include <gudhi/Persistence_matrix/ru_pairing.h>
#include <gudhi/Persistence_matrix/ru_vine_swap.h>
#include <gudhi/Persistence_matrix/ru_rep_cycles.h>
#include <gudhi/Persistence_matrix/chain_pairing.h>
#include <gudhi/Persistence_matrix/chain_vine_swap.h>
#include <gudhi/Persistence_matrix/chain_rep_cycles.h>

#include <gudhi/Persistence_matrix/base_matrix.h>
#include <gudhi/Persistence_matrix/base_matrix_with_column_compression.h>
#include <gudhi/Persistence_matrix/boundary_matrix.h>
#include <gudhi/Persistence_matrix/ru_matrix.h>
#include <gudhi/Persistence_matrix/chain_matrix.h>

#include <gudhi/Persistence_matrix/columns/cell_constructors.h>
#include <gudhi/Persistence_matrix/columns/cell_types.h>
#include <gudhi/Persistence_matrix/columns/row_access.h>

#include <gudhi/Persistence_matrix/columns/column_dimension_holder.h>
#include <gudhi/Persistence_matrix/columns/chain_column_extra_properties.h>
#include <gudhi/Persistence_matrix/columns/intrusive_list_column.h>
#include <gudhi/Persistence_matrix/columns/intrusive_set_column.h>
#include <gudhi/Persistence_matrix/columns/list_column.h>
#include <gudhi/Persistence_matrix/columns/set_column.h>
#include <gudhi/Persistence_matrix/columns/unordered_set_column.h>
#include <gudhi/Persistence_matrix/columns/vector_column.h>
#include <gudhi/Persistence_matrix/columns/naive_vector_column.h>
#include <gudhi/Persistence_matrix/columns/heap_column.h>

/// Gudhi namespace.
namespace Gudhi {
/// Persistence matrix namespace.
namespace persistence_matrix {

/**
 * @class Matrix persistence_matrix.h gudhi/persistence_matrix.h
 * @ingroup persistence_matrix
 *
 * @brief Data structure for matrices, and in particular thought for matrices representing filtered complexes
 * in order to compute persistence and/or representative cycles.
 *
 * @anchor mp_matrices __%Matrix types:__
 *
 * The are roughly three types of matrices available and one is selected automatically depending on the options chosen:
 * - @anchor basematrix a @ref basematrix "basic matrix" which can represent any matrix and therefore will not make any
 *   assumption on its content. It is the only matrix type with the option of column compression (as it is the only one
 *   where it makes sense). This type is choosen by default when none of the homology related options are set to true:
 *   @ref PersistenceMatrixOptions::has_column_pairings, @ref PersistenceMatrixOptions::has_vine_update and
 *   @ref PersistenceMatrixOptions::can_retrieve_representative_cycles.
 * - @anchor boundarymatrix a @ref boundarymatrix "boundary matrix" @f$ B = R \cdot U @f$ which either stores only
 *   @f$ R @f$ or the whole decomposition @f$ R @f$ and @f$ U @f$ depending on the options. This type is selected if
 *   @ref PersistenceMatrixOptions::is_of_boundary_type is set to true and at least one of the following options:
 *   @ref PersistenceMatrixOptions::has_column_pairings, @ref PersistenceMatrixOptions::has_vine_update and
 *   @ref PersistenceMatrixOptions::can_retrieve_representative_cycles. If only
 *   @ref PersistenceMatrixOptions::has_column_pairings is true, then only @f$ R @f$ is stored, but if either
 *   @ref PersistenceMatrixOptions::has_vine_update or @ref PersistenceMatrixOptions::can_retrieve_representative_cycles
 *   is true, then @f$ U @f$ also needs to be stored. Note that the option
 *   @ref PersistenceMatrixOptions::column_indexation_type will produce a small overhead when set to
 *   @ref Column_indexation_types::IDENTIFIER.
 * - @anchor chainmatrix a @ref chainmatrix "chain complex matrix" representing a "compatible base" of a filtered chain
 *   complex (see @cite zigzag). This matrix is deduced from the boundary matrix and therefore encodes more or less the
 *   same information but differently and can therefore be better suited for certain applications. This type can be used
 *   the same way than the precedent type, only the option @ref PersistenceMatrixOptions::is_of_boundary_type has to be
 *   set to false. Note that the option @ref PersistenceMatrixOptions::column_indexation_type will produce a small
 *   overhead when set to  @ref Column_indexation_types::POSITION or  @ref Column_indexation_types::IDENTIFIER.
 *
 * @anchor mp_indexation __Indexation scheme:__
 *
 * The indexation system for columns of the different matrix types can be a bit tricky and different methods will not
 * always take the same type of index as input (for optimization purposes). So, to avoid confusion, we will name and
 * define here the different possibilities, such that we can directly refer to it in the descriptions of the methods.
 * Note that every column and row in a @ref boundarymatrix "boundary" or @ref chainmatrix "chain matrix" is always
 * associated to a single simplex/face, so in order to avoid repeating formulations like "of the simplex associated to
 * the column" all the time, we will amalgamate both notions together.
 *
 * Let @f$ c @f$ be a column.
 * - @anchor MatIdx @ref MatIdx "MatIdx": This will correspond to the position of @f$ c @f$ in the matrix, i.e.,
 *   @f$ underlying\_container[MatIdx] = c @f$. This will be the only public indexing scheme for
 *   @ref basematrix "basic matrices".
 * - @anchor PosIdx @ref PosIdx "PosIdx": This will correspond to the relative position of @f$ c @f$ in the current
 *   filtration compared to the other columns, starting the count at 0. For @ref boundarymatrix "boundary matrices",
 *   @ref PosIdx will always be equal to @ref MatIdx, but this is not true for @ref chainmatrix "chain matrices" when
 *   swaps or removals were performed.
 * - @anchor IDIdx @ref IDIdx "IDIdx": This will correspond to the ID of @f$ c @f$ in the complex used to identify it in
 *   the boundaries. If at the insertion of @f$ c @f$, its ID was not specified and it was the @f$ n^{th} @f$ insertion,
 *   it is assumed that the ID is @f$ n @f$ (which means that @ref IDIdx and @ref PosIdx will only start to differ when
 *   swaps or removals are performed). If an ID is specified at the insertion of @f$ c @f$, the ID is stored as the
 *   @ref IDIdx of @f$ c @f$. IDs can be freely choosed with the only restriction that they have to be strictly
 *   increasing in the order of the filtration.
 *
 * In conclusion, with default values, if no vine swaps or removals occurs, all three indexing schemes are the same.
 *
 * @anchor rowindex Let @f$ r @f$ be a row. Rows are indexed in two ways depending only if the matrix is a
 * @ref chainmatrix "chain matrix" or not. If the matrix is a @ref chainmatrix "chain matrix", @f$ r @f$ is always
 * indexed by its ID, so it correspond to the @ref IDIdx indexing scheme. If the matrix is not a
 * @ref chainmatrix "chain matrix", @f$ r @f$ will originaly also be indexed by the ID, but when a swap occurs,
 * the rows also swap IDs and the new ID has to be used to access @f$ r @f$. This means that when the default
 * @ref IDIdx scheme is used (the faces are numerated in order of appearence in the filtration starting at 0),
 * the indexation of the rows correspond to @ref PosIdx.
 *
 * @tparam PersistenceMatrixOptions Structure encoding all the options of the matrix.
 * See description of @ref PersistenceMatrixOptions for more details.
 */
template <class PersistenceMatrixOptions = Default_options<> >
class Matrix {
 public:
  using Option_list = PersistenceMatrixOptions; //to make it accessible from the other classes
  using index = typename PersistenceMatrixOptions::index_type;                 /**< Type of @ref MatIdx index. */
  using id_index = typename PersistenceMatrixOptions::index_type;              /**< Type of @ref IDIdx index. */
  using pos_index = typename PersistenceMatrixOptions::index_type;             /**< Type of @ref PosIdx index. */
  using dimension_type = typename PersistenceMatrixOptions::dimension_type;    /**< Type for dimension value. */

  struct Dummy_field_operators{
    using element_type = unsigned int;
    using characteristic_type = element_type;

    Dummy_field_operators([[maybe_unused]] characteristic_type characteristic = 0){}

    friend void swap([[maybe_unused]] Dummy_field_operators& d1, [[maybe_unused]] Dummy_field_operators& d2){}

    static constexpr characteristic_type get_characteristic() { return 2; }
  };

  /**
   * @brief Coefficiants field type.
   */
  using Field_operators =
      typename std::conditional<PersistenceMatrixOptions::is_z2, 
                                Dummy_field_operators, 
                                typename PersistenceMatrixOptions::Field_coeff_operators
                               >::type;
  /**
   * @brief Type of a field element.
   */
  using element_type = typename std::conditional<PersistenceMatrixOptions::is_z2, 
                                                 bool, 
                                                 typename Field_operators::element_type
                                                >::type;
  using characteristic_type =
      typename std::conditional<PersistenceMatrixOptions::is_z2, 
                                unsigned int, 
                                typename Field_operators::characteristic_type
                               >::type;

  // TODO: move outside? unify with other bar types in Gudhi?
  /**
   * @brief Type for a bar in the computed barcode. Stores the birth, death and dimension of the bar.
   */
  struct Bar {
    Bar() : dim(-1), birth(-1), death(-1) {}

    Bar(dimension_type dim, pos_index birth, pos_index death) : dim(dim), birth(birth), death(death) {}

    dimension_type dim; /**< Dimension of the bar.*/
    pos_index birth;    /**< Birth index in the current filtration. */
    pos_index death;    /**< Death index in the current filtration. */

    inline friend std::ostream &operator<<(std::ostream &stream, const Bar& bar) {
      stream << "[" << bar.dim << "] ";
      stream << bar.birth << ", " << bar.death;
      stream << "\n";
      return stream;
    }
  };

  //tags for boost to associate a row and a column to a same cell
  struct matrix_row_tag;
  struct matrix_column_tag;

  using base_hook_matrix_row =
      boost::intrusive::list_base_hook<boost::intrusive::tag<matrix_row_tag>,
                                       boost::intrusive::link_mode<boost::intrusive::auto_unlink> >;
  using base_hook_matrix_list_column =
      boost::intrusive::list_base_hook<boost::intrusive::tag<matrix_column_tag>,
                                       boost::intrusive::link_mode<boost::intrusive::safe_link> >;
  using base_hook_matrix_set_column =
      boost::intrusive::set_base_hook<boost::intrusive::tag<matrix_column_tag>,
                                      boost::intrusive::link_mode<boost::intrusive::safe_link> >;

  //Two dummies are necessary to avoid double inheritance as a cell can inherit both a row and a column hook.
  struct Dummy_row_hook {};
  struct Dummy_column_hook {};

  using row_hook_type = typename std::conditional<PersistenceMatrixOptions::has_row_access &&
                                                      PersistenceMatrixOptions::has_intrusive_rows,
                                                  base_hook_matrix_row, 
                                                  Dummy_row_hook
                                                 >::type;
  using column_hook_type = typename std::conditional<
      PersistenceMatrixOptions::column_type == Column_types::INTRUSIVE_LIST, 
      base_hook_matrix_list_column,
      typename std::conditional<PersistenceMatrixOptions::column_type == Column_types::INTRUSIVE_SET,
                                base_hook_matrix_set_column, 
                                Dummy_column_hook
                               >::type
    >::type;

  //Option to store the column index within the cell (additionnaly to the row index). Necessary only with row access.
  using Cell_column_index_option =
      typename std::conditional<PersistenceMatrixOptions::has_row_access,
                                Cell_column_index<index>,
                                Dummy_cell_column_index_mixin
                               >::type;
  //Option to store the value of the cell. 
  //Unnecessary for values in Z_2 as there are always 1 (0-valued cells are never stored).
  using Cell_field_element_option =
      typename std::conditional<PersistenceMatrixOptions::is_z2,
                                Dummy_cell_field_element_mixin,
                                Cell_field_element<element_type>
                               >::type;
  /**
   * @brief Type of a matrix cell. See @ref Cell for a more detailed description.
   */
  using Cell_type = Cell<Matrix<PersistenceMatrixOptions> >;

  /**
   * @brief Default cell constructor/destructor, using classic new and delete.
   * For now, only used as default value for columns constructed independently outside of the matrix by the user.
   * Could be used in the futur when parallel options are implemented, as usual pools are not thread safe.
   */
  inline static New_cell_constructor<Cell_type> defaultCellConstructor;
  /**
   * @brief Cell constructor/destructor used by the matrix. Uses a pool of cells to accelerate memory management,
   * as cells are constructed and destroyed a lot during reduction, swaps or additions.
   */
  using Cell_constructor = Pool_cell_constructor<Cell_type>;

  /**
   * @brief Type used to identify a cell, for exemple when inserting a boundary.
   * If @ref PersistenceMatrixOptions::is_z2 is true, the type is an @ref IDIdx and corresponds to the row index of the
   * cell (the cell value is assumed to be 1). If @ref PersistenceMatrixOptions::is_z2 is false, the type is a pair
   * whose first element is the row index of the cell and the second element is the value of the cell (which again is
   * assumed to be non-zero). The column index of the row is always deduced from the context in which the type is used.
   */
  using cell_rep_type = typename std::conditional<PersistenceMatrixOptions::is_z2,
                                                  id_index,
                                                  std::pair<id_index, element_type>
                                                 >::type;

  /**
   * @brief Compaires two pairs, representing a cell (first = row index, second = value), 
   * by their position in the column and not their values. 
   * The two represented cells are therefore assumed to be in the same column.
   */
  struct CellPairComparator {
    bool operator()(const std::pair<id_index, element_type>& p1, const std::pair<id_index, element_type>& p2) const {
      return p1.first < p2.first;
    };
  };

  /**
   * @brief Compaires two cells by their position in the row. They are assume to be in the same row.
   */
  struct RowCellComp {
    bool operator()(const Cell_type& c1, const Cell_type& c2) const {
      return c1.get_column_index() < c2.get_column_index();
    }
  };

  /**
   * @brief Type of the rows stored in the matrix. Is either an intrusive list of @ref Cell_type (not ordered) if
   * @ref PersistenceMatrixOptions::has_intrusive_rows is true, or a set of @ref Cell_type (ordered by
   * @ref get_column_index) otherwise.
   */
  using Row_type =
      typename std::conditional<PersistenceMatrixOptions::has_intrusive_rows,
                                boost::intrusive::list<Cell_type, 
                                                       boost::intrusive::constant_time_size<false>,
                                                       boost::intrusive::base_hook<base_hook_matrix_row>
                                                      >,
                                std::set<Cell_type, RowCellComp>
                               >::type;

  using row_container_type =
      typename std::conditional<PersistenceMatrixOptions::has_removable_rows,
                                std::map<id_index, Row_type>,
                                std::vector<Row_type>
                               >::type;

  //Row access at column level
  using Row_access_option =
      typename std::conditional<PersistenceMatrixOptions::has_row_access,
                                Row_access<Matrix<PersistenceMatrixOptions> >,
                                Dummy_row_access
                               >::type;
  //Row access at matrix level
  using Matrix_row_access_option =
      typename std::conditional<PersistenceMatrixOptions::has_row_access,
                                Matrix_row_access<Row_type, 
                                                  row_container_type, 
                                                  PersistenceMatrixOptions::has_removable_rows, 
                                                  id_index>,
                                Dummy_matrix_row_access
                               >::type;

  template <typename value_type>
  using dictionnary_type =
      typename std::conditional<PersistenceMatrixOptions::has_map_column_container,
                                std::unordered_map<unsigned int, value_type>,
                                std::vector<value_type>
                               >::type;

  static const bool isNonBasic = PersistenceMatrixOptions::has_column_pairings ||
                                 PersistenceMatrixOptions::has_vine_update ||
                                 PersistenceMatrixOptions::can_retrieve_representative_cycles;

  using Column_dimension_option =
      typename std::conditional<isNonBasic,
                                Column_dimension_holder<Matrix<PersistenceMatrixOptions> >,
                                Dummy_dimension_holder
                               >::type;
  //Extra information needed for a column when the matrix is a @ref chainmatrix "chain matrix". 
  using Chain_column_option =
      typename std::conditional<isNonBasic && !PersistenceMatrixOptions::is_of_boundary_type,
                                Chain_column_extra_properties<Matrix<PersistenceMatrixOptions> >,
                                Dummy_chain_properties
                               >::type;

  using Heap_column_type = Heap_column<Matrix<PersistenceMatrixOptions>, Cell_constructor>;
  using List_column_type = List_column<Matrix<PersistenceMatrixOptions>, Cell_constructor>;
  using Vector_column_type = Vector_column<Matrix<PersistenceMatrixOptions>, Cell_constructor>;
  using Naive_vector_column_type = Naive_vector_column<Matrix<PersistenceMatrixOptions>, Cell_constructor>;
  using Set_column_type = Set_column<Matrix<PersistenceMatrixOptions>, Cell_constructor>;
  using Unordered_set_column_type = Unordered_set_column<Matrix<PersistenceMatrixOptions>, Cell_constructor>;
  using Intrusive_list_column_type = Intrusive_list_column<Matrix<PersistenceMatrixOptions>, Cell_constructor>;
  using Intrusive_set_column_type = Intrusive_set_column<Matrix<PersistenceMatrixOptions>, Cell_constructor>;

  /**
   * @brief Type of the columns stored in the matrix. The type depends on the value of
   * @ref PersistenceMatrixOptions::column_type defined in the given options. See @ref Column_types for a more detailed
   * description. All columns follow the @ref PersistenceMatrixColumn concept.
   */
  using Column_type = typename std::conditional<
        PersistenceMatrixOptions::column_type == Column_types::HEAP, 
        Heap_column_type,
        typename std::conditional<
            PersistenceMatrixOptions::column_type == Column_types::LIST, 
            List_column_type,
            typename std::conditional<
                PersistenceMatrixOptions::column_type == Column_types::SET, 
                Set_column_type,
                typename std::conditional<
                    PersistenceMatrixOptions::column_type == Column_types::UNORDERED_SET, 
                    Unordered_set_column_type,
                    typename std::conditional<
                        PersistenceMatrixOptions::column_type == Column_types::VECTOR, 
                        Vector_column_type,
                        typename std::conditional<
                            PersistenceMatrixOptions::column_type == Column_types::INTRUSIVE_LIST, 
                            Intrusive_list_column_type,
                            typename std::conditional<
                                PersistenceMatrixOptions::column_type == Column_types::NAIVE_VECTOR,
                                Naive_vector_column_type, 
                                Intrusive_set_column_type
                                >::type
                            >::type
                        >::type
                    >::type
                >::type
            >::type
        >::type;

  using column_container_type =
      typename std::conditional<PersistenceMatrixOptions::has_map_column_container, 
                                std::unordered_map<index, Column_type>,
                                std::vector<Column_type>
                               >::type;

  static const bool hasFixedBarcode = Option_list::is_of_boundary_type && !PersistenceMatrixOptions::has_vine_update;
  /**
   * @brief Type of the computed barcode. It is either a list of @ref Matrix::Bar or a vector of @ref Matrix::Bar,
   * depending if bars need to be removed from the container as some point or not.
   */
  using barcode_type =
      typename std::conditional<hasFixedBarcode, 
                                std::vector<Bar>, 
                                typename std::conditional<PersistenceMatrixOptions::has_removable_columns, 
                                  std::list<Bar>, 
                                  std::vector<Bar>
                                >::type
                               >::type;
  using bar_dictionnary_type = 
      typename std::conditional<hasFixedBarcode,
                                typename std::conditional<PersistenceMatrixOptions::can_retrieve_representative_cycles,
                                  std::vector<index>,                   //RU
                                  std::unordered_map<pos_index, index>  //boundary
                                >::type,
                                typename std::conditional<PersistenceMatrixOptions::has_removable_columns,
                                  std::unordered_map<pos_index, typename barcode_type::iterator>,
                                  std::vector<index>
                                >::type
                               >::type;

  //default type for boundaries to permit list initialization directly in function parameters
  using boundary_type = typename std::conditional<PersistenceMatrixOptions::is_z2, 
                                                  std::initializer_list<id_index>,
                                                  std::initializer_list<std::pair<id_index, element_type> >
                                                 >::type;

  //i.e. is simple @ref boundarymatrix "boundary matrix". Also, only needed because of the reduction algorithm. 
  //TODO: remove the necessity and recalculate when needed or keep it like that?
  static const bool maxDimensionIsNeeded =
      PersistenceMatrixOptions::has_column_pairings && PersistenceMatrixOptions::is_of_boundary_type &&
      !PersistenceMatrixOptions::has_vine_update && !PersistenceMatrixOptions::can_retrieve_representative_cycles;

  using Matrix_dimension_option = typename std::conditional<
      PersistenceMatrixOptions::has_matrix_maximal_dimension_access || maxDimensionIsNeeded,
      typename std::conditional<PersistenceMatrixOptions::has_removable_columns, 
                                Matrix_all_dimension_holder<dimension_type>,
                                Matrix_max_dimension_holder<dimension_type>
                               >::type,
      Dummy_matrix_dimension_holder
    >::type;

  using Base_matrix_type =
      typename std::conditional<PersistenceMatrixOptions::has_column_compression, 
                                Base_matrix_with_column_compression<Matrix<PersistenceMatrixOptions> >,
                                Base_matrix<Matrix<PersistenceMatrixOptions> >
                               >::type;
  using Boundary_matrix_type = Boundary_matrix<Matrix<PersistenceMatrixOptions> >;
  using RU_matrix_type = RU_matrix<Matrix<PersistenceMatrixOptions> >;
  using Chain_matrix_type = Chain_matrix<Matrix<PersistenceMatrixOptions> >;

  template <class Base>
  using Base_swap_option =
      typename std::conditional<PersistenceMatrixOptions::has_vine_update ||
                                    PersistenceMatrixOptions::has_column_and_row_swaps,
                                Base_swap<Matrix<PersistenceMatrixOptions>, Base>, 
                                Dummy_base_swap
                               >::type;
  using Base_pairing_option =
      typename std::conditional<PersistenceMatrixOptions::has_column_pairings &&
                                    !PersistenceMatrixOptions::has_vine_update &&
                                    !PersistenceMatrixOptions::can_retrieve_representative_cycles,
                                Base_pairing<Matrix<PersistenceMatrixOptions> >, 
                                Dummy_base_pairing
                               >::type;

  using RU_pairing_option =
      typename std::conditional<PersistenceMatrixOptions::has_column_pairings &&
                                    !PersistenceMatrixOptions::has_vine_update,
                                RU_pairing<Matrix<PersistenceMatrixOptions> >, 
                                Dummy_ru_pairing
                               >::type;
  using RU_vine_swap_option =
      typename std::conditional<PersistenceMatrixOptions::has_vine_update,
                                RU_vine_swap<Matrix<PersistenceMatrixOptions> >,
                                Dummy_ru_vine_swap
                               >::type;
  using RU_representative_cycles_option =
      typename std::conditional<PersistenceMatrixOptions::can_retrieve_representative_cycles, 
                                RU_representative_cycles<Matrix<PersistenceMatrixOptions> >,
                                Dummy_ru_representative_cycles
                               >::type;

  using Chain_pairing_option =
      typename std::conditional<PersistenceMatrixOptions::has_column_pairings &&
                                    !PersistenceMatrixOptions::has_vine_update,
                                Chain_pairing<Matrix<PersistenceMatrixOptions> >, 
                                Dummy_chain_pairing
                               >::type;
  using Chain_vine_swap_option = typename std::conditional<PersistenceMatrixOptions::has_vine_update, 
                                                           Chain_vine_swap<Matrix<PersistenceMatrixOptions> >,
                                                           Dummy_chain_vine_swap
                                                          >::type;
  using Chain_representative_cycles_option =
      typename std::conditional<PersistenceMatrixOptions::can_retrieve_representative_cycles,
                                Chain_representative_cycles<Matrix<PersistenceMatrixOptions> >,
                                Dummy_chain_representative_cycles
                               >::type;

  /**
   * @brief Type of a representative cycle. Vector of @ref rowindex "row indices".
   */
  using cycle_type = std::vector<id_index>; //TODO: add coefficients

  //Return types to factorize the corresponding methods

  //The returned column is `const` if the matrix uses column compression
  using returned_column_type =
      typename std::conditional<!isNonBasic && PersistenceMatrixOptions::has_column_compression,
                                const Column_type,
                                Column_type
                               >::type;
  //The returned row is `const` if the matrix uses column compression
  using returned_row_type =
      typename std::conditional<!isNonBasic && PersistenceMatrixOptions::has_column_compression,
                                const Row_type,
                                Row_type
                               >::type;
  //If the matrix is a chain matrix, the insertion method returns the pivots of its unpaired columns used to reduce the
  //inserted boundary. Otherwise, void.
  using insertion_return_type =
      typename std::conditional<PersistenceMatrixOptions::is_of_boundary_type || !isNonBasic ||
                                    PersistenceMatrixOptions::column_indexation_type ==
                                        Column_indexation_types::POSITION,
                                void, 
                                std::vector<cell_rep_type>
                               >::type;

  /**
   * @brief Default constructor. Initializes an empty matrix.
   */
  Matrix();
  /**
   * @brief Constructs a new matrix from the given ranges of @ref cell_rep_type. Each range corresponds to a column (the
   * order of the ranges are preserved). The content of the ranges is assumed to be sorted by increasing IDs. If the
   * columns are representing a boundary matrix, the IDs of the simplices are also assumed to be consecutifs, ordered by
   * filtration value, starting with 0.
   *
   * See @ref mp_matrices "matrix descriptions" for futher details on how the given matrix is handled.
   *
   * @tparam Container_type Range type for @ref cell_rep_type ranges. Assumed to have a begin(), end() and size()
   * method.
   * @param columns For a @ref basematrix "base matrix", the columns are copied as is. If options related to homology
   * are activated, @p columns is interpreted as a boundary matrix of a **simplicial** complex. In this case,
   * `columns[i]` should store the boundary of simplex `i` as an ordered list of indices of its facets (again those
   * indices correspond to their respective position in the matrix). Therefore the indices of the simplices are assumed
   * to be consecutifs and starting with 0 (an empty boundary is interpreted as a vertex boundary and not as a non
   * existing simplex). All dimensions up to the maximal dimension of interest have to be present. If only a higher
   * dimension is of interest and not everything should be stored, then use the @ref insert_boundary method instead
   * (after creating the matrix with the @ref Matrix(int numberOfColumns, characteristic_type characteristic)
   * constructor preferably). If the persistence barcode has to be computed from this matrix, the simplices are also
   * assumed to be ordered by appearance order in the filtration. Also, depending of the options, the matrix is
   * eventually reduced on the fly or converted into a chain complex base, so the new matrix is not always identical to
   * the old one.
   * @param characteristic Characteristic of the coefficient field. Has to be specified if
   * @ref PersistenceMatrixOptions::is_z2 is false. Default value is 11. Ignored if
   * @ref PersistenceMatrixOptions::is_z2 is true.
   */
  template <class Container_type = boundary_type>
  Matrix(const std::vector<Container_type>& columns, characteristic_type characteristic = 11);
  /**
   * @brief Constructs a new empty matrix and reserves space for the given number of columns.
   *
   * @param numberOfColumns Number of columns to reserve space for.
   * @param characteristic Characteristic of the coefficient field. If not specified and
   * @ref PersistenceMatrixOptions::is_z2 is false, the characteristic has to be set later with the use of
   * @ref set_characteristic before calling for the first time a method needing it. Ignored if
   * @ref PersistenceMatrixOptions::is_z2 is true.
   */
  Matrix(int numberOfColumns, characteristic_type characteristic = 0);
  /**
   * @brief Constructs a new empty matrix with the given comparator functions. Only available when those comparators
   * are necessary.
   *
   * That is, when **all** following options have following values:
   *   - @ref PersistenceMatrixOptions::is_of_boundary_type = false
   *   - @ref PersistenceMatrixOptions::has_vine_update = true
   *   - @ref PersistenceMatrixOptions::has_column_pairings = false
   *
   * Those comparators are necesseray to distinguish cases in a vine update. When the matrix is of
   * @ref boundarymatrix "boundary type" or if the column pairing is activated (i.e., the barcode is stored),
   * the comparators can be easily deduced without overhead. If neither are true, we assume that one has additional
   * information outside of the matrix about the barcode to provide a better suited comparator adapted to the situation
   * (as in the implementation of the Zigzag algorithm @cite zigzag for example.)
   *
<<<<<<< HEAD
   * @tparam BirthComparatorFunction Type of the birth comparator: (@ref pos_index, @ref pos_index) -> bool
   * @tparam DeathComparatorFunction Type of the death comparator: (@ref pos_index, @ref pos_index) -> bool
=======
>>>>>>> aca2e02c
   * @param birthComparator Method taking two @ref PosIdx indices as parameter and returns true if and only if the first
   * face is associated to a bar with strictly smaller birth than the bar associated to the second one.
   * @param deathComparator Method taking two @ref PosIdx indices as parameter and returns true if and only if the first
   * face is associated to a bar with strictly smaller death than the bar associated to the second one.
   */
  Matrix(const std::function<bool(pos_index,pos_index)>& birthComparator, 
         const std::function<bool(pos_index,pos_index)>& deathComparator);
  /**
   * @brief Constructs a new matrix from the given ranges with the given comparator functions.
   * Only available when those comparators are necessary.
   *
   * That is, when **all** following options have following values:
   *   - @ref PersistenceMatrixOptions::is_of_boundary_type = false
   *   - @ref PersistenceMatrixOptions::has_vine_update = true
   *   - @ref PersistenceMatrixOptions::has_column_pairings = false
   *
   * See description of @ref Matrix(const std::vector<Container_type>& columns, characteristic_type characteristic)
   * for more information about  @p orderedBoundaries and
<<<<<<< HEAD
   * @ref Matrix(const BirthComparatorFunction& birthComparator, const DeathComparatorFunction& deathComparator)
   * for more information about the comparators.
   *
   * @tparam BirthComparatorFunction Type of the birth comparator: (@ref pos_index, @ref pos_index) -> bool
   * @tparam DeathComparatorFunction Type of the death comparator: (@ref pos_index, @ref pos_index) -> bool
=======
   * @ref Matrix(const std::function<bool(pos_index,pos_index)>&, const std::function<bool(pos_index,pos_index)>&)
   * for more information about the comparators.
   *
>>>>>>> aca2e02c
   * @tparam Boundary_type Range type for @ref cell_rep_type ranges. Assumed to have a begin(), end() and size() method.
   * @param orderedBoundaries Vector of ordered boundaries in filtration order. Indexed continously starting at 0.
   * @param birthComparator Method taking two @ref PosIdx indices as parameter and returns true if and only if the first
   * face is associated to a bar with strictly smaller birth than the bar associated to the second one.
   * @param deathComparator Method taking two @ref PosIdx indices as parameter and returns true if and only if the first
   * face is associated to a bar with strictly smaller death than the bar associated to the second one.
   * @param characteristic Characteristic of the coefficient field. Has to be specified if
   * @ref PersistenceMatrixOptions::is_z2 is false. Default value is 11.
   * Ignored if @ref PersistenceMatrixOptions::is_z2 is true.
   */
  template <class Boundary_type = boundary_type>
  Matrix(const std::vector<Boundary_type>& orderedBoundaries, 
         const std::function<bool(pos_index,pos_index)>& birthComparator,
         const std::function<bool(pos_index,pos_index)>& deathComparator, 
         characteristic_type characteristic = 11);
  /**
   * @brief Constructs a new empty matrix and reserves space for the given number of columns.
   * Only available when those comparators are necessary.
   *
   * That is, when **all** following options have following values:
   *   - @ref PersistenceMatrixOptions::is_of_boundary_type = false
   *   - @ref PersistenceMatrixOptions::has_vine_update = true
   *   - @ref PersistenceMatrixOptions::has_column_pairings = false
   *
   * See description of
<<<<<<< HEAD
   * @ref Matrix(const BirthComparatorFunction& birthComparator, const DeathComparatorFunction& deathComparator)
   * for more information about the comparators.
   *
   * @tparam BirthComparatorFunction Type of the birth comparator: (@ref pos_index, @ref pos_index) -> bool
   * @tparam DeathComparatorFunction Type of the death comparator: (@ref pos_index, @ref pos_index) -> bool
=======
   * @ref Matrix(const std::function<bool(pos_index,pos_index)>&, const std::function<bool(pos_index,pos_index)>&)
   * for more information about the comparators.
   *
>>>>>>> aca2e02c
   * @param numberOfColumns Number of columns to reserve space for.
   * @param birthComparator Method taking two @ref PosIdx indices as parameter and returns true if and only if the first
   * face is associated to a bar with strictly smaller birth than the bar associated to the second one.
   * @param deathComparator Method taking two @ref PosIdx indices as parameter and returns true if and only if the first
   * face is associated to a bar with strictly smaller death than the bar associated to the second one.
   * @param characteristic Characteristic of the coefficient field. If not specified and
   * @ref PersistenceMatrixOptions::is_z2 is false, the characteristic has to be set later with the use of
   * @ref set_characteristic before calling for the first time a method needing it.
   * Ignored if @ref PersistenceMatrixOptions::is_z2 is true.
   */
  Matrix(unsigned int numberOfColumns, 
         const std::function<bool(pos_index,pos_index)>& birthComparator,
         const std::function<bool(pos_index,pos_index)>& deathComparator, 
         characteristic_type characteristic = 0);
  /**
   * @brief Copy constructor.
   * 
   * @param matrixToCopy %Matrix to copy.
   */
  Matrix(const Matrix& matrixToCopy);
  /**
   * @brief Move constructor.
   * After the move, the given matrix will be empty.
   * 
   * @param other %Matrix to move.
   */
  Matrix(Matrix&& other) noexcept;

  ~Matrix();

  //TODO: compatibily with multi fields:
  //  - set_characteristic(characteristic_type min, characteristic_type max)
  //  - readapt reduction?
  /**
   * @brief Sets the characteristic of the coefficient field if @ref PersistenceMatrixOptions::is_z2 is false,
   * does nothing otherwise.
   * Should be used if no characteristic could be specified at the creation of the empty matrix.
   * Do not change the value of the characteristic once used.
   *
   * @warning The coefficient values stored in the matrix are stored after computing the corresponding modulo.
   * Therefore, changing the characteristic after is very likely to invalidate all cell values.
   * 
   * @param characteristic The characteristic to set.
   */
  void set_characteristic(characteristic_type characteristic);

  // (TODO: if there is no row access and the column type corresponds to the internal column type of the matrix, 
  // moving the column instead of copying it should be possible. Is it worth implementing it?)
  /**
   * @brief Inserts a new ordered column at the end of the matrix by copying the given range of @ref cell_rep_type.
   * The content of the range is assumed to be sorted by increasing ID value. 
   *
   * Only available for @ref basematrix "base matrices".
   * Otherwise use @ref insert_boundary which will deduce a new column from the boundary given.
   * 
   * @tparam Container_type Range of @ref cell_rep_type. Assumed to have a begin(), end() and size() method.
   * @param column Column to be inserted.
   */
  template <class Container_type>
  void insert_column(const Container_type& column);
  /**
   * @brief Inserts a new ordered column at the given index by copying the given range of @ref cell_rep_type.
   * There should not be any other column inserted at that index which was not explicitely removed before.
   * The content of the range is assumed to be sorted by increasing ID value. 
   *
   * Only available for @ref basematrix "base matrices" without column compression and without row access.
   * 
   * @tparam Container_type Range of @ref cell_rep_type. Assumed to have a begin(), end() and size() method.
   * @param column Column to be inserted.
   * @param columnIndex @ref MatIdx index to which the column has to be inserted.
   */
  template <class Container_type>
  void insert_column(const Container_type& column, index columnIndex);
  //TODO: for simple boundary matrices, add an index pointing to the first column inserted after the last call of 
  //get_current_barcode to enable several calls to get_current_barcode
  /**
   * @brief Inserts at the end of the matrix a new ordered column corresponding to the given boundary.
   * This means that it is assumed that this method is called on boundaries in the order of the filtration.
   * It also assumes that the faces in the given boundary are identified by their relative position in the filtration,
   * starting at 0. If it is not the case, use the other
   * @ref insert_boundary(id_index faceIndex, const Boundary_type& boundary, dimension_type dim) "insert_boundary"
   * instead by indicating the face ID used in the boundaries when the face is inserted.
   *
   * Different to the constructor, the boundaries do not have to come from a simplicial complex, but also from
   * a more general cell complex. This includes cubical complexes or Morse complexes for example.
   *
   * The content of the new column will vary depending on the underlying @ref mp_matrices "type of the matrix":
   * - If it is a @ref basematrix "basic matrix" type, the boundary is copied as it is, i.e., the method is equivalent
   * to @ref insert_column.
   * - If it is a @ref boundarymatrix "boundary type matrix" and only \f$ R \f$ is stored, the boundary is also just
   * copied. The column will only be reduced later when the barcode is requested in order to apply some optimisations
   * with the additional knowledge. Hence, the barcode will also not be updated, so call @ref get_current_barcode only
   * when the matrix is complete.
   * - If it is a @ref boundarymatrix "boundary type matrix" and both \f$ R \f$ and \f$ U \f$ are stored, the new
   * boundary is stored in its reduced form and the barcode, if active, is also updated.
   * - If it is a @ref chainmatrix "chain type matrix", the new column is of the form `IDIdx + linear combination of
   * older column IDIdxs`, where the combination is deduced while reducing the given boundary. If the barcode is stored,
   * it will also be updated.
   *
   * @tparam Boundary_type Range of @ref cell_rep_type. Assumed to have a begin(), end() and size() method.
   * @param boundary Boundary generating the new column. The content should be ordered by ID.
   * @param dim Dimension of the face whose boundary is given. If the complex is simplicial,
   * this parameter can be omitted as it can be deduced from the size of the boundary.
   * @return If it is a @ref chainmatrix "chain matrix", the method returns the @ref MatIdx indices of the unpaired
   * chains used to reduce the boundary. Otherwise, nothing.
   */
  template <class Boundary_type = boundary_type>
  insertion_return_type insert_boundary(const Boundary_type& boundary, dimension_type dim = -1);
  /**
   * @brief Only avalaible for @ref mp_matrices "non-basic matrices".
   * It does the same as the other version, but allows the boundary faces to be identified without restrictions
   * except that all IDs have to be strictly increasing in the order of filtration. Note that you should avoid then
   * to use the other insertion method to avoid overwriting IDs.
   *
   * As a face has to be inserted before one of its cofaces in a valid filtration (recall that it is assumed that
   * for @ref mp_matrices "non-basic matrices", the faces are inserted by order of filtration), it is sufficient to
   * indicate the ID of the face being inserted.
   *
   * @tparam Boundary_type Range of @ref cell_rep_type. Assumed to have a begin(), end() and size() method.
   * @param faceIndex @ref IDIdx index to use to indentify the new face.
   * @param boundary Boundary generating the new column. The indices of the boundary have to correspond to the
   * @p faceIndex values of precedent calls of the method for the corresponding faces and should be ordered in
   * increasing order.
   * @param dim Dimension of the face whose boundary is given. If the complex is simplicial,
   * this parameter can be omitted as it can be deduced from the size of the boundary.
   * @return If it is a @ref chainmatrix "chain matrix", the method returns the @ref MatIdx indices of the unpaired
   * chains used to reduce the boundary. Otherwise, nothing.
   */
  template <class Boundary_type>
  insertion_return_type insert_boundary(id_index faceIndex, const Boundary_type& boundary, dimension_type dim = -1);

  /**
   * @brief Returns the column at the given @ref MatIdx index.
   * For @ref boundarymatrix "RU matrices", is equivalent to
   * @ref get_column(index columnIndex, bool inR) "get_column(columnIndex, true)".
   * The type of the column depends on the choosen options, see @ref PersistenceMatrixOptions::column_type.
   *
   * @param columnIndex @ref MatIdx index of the column to return.
   * @return Reference to the column. Is `const` if the matrix has column compression.
   */
  returned_column_type& get_column(index columnIndex);
  /**
   * @brief Only available for @ref chainmatrix "chain matrices". Returns the column at the given @ref MatIdx index.
   * The type of the column depends on the choosen options, see @ref PersistenceMatrixOptions::column_type.
   * 
   * @param columnIndex @ref MatIdx index of the column to return.
   * @return Const reference to the column.
   */
  const Column_type& get_column(index columnIndex) const;
  //TODO: there is no particular reason that this method is not available for identifier indexing,
  // just has to be added to the interface...
  /**
   * @brief Only available for @ref boundarymatrix "RU matrices" without @ref Column_indexation_types::IDENTIFIER
   * indexing. Returns the column at the given @ref MatIdx index in \f$ R \f$ if @p inR is true and in \f$ U \f$ if
   * @p inR is false. The type of the column depends on the choosen options,
   * see @ref PersistenceMatrixOptions::column_type.
   *
   * @param columnIndex @ref MatIdx index of the column to return.
   * @param inR If true, returns the column in \f$ R \f$, if false, returns the column in \f$ U \f$.
   * @return Const reference to the column.
   */
  const Column_type& get_column(index columnIndex, bool inR);

  //TODO: update column indices when reordering rows (after lazy swap) such that always MatIdx are returned.
  /**
   * @brief Only available if @ref PersistenceMatrixOptions::has_row_access is true. Returns the row at the given
   * @ref rowindex "row index". For @ref boundarymatrix "RU matrices", is equivalent to
   * @ref get_row(id_index rowIndex, bool inR) "get_row(columnIndex, true)". The type of the row depends on the
   * choosen options, see @ref PersistenceMatrixOptions::has_intrusive_rows.
   *
   * @param rowIndex @ref rowindex "Row index" of the row to return: @ref IDIdx for @ref chainmatrix "chain matrices" or
   * updated @ref IDIdx for @ref boundarymatrix "boundary matrices" if swaps occured.
   * @return Reference to the row. Is `const` if the matrix has column compression.
   */
  returned_row_type& get_row(id_index rowIndex);
  /**
   * @brief Only available for @ref chainmatrix "chain matrices" and matrices with column compression.
   * Returns the row at the given @ref rowindex "row index".
   * The type of the row depends on the choosen options, see @ref PersistenceMatrixOptions::has_intrusive_rows.
   * 
   * @param rowIndex @ref rowindex "Row index" of the row to return: @ref IDIdx for @ref chainmatrix "chain matrices"
   * or updated @ref IDIdx for @ref boundarymatrix "boundary matrices" if swaps occured.
   * @return Const reference to the row.
   */
  const Row_type& get_row(id_index rowIndex) const;
  //TODO: there is no particular reason that this method is not available for identifier indexing,
  // just has to be added to the interface...
  /**
   * @brief Only available for @ref boundarymatrix "RU matrices" without @ref Column_indexation_types::IDENTIFIER
   * indexing. Returns the row at the given @ref rowindex "row index" in \f$ R \f$ if @p inR is true and in \f$ U \f$ if
   * @p inR is false. The type of the row depends on the choosen options, see
   * @ref PersistenceMatrixOptions::has_intrusive_rows.
   *
   * @param rowIndex @ref rowindex "Row index" of the row to return: updated @ref IDIdx if swaps occured.
   * @param inR If true, returns the row in \f$ R \f$, if false, returns the row in \f$ U \f$.
   * @return Const reference to the row.
   */
  const Row_type& get_row(id_index rowIndex, bool inR);

  /**
   * @brief Only available for @ref basematrix "base matrices" without column compression and if
   * @ref PersistenceMatrixOptions::has_map_column_container is true. Otherwise, see @ref remove_last. Erases the given
   * column from the matrix. If @ref PersistenceMatrixOptions::has_row_access is also true, the deleted column cells are
   * also automatically removed from their respective rows.
   *
   * @param columnIndex @ref MatIdx index of the column to remove.
   */
  void remove_column(index columnIndex);
  //TODO: rename method to be less confusing.
  /**
   * @brief The effect varies depending on the matrices and the options:
   * - @ref basematrix "base matrix" and @ref boundarymatrix "boundary matrix":
   *    - @ref PersistenceMatrixOptions::has_map_column_container and @ref
   *      PersistenceMatrixOptions::has_column_and_row_swaps are true: cleans up maps used for the lazy row swaps.
   *    - @ref PersistenceMatrixOptions::has_row_access and @ref PersistenceMatrixOptions::has_removable_rows are true:
   *      assumes that the row is empty and removes it.
   *    - Otherwise, does nothing.
   * - @ref boundarymatrix "boundary matrix" with \f$ U \f$ stored: only \f$ R \f$ is affected by the above. If properly
   *   used, \f$ U \f$ will never have empty rows.
   * - @ref chainmatrix "chain matrix": only available if @ref PersistenceMatrixOptions::has_row_access and
   *   @ref PersistenceMatrixOptions::has_removable_rows are true. Assumes that the row is empty and removes it.
   *
   * @warning The removed rows are always assumed to be empty. If it is not the case, the deleted row cells are not
   * removed from their columns. And in the case of intrusive rows, this will generate a segmentation fault when
   * the column cells are destroyed later. The row access is just meant as a "read only" access to the rows and the
   * @ref erase_row method just as a way to specify that a row is empty and can therefore be removed from dictionnaries.
   * This allows to avoid testing the emptiness of a row at each column cell removal, what can be quite frequent.
   *
   * @param rowIndex @ref rowindex "Row index" of the empty row to remove.
   */
  void erase_row(id_index rowIndex);
  //TODO: for chain matrices, replace IDIdx input with MatIdx input to homogenise.
  /**
   * @brief Only available for @ref boundarymatrix "RU" and @ref chainmatrix "chain matrices" and if
   * @ref PersistenceMatrixOptions::has_removable_columns and @ref PersistenceMatrixOptions::has_vine_update are true.
   * For @ref chainmatrix "chain matrices", @ref PersistenceMatrixOptions::has_map_column_container and
   * @ref PersistenceMatrixOptions::has_column_pairings also need to be true. Assumes that the face is maximal in the
   * current complex and removes it such that the matrix remains consistent (i.e., RU is still an upper triangular
   * decomposition of the boundary matrix and chain is still a compatible bases of the chain complex in the sense
   * of @cite zigzag). The maximality of the face is not verified. Also updates the barcode if it was computed.
   *
   * For @ref chainmatrix "chain matrices", using the other version of the method could perform better depending on how
   * the data is maintained on the side of the user. Then, @ref PersistenceMatrixOptions::has_column_pairings also do
   * not need to be true.
   *
   * See also @ref remove_last and @ref remove_column.
   *
   * @param columnIndex If @ref boundarymatrix "boundary matrix", @ref MatIdx index of the face to remove, otherwise the
   * @ref IDIdx index.
   */
  void remove_maximal_face(index columnIndex);
  //TODO: See if it would be better to use something more general than a vector for columnsToSwap, such that
  // the user do not have to construct the vector from scratch. Like passing iterators instead. But it would be nice,
  // to still be able to do (face, {})...
  /**
   * @brief Only available for @ref chainmatrix "chain matrices" and if
   * @ref PersistenceMatrixOptions::has_removable_columns, @ref PersistenceMatrixOptions::has_vine_update and
   * @ref PersistenceMatrixOptions::has_map_column_container are true. Assumes that the face is maximal in the current
   * complex and removes it such that the matrix remains consistent (i.e., it is still a compatible bases of the chain
   * complex in the sense of @cite zigzag). The maximality of the face is not verified. Also updates the barcode if it
   * was computed.
   *
   * To maintain the compatibility, vine swaps are done to move the face up to the end of the filtration. Once at the
   * end, the removal is trivial. But for @ref chainmatrix "chain matrices", swaps do not actually swap the position of
   * the column every time, so the faces appearing after @p faceIndex in the filtration have to be searched first within
   * the matrix. If the user has an easy access to the @ref IDIdx of the faces in the order of filtration, passing them
   * by argument with @p columnsToSwap allows to skip a linear search process. Typically, if the user knows that the
   * face he wants to remove is already the last face of the filtration, calling
   * @ref remove_maximal_face(id_index faceIndex, const std::vector<id_index>& columnsToSwap)
   * "remove_maximal_face(faceID, {})" will be faster than @ref remove_last().
   *
   * See also @ref remove_last.
   *
   * @param faceIndex @ref IDIdx index of the face to remove
   * @param columnsToSwap Vector of @ref IDIdx indices of the faces coming after @p faceIndex in the filtration.
   */
  void remove_maximal_face(id_index faceIndex, const std::vector<id_index>& columnsToSwap);
  /**
   * @brief Removes the last inserted column/face from the matrix.
   * If the matrix is @ref mp_matrices "non basic", @ref PersistenceMatrixOptions::has_removable_columns has to be true
   * for the method to be available. Additionnaly, if the matrix is a @ref chainmatrix "chain matrix", either
   * @ref PersistenceMatrixOptions::has_map_column_container has to be true or
   * @ref PersistenceMatrixOptions::has_vine_update has to be false. And if the matrix is a
   * @ref basematrix "base matrix" it should be without column compression.
   *
   * See also @ref remove_maximal_face and @ref remove_column.
   *
   * For @ref chainmatrix "chain matrices", if @ref PersistenceMatrixOptions::has_vine_update is true, the last face
   * does not have to be at the end of the matrix and therefore has to be searched first. In this case, if the user
   * already knows the @ref IDIdx of the last face, calling
   * @ref remove_maximal_face(id_index faceIndex, const std::vector<id_index>& columnsToSwap)
   * "remove_maximal_face(faceID, {})" instead allows to skip the search.
   */
  void remove_last();

  /**
   * @brief Returns the maximal dimension of a face stored in the matrix. Only available for
   * @ref mp_matrices "non-basic matrices" and if @ref PersistenceMatrixOptions::has_matrix_maximal_dimension_access
   * is true.
   *
   * @return The maximal dimension.
   */
  dimension_type get_max_dimension() const;
  /**
   * @brief Returns the current number of columns in the matrix.
   * 
   * @return The number of columns.
   */
  index get_number_of_columns() const;
  /**
   * @brief Returns the dimension of the given face. Only available for @ref mp_matrices "non-basic matrices".
   * 
   * @param columnIndex @ref MatIdx index of the column representing the face.
   * @return Dimension of the face.
   */
  dimension_type get_column_dimension(index columnIndex) const;

  /**
   * @brief Adds column at @p sourceColumnIndex onto the column at @p targetColumnIndex in the matrix. Is available
   * for every matrix type, but should be used with care with @ref mp_matrices "non-basic matrices", as they will be
   * no verification to ensure that the addition makes sense for the meaning of the underlying object. For example,
   * a right-to-left addition could corrupt the computation of the barcode or the representative cycles if done blindly.
   *
   * For @ref basematrix "basic matrices" with column compression, the representatives are summed together, which means
   * that all column compressed together with the target column are affected by the change, not only the target.
   * 
   * @tparam Index_type Any signed or unsigned integer type.
   * @param sourceColumnIndex @ref MatIdx index of the column to add.
   * @param targetColumnIndex @ref MatIdx index of the target column.
   */
  template <typename Index_type>
  std::enable_if_t<std::is_integral_v<Index_type> > add_to(Index_type sourceColumnIndex, Index_type targetColumnIndex);
  /**
   * @brief Adds the given range of @ref Cell onto the column at @p targetColumnIndex in the matrix. Only available 
   * for @ref basematrix "basic matrices".
   *
   * For @ref basematrix "basic matrices" with column compression, the range is summed onto the representative, which
   * means that all column compressed together with the target column are affected by the change, not only the target.
   * 
   * @tparam Cell_range Range of @ref Cell. Needs a begin() and end() method. A column index does not need to be
   * stored in the cells, even if @ref PersistenceMatrixOptions::has_row_access is true.
   * @param sourceColumn Source @ref Cell range.
   * @param targetColumnIndex @ref MatIdx index of the target column.
   */
  template <class Cell_range>
  std::enable_if_t<!std::is_integral_v<Cell_range> > add_to(const Cell_range& sourceColumn, index targetColumnIndex);

  /**
   * @brief Multiplies the target column with the coefficient and then adds the source column to it.
   * That is: `targetColumn = (targetColumn * coefficient) + sourceColumn`.
   * Is available for every matrix type, but should be used with care with @ref mp_matrices "non-basic matrices",
   * as they will be no verification to ensure that the addition makes sense for the meaning of the underlying object.
   * For example, a right-to-left addition could corrupt the computation of the barcode or the representative cycles
   * if done blindly.
   *
   * For @ref basematrix "basic matrices" with column compression, the representatives are summed together, which means
   * that all column compressed together with the target column are affected by the change, not only the target.
   * 
   * @tparam Index_type Any signed or unsigned integer type.
   * @param sourceColumnIndex @ref MatIdx index of the column to add.
   * @param coefficient Value to multiply.
   * @param targetColumnIndex @ref MatIdx index of the target column.
   */
  template <typename Index_type>
  std::enable_if_t<std::is_integral_v<Index_type> > multiply_target_and_add_to(Index_type sourceColumnIndex,
                                                                               int coefficient,
                                                                               Index_type targetColumnIndex);
  /**
   * @brief Multiplies the target column with the coefficient and then adds the given range of @ref Cell to it.
   * That is: `targetColumn = (targetColumn * coefficient) + sourceColumn`. Only available for
   * @ref basematrix "basic matrices".
   *
   * For @ref basematrix "basic matrices" with column compression, the range is summed onto the representative, which
   * means that all column compressed together with the target column are affected by the change, not only the target.
   * 
   * @tparam Cell_range Range of @ref Cell. Needs a begin() and end() method. A column index does not need to be
   * stored in the cells, even if @ref PersistenceMatrixOptions::has_row_access is true.
   * @param sourceColumn Source @ref Cell range.
   * @param coefficient Value to multiply.
   * @param targetColumnIndex @ref MatIdx index of the target column.
   */
  template <class Cell_range>
  std::enable_if_t<!std::is_integral_v<Cell_range> > multiply_target_and_add_to(const Cell_range& sourceColumn,
                                                                                int coefficient,
                                                                                index targetColumnIndex);

  /**
   * @brief Multiplies the source column with the coefficient before adding it to the target column.
   * That is: `targetColumn += (coefficient * sourceColumn)`. The source column will **not** be modified.
   * Is available for every matrix type, but should be used with care with @ref mp_matrices "non-basic matrices", as
   * they will be no verification to ensure that the addition makes sense for the meaning of the underlying object.
   * For example, a right-to-left addition could corrupt the computation of the barcode or the representative cycles
   * if done blindly.
   *
   * For @ref basematrix "basic matrices" with column compression, the representatives are summed together, which means
   * that all column compressed together with the target column are affected by the change, not only the target.
   * 
   * @tparam Index_type Any signed or unsigned integer type.
   * @param coefficient Value to multiply.
   * @param sourceColumnIndex @ref MatIdx index of the column to add.
   * @param targetColumnIndex @ref MatIdx index of the target column.
   */
  template <typename Index_type>
  std::enable_if_t<std::is_integral_v<Index_type> > multiply_source_and_add_to(int coefficient,
                                                                               Index_type sourceColumnIndex,
                                                                               Index_type targetColumnIndex);
  /**
   * @brief Multiplies the source column with the coefficient before adding it to the target column.
   * That is: `targetColumn += (coefficient * sourceColumn)`. The source column will **not** be modified.
   * Only available for @ref basematrix "basic matrices".
   *
   * For @ref basematrix "basic matrices" with column compression, the range is summed onto the representative, which
   * means that all column compressed together with the target column are affected by the change, not only the target.
   * 
   * @tparam Cell_range Range of @ref Cell. Needs a begin() and end() method. A column index does not need to be
   * stored in the cells, even if @ref PersistenceMatrixOptions::has_row_access is true.
   * @param coefficient Value to multiply.
   * @param sourceColumn Source @ref Cell range.
   * @param targetColumnIndex @ref MatIdx index of the target column.
   */
  template <class Cell_range>
  std::enable_if_t<!std::is_integral_v<Cell_range> > multiply_source_and_add_to(int coefficient,
                                                                                const Cell_range& sourceColumn,
                                                                                index targetColumnIndex);

  /**
   * @brief Zeroes the cell at the given coordinates. Not available for @ref chainmatrix "chain matrices" and for
   * @ref basematrix "base matrices" with column compression. In general, should be used with care with
   * @ref mp_matrices "non-basic matrices" to not destroy the validity of the persistence related properties of the
   * matrix.
   *
   * For @ref boundarymatrix "RU matrices", equivalent to
   * @ref zero_cell(index columnIndex, id_index rowIndex, bool inR) "zero_cell(columnIndex, rowIndex, true)".
   *
   * @param columnIndex @ref MatIdx index of the column of the cell.
   * @param rowIndex @ref rowindex "Row index" of the row of the cell.
   */
  void zero_cell(index columnIndex, id_index rowIndex);
  /**
   * @brief Only available for @ref boundarymatrix "RU matrices". Zeroes the cell at the given coordinates in \f$ R \f$
   * if @p inR is true or in \f$ U \f$ if @p inR is false. Should be used with care to not destroy the validity of the
   * persistence related properties of the matrix.
   *
   * @param columnIndex @ref MatIdx index of the column of the cell.
   * @param rowIndex @ref rowindex "Row index" of the row of the cell.
   * @param inR Boolean indicating in which matrix to zero: if true in \f$ R \f$ and if false in \f$ U \f$.
   */
  void zero_cell(index columnIndex, id_index rowIndex, bool inR);
  /**
   * @brief Zeroes the column at the given index. Not available for @ref chainmatrix "chain matrices" and for
   * @ref basematrix "base matrices" with column compression. In general, should be used with care with
   * @ref mp_matrices "non-basic matrices" to not destroy the validity of the persistence related properties of the
   * matrix.
   *
   * For @ref boundarymatrix "RU matrices", equivalent to
   * @ref zero_column(index columnIndex, bool inR) "zero_column(columnIndex, true)".
   *
   * @param columnIndex @ref MatIdx index of the column to zero.
   */
  void zero_column(index columnIndex);
  /**
   * @brief Only available for @ref boundarymatrix "RU matrices". Zeroes the column at the given index in \f$ R \f$ if
   * @p inR is true or in \f$ U \f$ if @p inR is false. Should be used with care to not destroy the validity of the
   * persistence related properties of the matrix.
   *
   * @param columnIndex @ref MatIdx index of the column to zero.
   * @param inR Boolean indicating in which matrix to zero: if true in \f$ R \f$ and if false in \f$ U \f$.
   */
  void zero_column(index columnIndex, bool inR);
  /**
   * @brief Indicates if the cell at given coordinates has value zero.
   *
   * For @ref boundarymatrix "RU matrices", equivalent to
   * @ref is_zero_cell(index columnIndex, id_index rowIndex, bool inR) const
   * "is_zero_cell(columnIndex, rowIndex, true)".
   *
   * @param columnIndex @ref MatIdx index of the column of the cell.
   * @param rowIndex @ref rowindex "Row index" of the row of the cell.
   * @return true If the cell has value zero.
   * @return false Otherwise.
   */
  bool is_zero_cell(index columnIndex, id_index rowIndex);
  /**
   * @brief Only available for @ref boundarymatrix "RU matrices". Indicates if the cell at given coordinates has value
   * zero in \f$ R \f$ if @p inR is true or in \f$ U \f$ if @p inR is false.
   *
   * @param columnIndex @ref MatIdx index of the column of the cell.
   * @param rowIndex @ref rowindex "Row index" of the row of the cell.
   * @param inR Boolean indicating in which matrix to look: if true in \f$ R \f$ and if false in \f$ U \f$.
   * @return true If the cell has value zero.
   * @return false Otherwise.
   */
  bool is_zero_cell(index columnIndex, id_index rowIndex, bool inR) const;
  /**
   * @brief Indicates if the column at given index has value zero.
   *
   * For @ref boundarymatrix "RU matrices", equivalent to
   * @ref is_zero_column(index columnIndex, bool inR) "is_zero_column(columnIndex, true)".
   *
   * Note that for @ref chainmatrix "chain matrices", this method should always return false, as a valid
   * @ref chainmatrix "chain matrix" never has empty columns.
   *
   * @param columnIndex @ref MatIdx index of the column.
   * @return true If the column has value zero.
   * @return false Otherwise.
   */
  bool is_zero_column(index columnIndex);
  /**
   * @brief Only available for @ref boundarymatrix "RU matrices". Indicates if the column at given index has value zero
   * in \f$ R \f$ if @p inR is true or in \f$ U \f$ if @p inR is false.
   *
   * Note that if @p inR is false, this method should usually return false.
   * 
   * @param columnIndex @ref MatIdx index of the column.
   * @param inR Boolean indicating in which matrix to look: if true in \f$ R \f$ and if false in \f$ U \f$.
   * @return true If the column has value zero.
   * @return false Otherwise.
   */
  bool is_zero_column(index columnIndex, bool inR);

  /**
   * @brief Returns the @ref MatIdx index of the column which has the given @ref rowindex "row index" as pivot. Only
   * available for @ref boundarymatrix "RU" and @ref chainmatrix "chain matrices". Assumes that the pivot exists. For
   * @ref boundarymatrix "RU matrices", the column is returned from \f$ R \f$.
   *
   * Recall that the @ref rowindex "row indices" for @ref chainmatrix "chain matrices" correspond to the @ref IDIdx
   * indices and that the @ref rowindex "row indices" for a @ref boundarymatrix "RU matrix" correspond to the updated
   * @ref IDIdx indices which got potentially swapped by a vine swap.
   *
   * @param faceIndex @ref rowindex "Row index" of the pivot.
   * @return @ref MatIdx index of the column with the given pivot.
   */
  index get_column_with_pivot(id_index faceIndex) const;
  /**
   * @brief Returns the @ref rowindex "row index" of the pivot of the given column. Only available for
   * @ref mp_matrices "non-basic matrices".
   *
   * @param columnIndex @ref MatIdx index of the column
   * @return The @ref rowindex "row index" of the pivot.
   */
  id_index get_pivot(index columnIndex);

  /**
   * @brief Assign operator.
   * 
   * @param other %Matrix to copy
   * @return Reference to this object.
   */
  Matrix& operator=(Matrix other);
  /**
   * @brief Swap operator for two matrices.
   * 
   * @param matrix1 First matrix to swap.
   * @param matrix2 Second matrix to swap.
   */
  friend void swap(Matrix& matrix1, Matrix& matrix2) { 
    swap(matrix1.matrix_, matrix2.matrix_);
    std::swap(matrix1.operators_, matrix2.operators_);
    std::swap(matrix1.cellPool_, matrix2.cellPool_);
  }

  void print();  // for debug

  //TODO: change the behaviour for boundary matrices.
  /**
   * @brief Returns the current barcode of the matrix. Available only if
   * @ref PersistenceMatrixOptions::has_column_pairings is true.
   *
   * Recall that we assume that the boundaries were inserted in the order of filtration for the barcode to be valid.
   *
   * @warning For simple @ref boundarymatrix "boundary matrices" (only storing \f$ R \f$), we assume that
   * @ref get_current_barcode is only called once the matrix is completed and won't be modified again.
   *
   * @return A reference to the barcode. The barcode is a vector of @ref Matrix::Bar. A bar stores three informations:
   * the @ref PosIdx birth index, the @ref PosIdx death index and the dimension of the bar.
   */
  const barcode_type& get_current_barcode();
  /**
   * @brief Returns the current barcode of the matrix. Available only if
   * @ref PersistenceMatrixOptions::has_column_pairings is true.
   *
   * Recall that we assume that the boundaries were inserted in the order of filtration for the barcode to be valid.
   *
   * @warning For simple @ref boundarymatrix "boundary matrices" (only storing \f$ R \f$), we assume that
   * @ref get_current_barcode is only called once the matrix is completed and won't be modified again.
   *
   * @return A const reference to the barcode. The barcode is a vector of @ref Matrix::Bar. A bar stores three
   * informations: the @ref PosIdx birth index, the @ref PosIdx death index and the dimension of the bar.
   */
  const barcode_type& get_current_barcode() const;

  /**
   * @brief Only available for @ref basematrix "base matrices" without column compression and simple
   * @ref boundarymatrix "boundary matrices" (only storing \f$ R \f$) and if
   * @ref PersistenceMatrixOptions::has_column_and_row_swaps is true. Swaps the two given columns. Note for
   * @ref boundarymatrix "boundary matrices", that it really just swaps two columns and does not update anything else,
   * nor performs additions to maintain some properties on the matrix.
   *
   * @param columnIndex1 First column @ref MatIdx index to swap.
   * @param columnIndex2 Second column @ref MatIdx index to swap.
   */
  void swap_columns(index columnIndex1, index columnIndex2);
  /**
   * @brief Only available for @ref basematrix "base matrices" without column compression and simple
   * @ref boundarymatrix "boundary matrices" (only storing \f$ R \f$) and if
   * @ref PersistenceMatrixOptions::has_column_and_row_swaps is true. Swaps the two given rows. Note for
   * @ref boundarymatrix "boundary matrices", that it really just swaps two rows and does not update anything else,
   * nor performs additions to maintain some properties on the matrix.
   *
   * @param rowIndex1 First @ref rowindex "row index" to swap.
   * @param rowIndex2 Second @ref rowindex "row index" to swap.
   */
  void swap_rows(index rowIndex1, index rowIndex2);
  //TODO: find better name. And benchmark also to verify if it is really worth it to have this extra version in addition
  //to vine_swap.
  /**
   * @brief Only available if @ref PersistenceMatrixOptions::has_vine_update is true and if it is either a bounary
   * matrix or @ref PersistenceMatrixOptions::column_indexation_type is set to @ref Column_indexation_types::POSITION.
   * Does the same than @ref vine_swap, but assumes that the swap is non trivial and therefore skips a part of the case
   * study.
   *
   * @param index @ref PosIdx index of the first face to swap. The second one has to be at `index + 1`. Recall that for
   * @ref boundarymatrix "boundary matrices", @ref PosIdx == @ref MatIdx.
   * @return true If the barcode changed from the swap.
   * @return false Otherwise.
   */
  bool vine_swap_with_z_eq_1_case(pos_index index);
  /**
   * @brief Only available if @ref PersistenceMatrixOptions::has_vine_update is true and if it is either a
   * @ref chainmatrix "chain matrix" or @ref PersistenceMatrixOptions::column_indexation_type is set to
   * @ref Column_indexation_types::IDENTIFIER. Does the same than @ref vine_swap, but assumes that the swap is
   * non-trivial and therefore skips a part of the case study.
   *
   * @param columnIndex1 @ref MatIdx index of the first face.
   * @param columnIndex2 @ref MatIdx index of the second face. It is assumed that the @ref PosIdx of both only differs
   * by one.
   * @return Let \f$ pos1 \f$ be the @ref PosIdx index of @p columnIndex1 and \f$ pos2 \f$ be the @ref PosIdx index of
   * @p columnIndex2. The method returns the @ref MatIdx of the column which has now, after the swap, the @ref PosIdx
   * \f$ max(pos1, pos2) \f$.
   */
  index vine_swap_with_z_eq_1_case(index columnIndex1, index columnIndex2);
  /**
   * @brief Only available if @ref PersistenceMatrixOptions::has_vine_update is true and if it is either a
   * @ref boundarymatrix "boundary matrix" or @ref PersistenceMatrixOptions::column_indexation_type is set to
   * @ref Column_indexation_types::POSITION. Does a vine swap between two faces which are consecutives in the
   * filtration. Roughly, if \f$ F \f$ is the current filtration represented by the matrix, the method modifies the
   * matrix such that the new state corresponds to a valid state for the filtration \f$ F' \f$ equal to \f$ F \f$ but
   * with the two faces at position `index` and `index + 1` swapped. Of course, the two faces should not have a
   * face/coface relation which each other ; \f$ F' \f$ has to be a valid filtration.
   * See @cite vineyards for more information about vine and vineyards.
   *
   * @param index @ref PosIdx index of the first face to swap. The second one has to be at `index + 1`. Recall that for
   * @ref boundarymatrix "boundary matrices", @ref PosIdx == @ref MatIdx.
   * @return true If the barcode changed from the swap.
   * @return false Otherwise.
   */
  bool vine_swap(pos_index index);
  /**
   * @brief Only available if @ref PersistenceMatrixOptions::has_vine_update is true and if it is either a
   * @ref chainmatrix "chain matrix" or @ref PersistenceMatrixOptions::column_indexation_type is set to
   * @ref Column_indexation_types::IDENTIFIER. Does a vine swap between two faces which are consecutives in the
   * filtration. Roughly, if \f$ F \f$ is the current filtration represented by the matrix, the method modifies the
   * matrix such that the new state corresponds to a valid state for the filtration \f$ F' \f$ equal to \f$ F \f$ but
   * with the two given faces at swapped positions. Of course, the two faces should not have a face/coface relation
   * which each other ; \f$ F' \f$ has to be a valid filtration.
   * See @cite vineyards for more information about vine and vineyards.
   *
   * @param columnIndex1 @ref MatIdx index of the first face.
   * @param columnIndex2 @ref MatIdx index of the second face. It is assumed that the @ref PosIdx of both only differs
   * by one.
   * @return Let \f$ pos1 \f$ be the @ref PosIdx index of @p columnIndex1 and \f$ pos2 \f$ be the @ref PosIdx index of
   * @p columnIndex2. The method returns the @ref MatIdx of the column which has now, after the swap, the @ref PosIdx
   * \f$ max(pos1, pos2) \f$.
   */
  index vine_swap(index columnIndex1, index columnIndex2);

  //TODO: Rethink the interface for representative cycles
  /**
   * @brief Only available if @ref PersistenceMatrixOptions::can_retrieve_representative_cycles is true. Precomputes the
   * representative cycles of the current state of the filtration represented by the matrix. It does not need to be
   * called before @ref get_representative_cycles is called for the first time, but needs to be called before calling
   * @ref get_representative_cycles again if the matrix was modified in between. Otherwise the old cycles will be
   * returned.
   */
  void update_representative_cycles();
  /**
   * @brief Only available if @ref PersistenceMatrixOptions::can_retrieve_representative_cycles is true.
   * Returns all representative cycles of the current filtration.
   * 
   * @return A const reference to the vector of representative cycles.
   */
  const std::vector<cycle_type>& get_representative_cycles();
  /**
   * @brief Only available if @ref PersistenceMatrixOptions::can_retrieve_representative_cycles is true.
   * Returns the cycle representing the given bar.
   * 
   * @param bar A bar from the current barcode.
   * @return A const reference to the cycle representing @p bar.
   */
  const cycle_type& get_representative_cycle(const Bar& bar);

 private:
  using matrix_type = 
    typename std::conditional<
        isNonBasic,
        typename std::conditional<
            PersistenceMatrixOptions::is_of_boundary_type,
            typename std::conditional<
                PersistenceMatrixOptions::has_vine_update || 
                  PersistenceMatrixOptions::can_retrieve_representative_cycles,
                typename std::conditional<
                    PersistenceMatrixOptions::column_indexation_type == Column_indexation_types::CONTAINER || 
                      PersistenceMatrixOptions::column_indexation_type == Column_indexation_types::POSITION,
                    RU_matrix_type, Id_to_index_overlay<RU_matrix_type, Matrix<PersistenceMatrixOptions> >
                >::type,
                typename std::conditional<
                    PersistenceMatrixOptions::column_indexation_type == Column_indexation_types::CONTAINER || 
                      PersistenceMatrixOptions::column_indexation_type == Column_indexation_types::POSITION,
                    Boundary_matrix_type,
                    Id_to_index_overlay<Boundary_matrix_type, Matrix<PersistenceMatrixOptions> >
                >::type
            >::type,
            typename std::conditional<
                PersistenceMatrixOptions::column_indexation_type == Column_indexation_types::CONTAINER, 
                Chain_matrix_type,
                typename std::conditional<
                    PersistenceMatrixOptions::column_indexation_type == Column_indexation_types::POSITION,
                    Position_to_index_overlay<Chain_matrix_type, Matrix<PersistenceMatrixOptions> >,
                    Id_to_index_overlay<Chain_matrix_type, Matrix<PersistenceMatrixOptions> >
                >::type
            >::type
        >::type,
        Base_matrix_type
    >::type;

  Field_operators* operators_;
  Cell_constructor* cellPool_;
  matrix_type matrix_;

  static constexpr void _assert_options();
};

template <class PersistenceMatrixOptions>
inline Matrix<PersistenceMatrixOptions>::Matrix()
    : operators_(new Field_operators()), cellPool_(new Cell_constructor()), matrix_(operators_, cellPool_) 
{
  static_assert(
      PersistenceMatrixOptions::is_of_boundary_type || !PersistenceMatrixOptions::has_vine_update ||
          PersistenceMatrixOptions::has_column_pairings,
      "When no barcode is recorded with vine swaps, comparaison functions for the columns have to be provided.");
  _assert_options();
}

template <class PersistenceMatrixOptions>
template <class Container_type>
inline Matrix<PersistenceMatrixOptions>::Matrix(const std::vector<Container_type>& columns,
                                                characteristic_type characteristic)
    : operators_(new Field_operators(characteristic)),
      cellPool_(new Cell_constructor()),
      matrix_(columns, operators_, cellPool_) 
{
  static_assert(PersistenceMatrixOptions::is_of_boundary_type || !PersistenceMatrixOptions::has_vine_update ||
                    PersistenceMatrixOptions::has_column_pairings,
                "When no barcode is recorded with vine swaps for chain matrices, comparaison functions for the columns "
                "have to be provided.");
  _assert_options();
}

template <class PersistenceMatrixOptions>
inline Matrix<PersistenceMatrixOptions>::Matrix(int numberOfColumns, characteristic_type characteristic)
    : operators_(new Field_operators(characteristic)),
      cellPool_(new Cell_constructor()),
      matrix_(numberOfColumns, operators_, cellPool_) 
{
  static_assert(PersistenceMatrixOptions::is_of_boundary_type || !PersistenceMatrixOptions::has_vine_update ||
                    PersistenceMatrixOptions::has_column_pairings,
                "When no barcode is recorded with vine swaps for chain matrices, comparaison functions for the columns "
                "have to be provided.");
  _assert_options();
}

template <class PersistenceMatrixOptions>
inline Matrix<PersistenceMatrixOptions>::Matrix(const std::function<bool(pos_index,pos_index)>& birthComparator,
                                                const std::function<bool(pos_index,pos_index)>& deathComparator)
    : operators_(new Field_operators()),
      cellPool_(new Cell_constructor()),
      matrix_(operators_, cellPool_, birthComparator, deathComparator) 
{
  static_assert(
      !PersistenceMatrixOptions::is_of_boundary_type && PersistenceMatrixOptions::has_vine_update &&
          !PersistenceMatrixOptions::has_column_pairings,
      "Constructor only available for chain matrices when vine swaps are enabled, but barcodes are not recorded.");
  _assert_options();
}

template <class PersistenceMatrixOptions>
template <class Boundary_type>
inline Matrix<PersistenceMatrixOptions>::Matrix(const std::vector<Boundary_type>& orderedBoundaries,
                               const std::function<bool(pos_index,pos_index)>& birthComparator, 
                               const std::function<bool(pos_index,pos_index)>& deathComparator,
                               characteristic_type characteristic)
    : operators_(new Field_operators(characteristic)),
      cellPool_(new Cell_constructor()),
      matrix_(orderedBoundaries, operators_, cellPool_, birthComparator, deathComparator) 
{
  static_assert(
      !PersistenceMatrixOptions::is_of_boundary_type && PersistenceMatrixOptions::has_vine_update &&
          !PersistenceMatrixOptions::has_column_pairings,
      "Constructor only available for chain matrices when vine swaps are enabled, but barcodes are not recorded.");
  _assert_options();
}

template <class PersistenceMatrixOptions>
inline Matrix<PersistenceMatrixOptions>::Matrix(unsigned int numberOfColumns, 
                               const std::function<bool(pos_index,pos_index)>& birthComparator,
                               const std::function<bool(pos_index,pos_index)>& deathComparator, 
                               characteristic_type characteristic)
    : operators_(new Field_operators(characteristic)),
      cellPool_(new Cell_constructor()),
      matrix_(numberOfColumns, operators_, cellPool_, birthComparator, deathComparator) 
{
  static_assert(
      !PersistenceMatrixOptions::is_of_boundary_type && PersistenceMatrixOptions::has_vine_update &&
          !PersistenceMatrixOptions::has_column_pairings,
      "Constructor only available for chain matrices when vine swaps are enabled, but barcodes are not recorded.");
  _assert_options();
}

template <class PersistenceMatrixOptions>
inline Matrix<PersistenceMatrixOptions>::Matrix(const Matrix& matrixToCopy)
    : operators_(new Field_operators(matrixToCopy.operators_->get_characteristic())),
      cellPool_(new Cell_constructor()),
      matrix_(matrixToCopy.matrix_, operators_, cellPool_) 
{
  _assert_options();
}

template <class PersistenceMatrixOptions>
inline Matrix<PersistenceMatrixOptions>::Matrix(Matrix&& other) noexcept
    : operators_(std::exchange(other.operators_, nullptr)),
      cellPool_(std::exchange(other.cellPool_, nullptr)),
      matrix_(std::move(other.matrix_)) 
{
  // TODO: verify that the address of operators_ == address of other.operators_ after move
  // and that therefore the addresses stored in matrix_ are correct.
  _assert_options();
}

template <class PersistenceMatrixOptions>
inline Matrix<PersistenceMatrixOptions>::~Matrix() 
{
  matrix_.reset(operators_, cellPool_);
  delete cellPool_;
  delete operators_;
}

template <class PersistenceMatrixOptions>
inline void Matrix<PersistenceMatrixOptions>::set_characteristic(characteristic_type characteristic) 
{
  if constexpr (!PersistenceMatrixOptions::is_z2) {
    if (operators_->get_characteristic() != 0) {
      std::cerr << "Warning: Characteristic already initialised. Changing it could lead to incoherences in the matrice "
                   "as the modulo was already applied to values in existing columns.";
    }

    operators_->set_characteristic(characteristic);
  }
}

template <class PersistenceMatrixOptions>
template <class Container_type>
inline void Matrix<PersistenceMatrixOptions>::insert_column(const Container_type& column) 
{
  assert(operators_->get_characteristic() != 0 &&
         "Columns cannot be initialized if the coefficient field characteristic is not specified.");
  static_assert(
      !isNonBasic,
      "'insert_column' not available for the chosen options. The input has to be in the form of a face boundary.");
  matrix_.insert_column(column);
}

template <class PersistenceMatrixOptions>
template <class Container_type>
inline void Matrix<PersistenceMatrixOptions>::insert_column(const Container_type& column, index columnIndex) 
{
  assert(operators_->get_characteristic() != 0 &&
         "Columns cannot be initialized if the coefficient field characteristic is not specified.");
  static_assert(!isNonBasic && !PersistenceMatrixOptions::has_column_compression,
                "'insert_column' with those parameters is not available for the chosen options.");
  static_assert(!PersistenceMatrixOptions::has_row_access,
                "Columns have to be inserted at the end of the matrix when row access is enabled.");
  matrix_.insert_column(column, columnIndex);
}

template <class PersistenceMatrixOptions>
template <class Boundary_type>
inline typename Matrix<PersistenceMatrixOptions>::insertion_return_type
Matrix<PersistenceMatrixOptions>::insert_boundary(const Boundary_type& boundary, dimension_type dim)
{
  assert(operators_->get_characteristic() != 0 &&
         "Columns cannot be initialized if the coefficient field characteristic is not specified.");

  if constexpr (isNonBasic && !PersistenceMatrixOptions::is_of_boundary_type &&
                PersistenceMatrixOptions::column_indexation_type == Column_indexation_types::CONTAINER)
    return matrix_.insert_boundary(boundary, dim);
  else
    matrix_.insert_boundary(boundary, dim);
}

template <class PersistenceMatrixOptions>
template <class Boundary_type>
inline typename Matrix<PersistenceMatrixOptions>::insertion_return_type
Matrix<PersistenceMatrixOptions>::insert_boundary(id_index faceIndex, 
                                                  const Boundary_type& boundary,
                                                  dimension_type dim)
{
  assert(operators_->get_characteristic() != 0 &&
         "Columns cannot be initialized if the coefficient field characteristic is not specified.");
  static_assert(isNonBasic, "Only enabled for non-basic matrices.");
  if constexpr (!PersistenceMatrixOptions::is_of_boundary_type &&
                PersistenceMatrixOptions::column_indexation_type == Column_indexation_types::CONTAINER)
    return matrix_.insert_boundary(faceIndex, boundary, dim);
  else
    matrix_.insert_boundary(faceIndex, boundary, dim);
}

template <class PersistenceMatrixOptions>
inline typename Matrix<PersistenceMatrixOptions>::returned_column_type& Matrix<PersistenceMatrixOptions>::get_column(
    index columnIndex)
{
  return matrix_.get_column(columnIndex);
}

template <class PersistenceMatrixOptions>
inline const typename Matrix<PersistenceMatrixOptions>::Column_type& Matrix<PersistenceMatrixOptions>::get_column(
    index columnIndex) const 
{
  return matrix_.get_column(columnIndex);
}

template <class PersistenceMatrixOptions>
inline const typename Matrix<PersistenceMatrixOptions>::Column_type& Matrix<PersistenceMatrixOptions>::get_column(
    index columnIndex, bool inR)
{
  // TODO: I don't think there is a particular reason why the indexation is forced, should be removed.
  static_assert(
      isNonBasic && PersistenceMatrixOptions::is_of_boundary_type &&
          (PersistenceMatrixOptions::has_vine_update || PersistenceMatrixOptions::can_retrieve_representative_cycles) &&
          PersistenceMatrixOptions::column_indexation_type != Column_indexation_types::IDENTIFIER,
      "Only enabled for position indexed RU matrices.");

  return matrix_.get_column(columnIndex, inR);
}

template <class PersistenceMatrixOptions>
inline typename Matrix<PersistenceMatrixOptions>::returned_row_type& Matrix<PersistenceMatrixOptions>::get_row(
    id_index rowIndex)
{
  static_assert(PersistenceMatrixOptions::has_row_access, "'get_row' is not available for the chosen options.");

  return matrix_.get_row(rowIndex);
}

template <class PersistenceMatrixOptions>
inline const typename Matrix<PersistenceMatrixOptions>::Row_type& Matrix<PersistenceMatrixOptions>::get_row(
    id_index rowIndex) const
{
  static_assert(PersistenceMatrixOptions::has_row_access, "'get_row' is not available for the chosen options.");

  return matrix_.get_row(rowIndex);
}

template <class PersistenceMatrixOptions>
inline const typename Matrix<PersistenceMatrixOptions>::Row_type& Matrix<PersistenceMatrixOptions>::get_row(
    id_index rowIndex, bool inR)
{
  static_assert(PersistenceMatrixOptions::has_row_access, "'get_row' is not available for the chosen options.");
  // TODO: I don't think there is a particular reason why the indexation is forced, should be removed.
  static_assert(
      isNonBasic && PersistenceMatrixOptions::is_of_boundary_type &&
          (PersistenceMatrixOptions::has_vine_update || PersistenceMatrixOptions::can_retrieve_representative_cycles) &&
          PersistenceMatrixOptions::column_indexation_type != Column_indexation_types::IDENTIFIER,
      "Only enabled for position indexed RU matrices.");

  return matrix_.get_row(rowIndex, inR);
}

template <class PersistenceMatrixOptions>
inline void Matrix<PersistenceMatrixOptions>::remove_column(index columnIndex) 
{
  static_assert(PersistenceMatrixOptions::has_map_column_container && !isNonBasic &&
                    !PersistenceMatrixOptions::has_column_compression,
                "'remove_column' is not available for the chosen options.");

  matrix_.remove_column(columnIndex);
}

template <class PersistenceMatrixOptions>
inline void Matrix<PersistenceMatrixOptions>::erase_row(id_index rowIndex) 
{
  static_assert(
      !isNonBasic || PersistenceMatrixOptions::is_of_boundary_type || PersistenceMatrixOptions::has_removable_rows,
      "'erase_row' is not available for the chosen options.");

  matrix_.erase_row(rowIndex);
}

template <class PersistenceMatrixOptions>
inline void Matrix<PersistenceMatrixOptions>::remove_maximal_face(index columnIndex) 
{
  static_assert(PersistenceMatrixOptions::has_removable_columns,
                "'remove_maximal_face(id_index)' is not available for the chosen options.");
  static_assert(isNonBasic && PersistenceMatrixOptions::has_vine_update,
                "'remove_maximal_face(id_index)' is not available for the chosen options.");
  static_assert(PersistenceMatrixOptions::is_of_boundary_type || (PersistenceMatrixOptions::has_map_column_container &&
                                                                  PersistenceMatrixOptions::has_column_pairings),
                "'remove_maximal_face(id_index)' is not available for the chosen options.");

  matrix_.remove_maximal_face(columnIndex);
}

template <class PersistenceMatrixOptions>
inline void Matrix<PersistenceMatrixOptions>::remove_maximal_face(id_index faceIndex,
                                                                  const std::vector<id_index>& columnsToSwap)
{
  static_assert(PersistenceMatrixOptions::has_removable_columns,
                "'remove_maximal_face(id_index,const std::vector<index>&)' is not available for the chosen options.");
  static_assert(isNonBasic && !PersistenceMatrixOptions::is_of_boundary_type,
                "'remove_maximal_face(id_index,const std::vector<index>&)' is not available for the chosen options.");
  static_assert(PersistenceMatrixOptions::has_map_column_container && PersistenceMatrixOptions::has_vine_update,
                "'remove_maximal_face(id_index,const std::vector<index>&)' is not available for the chosen options.");

  matrix_.remove_maximal_face(faceIndex, columnsToSwap);
}

template <class PersistenceMatrixOptions>
inline void Matrix<PersistenceMatrixOptions>::remove_last() 
{
  static_assert(PersistenceMatrixOptions::has_removable_columns || !isNonBasic,
                "'remove_last' is not available for the chosen options.");
  static_assert(!PersistenceMatrixOptions::has_column_compression || isNonBasic,
                "'remove_last' is not available for the chosen options.");
  static_assert(!isNonBasic || PersistenceMatrixOptions::is_of_boundary_type ||
                    PersistenceMatrixOptions::has_map_column_container || !PersistenceMatrixOptions::has_vine_update,
                "'remove_last' is not available for the chosen options.");

  matrix_.remove_last();
}

template <class PersistenceMatrixOptions>
inline typename Matrix<PersistenceMatrixOptions>::dimension_type Matrix<PersistenceMatrixOptions>::get_max_dimension()
    const
{
  static_assert(isNonBasic, "'get_max_dimension' is not available for the chosen options.");

  return matrix_.get_max_dimension();
}

template <class PersistenceMatrixOptions>
inline typename Matrix<PersistenceMatrixOptions>::index Matrix<PersistenceMatrixOptions>::get_number_of_columns() const 
{
  return matrix_.get_number_of_columns();
}

template <class PersistenceMatrixOptions>
inline typename Matrix<PersistenceMatrixOptions>::dimension_type Matrix<PersistenceMatrixOptions>::get_column_dimension(
    index columnIndex) const
{
  static_assert(isNonBasic, "'get_column_dimension' is not available for the chosen options.");

  return matrix_.get_column_dimension(columnIndex);
}

template <class PersistenceMatrixOptions>
template <typename Index_type>
inline std::enable_if_t<std::is_integral_v<Index_type> > Matrix<PersistenceMatrixOptions>::add_to(
    Index_type sourceColumnIndex, Index_type targetColumnIndex)
{
  matrix_.add_to(sourceColumnIndex, targetColumnIndex);
}

template <class PersistenceMatrixOptions>
template <class Cell_range>
inline std::enable_if_t<!std::is_integral_v<Cell_range> > Matrix<PersistenceMatrixOptions>::add_to(
    const Cell_range& sourceColumn, index targetColumnIndex)
{
  static_assert(!isNonBasic,
                "For boundary or chain matrices, only additions with columns inside the matrix is allowed to maintain "
                "algebraic consistency.");

  matrix_.add_to(sourceColumn, targetColumnIndex);
}

template <class PersistenceMatrixOptions>
template <typename Index_type>
inline std::enable_if_t<std::is_integral_v<Index_type> > Matrix<PersistenceMatrixOptions>::multiply_target_and_add_to(
    Index_type sourceColumnIndex, int coefficient, Index_type targetColumnIndex) 
{
  if constexpr (PersistenceMatrixOptions::is_z2) {
    // coef will be converted to bool, because of element_type
    matrix_.multiply_target_and_add_to(sourceColumnIndex, coefficient % 2, targetColumnIndex);
  } else {
    matrix_.multiply_target_and_add_to(sourceColumnIndex, operators_->get_value(coefficient), targetColumnIndex);
  }
}

template <class PersistenceMatrixOptions>
template <class Cell_range>
inline std::enable_if_t<!std::is_integral_v<Cell_range> > Matrix<PersistenceMatrixOptions>::multiply_target_and_add_to(
    const Cell_range& sourceColumn, int coefficient, index targetColumnIndex) 
{
  static_assert(!isNonBasic,
                "For boundary or chain matrices, only additions with columns inside the matrix is allowed to maintain "
                "algebraic consistency.");

  if constexpr (PersistenceMatrixOptions::is_z2) {
    // coef will be converted to bool, because of element_type
    matrix_.multiply_target_and_add_to(sourceColumn, coefficient % 2, targetColumnIndex);
  } else {
    matrix_.multiply_target_and_add_to(sourceColumn, operators_->get_value(coefficient), targetColumnIndex);
  }
}

template <class PersistenceMatrixOptions>
template <typename Index_type>
inline std::enable_if_t<std::is_integral_v<Index_type> > Matrix<PersistenceMatrixOptions>::multiply_source_and_add_to(
    int coefficient, Index_type sourceColumnIndex, Index_type targetColumnIndex) 
{
  if constexpr (PersistenceMatrixOptions::is_z2) {
    // coef will be converted to bool, because of element_type
    matrix_.multiply_source_and_add_to(coefficient % 2, sourceColumnIndex, targetColumnIndex);
  } else {
    matrix_.multiply_source_and_add_to(operators_->get_value(coefficient), sourceColumnIndex, targetColumnIndex);
  }
}

template <class PersistenceMatrixOptions>
template <class Cell_range>
inline std::enable_if_t<!std::is_integral_v<Cell_range> > Matrix<PersistenceMatrixOptions>::multiply_source_and_add_to(
    int coefficient, const Cell_range& sourceColumn, index targetColumnIndex) 
{
  static_assert(!isNonBasic,
                "For boundary or chain matrices, only additions with columns inside the matrix is allowed to maintain "
                "algebraic consistency.");

  if constexpr (PersistenceMatrixOptions::is_z2) {
    // coef will be converted to bool, because of element_type
    matrix_.multiply_source_and_add_to(coefficient % 2, sourceColumn, targetColumnIndex);
  } else {
    matrix_.multiply_source_and_add_to(operators_->get_value(coefficient), sourceColumn, targetColumnIndex);
  }
}

template <class PersistenceMatrixOptions>
inline void Matrix<PersistenceMatrixOptions>::zero_cell(index columnIndex, id_index rowIndex) 
{
  static_assert(PersistenceMatrixOptions::is_of_boundary_type && !PersistenceMatrixOptions::has_column_compression,
                "'zero_cell' is not available for the chosen options.");

  return matrix_.zero_cell(columnIndex, rowIndex);
}

template <class PersistenceMatrixOptions>
inline void Matrix<PersistenceMatrixOptions>::zero_cell(index columnIndex, id_index rowIndex, bool inR) 
{
  // TODO: I don't think there is a particular reason why the indexation is forced, should be removed.
  static_assert(
      isNonBasic && PersistenceMatrixOptions::is_of_boundary_type &&
          (PersistenceMatrixOptions::has_vine_update || PersistenceMatrixOptions::can_retrieve_representative_cycles) &&
          PersistenceMatrixOptions::column_indexation_type != Column_indexation_types::IDENTIFIER,
      "Only enabled for RU matrices.");

  return matrix_.zero_cell(columnIndex, rowIndex, inR);
}

template <class PersistenceMatrixOptions>
inline void Matrix<PersistenceMatrixOptions>::zero_column(index columnIndex) 
{
  static_assert(PersistenceMatrixOptions::is_of_boundary_type && !PersistenceMatrixOptions::has_column_compression,
                "'zero_column' is not available for the chosen options.");

  return matrix_.zero_column(columnIndex);
}

template <class PersistenceMatrixOptions>
inline void Matrix<PersistenceMatrixOptions>::zero_column(index columnIndex, bool inR) 
{
  // TODO: I don't think there is a particular reason why the indexation is forced, should be removed.
  static_assert(
      isNonBasic && PersistenceMatrixOptions::is_of_boundary_type &&
          (PersistenceMatrixOptions::has_vine_update || PersistenceMatrixOptions::can_retrieve_representative_cycles) &&
          PersistenceMatrixOptions::column_indexation_type != Column_indexation_types::IDENTIFIER,
      "Only enabled for RU matrices.");

  return matrix_.zero_column(columnIndex, inR);
}

template <class PersistenceMatrixOptions>
inline bool Matrix<PersistenceMatrixOptions>::is_zero_cell(index columnIndex, id_index rowIndex) 
{
  return matrix_.is_zero_cell(columnIndex, rowIndex);
}

template <class PersistenceMatrixOptions>
inline bool Matrix<PersistenceMatrixOptions>::is_zero_cell(index columnIndex, id_index rowIndex, bool inR) const 
{
  // TODO: I don't think there is a particular reason why the indexation is forced, should be removed.
  static_assert(
      isNonBasic && PersistenceMatrixOptions::is_of_boundary_type &&
          (PersistenceMatrixOptions::has_vine_update || PersistenceMatrixOptions::can_retrieve_representative_cycles) &&
          PersistenceMatrixOptions::column_indexation_type != Column_indexation_types::IDENTIFIER,
      "Only enabled for RU matrices.");

  return matrix_.is_zero_cell(columnIndex, rowIndex, inR);
}

template <class PersistenceMatrixOptions>
inline bool Matrix<PersistenceMatrixOptions>::is_zero_column(index columnIndex) 
{
  return matrix_.is_zero_column(columnIndex);
}

template <class PersistenceMatrixOptions>
inline bool Matrix<PersistenceMatrixOptions>::is_zero_column(index columnIndex, bool inR) 
{
  // TODO: I don't think there is a particular reason why the indexation is forced, should be removed.
  static_assert(
      isNonBasic && PersistenceMatrixOptions::is_of_boundary_type &&
          (PersistenceMatrixOptions::has_vine_update || PersistenceMatrixOptions::can_retrieve_representative_cycles) &&
          PersistenceMatrixOptions::column_indexation_type != Column_indexation_types::IDENTIFIER,
      "Only enabled for RU matrices.");

  return matrix_.is_zero_column(columnIndex, inR);
}

template <class PersistenceMatrixOptions>
inline typename Matrix<PersistenceMatrixOptions>::index Matrix<PersistenceMatrixOptions>::get_column_with_pivot(
    id_index faceIndex) const
{
  static_assert(isNonBasic && (!PersistenceMatrixOptions::is_of_boundary_type ||
                               (PersistenceMatrixOptions::has_vine_update ||
                                PersistenceMatrixOptions::can_retrieve_representative_cycles)),
                "'get_column_with_pivot' is not available for the chosen options.");

  return matrix_.get_column_with_pivot(faceIndex);
}

template <class PersistenceMatrixOptions>
inline typename Matrix<PersistenceMatrixOptions>::id_index Matrix<PersistenceMatrixOptions>::get_pivot(
    index columnIndex)
{
  static_assert(isNonBasic, "'get_pivot' is not available for the chosen options.");

  return matrix_.get_pivot(columnIndex);
}

template <class PersistenceMatrixOptions>
inline Matrix<PersistenceMatrixOptions>& Matrix<PersistenceMatrixOptions>::operator=(Matrix other) 
{
  swap(matrix_, other.matrix_);
  std::swap(operators_, other.operators_);
  std::swap(cellPool_, other.cellPool_);
  // if constexpr (!PersistenceMatrixOptions::is_z2) matrix_.set_operators(&operators_);

  return *this;
}

template <class PersistenceMatrixOptions>
inline void Matrix<PersistenceMatrixOptions>::print() 
{
  return matrix_.print();
}

template <class PersistenceMatrixOptions>
inline const typename Matrix<PersistenceMatrixOptions>::barcode_type&
Matrix<PersistenceMatrixOptions>::get_current_barcode()
{
  static_assert(PersistenceMatrixOptions::has_column_pairings, "This method was not enabled.");

  return matrix_.get_current_barcode();
}

template <class PersistenceMatrixOptions>
inline const typename Matrix<PersistenceMatrixOptions>::barcode_type&
Matrix<PersistenceMatrixOptions>::get_current_barcode() const
{
  static_assert(PersistenceMatrixOptions::has_column_pairings, "This method was not enabled.");
  static_assert(
      !PersistenceMatrixOptions::is_of_boundary_type || PersistenceMatrixOptions::has_vine_update ||
          PersistenceMatrixOptions::can_retrieve_representative_cycles,
      "'get_current_barcode' is not const for boundary matrices as the barcode is only computed when explicitely "
      "asked.");

  return matrix_.get_current_barcode();
}

template <class PersistenceMatrixOptions>
inline void Matrix<PersistenceMatrixOptions>::swap_columns(index columnIndex1, index columnIndex2) 
{
  static_assert(
      (!isNonBasic && !PersistenceMatrixOptions::has_column_compression) ||
          (isNonBasic && PersistenceMatrixOptions::is_of_boundary_type && !PersistenceMatrixOptions::has_vine_update &&
           !PersistenceMatrixOptions::can_retrieve_representative_cycles),
      "This method was not enabled.");
  return matrix_.swap_columns(columnIndex1, columnIndex2);
}

template <class PersistenceMatrixOptions>
inline void Matrix<PersistenceMatrixOptions>::swap_rows(index rowIndex1, index rowIndex2) 
{
  static_assert(
      (!isNonBasic && !PersistenceMatrixOptions::has_column_compression) ||
          (isNonBasic && PersistenceMatrixOptions::is_of_boundary_type && !PersistenceMatrixOptions::has_vine_update &&
           !PersistenceMatrixOptions::can_retrieve_representative_cycles),
      "This method was not enabled.");
  return matrix_.swap_rows(rowIndex1, rowIndex2);
}

template <class PersistenceMatrixOptions>
inline bool Matrix<PersistenceMatrixOptions>::vine_swap_with_z_eq_1_case(pos_index index) 
{
  static_assert(PersistenceMatrixOptions::has_vine_update, "This method was not enabled.");
  static_assert(PersistenceMatrixOptions::column_indexation_type == Column_indexation_types::POSITION ||
                    (PersistenceMatrixOptions::is_of_boundary_type &&
                     PersistenceMatrixOptions::column_indexation_type == Column_indexation_types::CONTAINER),
                "This method was not enabled.");
  return matrix_.vine_swap_with_z_eq_1_case(index);
}

template <class PersistenceMatrixOptions>
inline typename Matrix<PersistenceMatrixOptions>::index Matrix<PersistenceMatrixOptions>::vine_swap_with_z_eq_1_case(
    index columnIndex1, index columnIndex2)
{
  static_assert(PersistenceMatrixOptions::has_vine_update, "This method was not enabled.");
  static_assert(PersistenceMatrixOptions::column_indexation_type == Column_indexation_types::IDENTIFIER ||
                    (!PersistenceMatrixOptions::is_of_boundary_type &&
                     PersistenceMatrixOptions::column_indexation_type == Column_indexation_types::CONTAINER),
                "This method was not enabled.");

  return matrix_.vine_swap_with_z_eq_1_case(columnIndex1, columnIndex2);
}

template <class PersistenceMatrixOptions>
inline bool Matrix<PersistenceMatrixOptions>::vine_swap(pos_index index) 
{
  static_assert(PersistenceMatrixOptions::has_vine_update, "This method was not enabled.");
  static_assert(PersistenceMatrixOptions::column_indexation_type == Column_indexation_types::POSITION ||
                    (PersistenceMatrixOptions::is_of_boundary_type &&
                     PersistenceMatrixOptions::column_indexation_type == Column_indexation_types::CONTAINER),
                "This method was not enabled.");
  return matrix_.vine_swap(index);
}

template <class PersistenceMatrixOptions>
inline typename Matrix<PersistenceMatrixOptions>::index Matrix<PersistenceMatrixOptions>::vine_swap(
    index columnIndex1, index columnIndex2)
{
  static_assert(PersistenceMatrixOptions::has_vine_update, "This method was not enabled.");
  static_assert(PersistenceMatrixOptions::column_indexation_type == Column_indexation_types::IDENTIFIER ||
                    (!PersistenceMatrixOptions::is_of_boundary_type &&
                     PersistenceMatrixOptions::column_indexation_type == Column_indexation_types::CONTAINER),
                "This method was not enabled.");
  return matrix_.vine_swap(columnIndex1, columnIndex2);
}

template <class PersistenceMatrixOptions>
inline void Matrix<PersistenceMatrixOptions>::update_representative_cycles() 
{
  static_assert(PersistenceMatrixOptions::can_retrieve_representative_cycles, "This method was not enabled.");
  matrix_.update_representative_cycles();
}

template <class PersistenceMatrixOptions>
inline const std::vector<typename Matrix<PersistenceMatrixOptions>::cycle_type>&
Matrix<PersistenceMatrixOptions>::get_representative_cycles()
{
  static_assert(PersistenceMatrixOptions::can_retrieve_representative_cycles, "This method was not enabled.");
  return matrix_.get_representative_cycles();
}

template <class PersistenceMatrixOptions>
inline const typename Matrix<PersistenceMatrixOptions>::cycle_type&
Matrix<PersistenceMatrixOptions>::get_representative_cycle(const Bar& bar)
{
  static_assert(PersistenceMatrixOptions::can_retrieve_representative_cycles, "This method was not enabled.");
  return matrix_.get_representative_cycle(bar);
}

template <class PersistenceMatrixOptions>
inline constexpr void Matrix<PersistenceMatrixOptions>::_assert_options() 
{
  static_assert(
      PersistenceMatrixOptions::column_type != Column_types::HEAP || !PersistenceMatrixOptions::has_row_access,
      "Row access is not possible for heap columns.");
  static_assert(!PersistenceMatrixOptions::has_vine_update || PersistenceMatrixOptions::is_z2,
                "Vine update currently works only for Z_2 coefficients.");
  // static_assert(!PersistenceMatrixOptions::can_retrieve_representative_cycles || PersistenceMatrixOptions::is_z2,
  //               "Representaive cycles can currently only be computed with Z_2 coefficients.");
  static_assert(
      PersistenceMatrixOptions::column_type != Column_types::HEAP || !PersistenceMatrixOptions::has_column_compression,
      "Column compression not compatible with heap columns.");

  // // This should be warnings instead, as PersistenceMatrixOptions::has_column_compression is just ignored in those
  // // cases and don't produces errors as long as the corresponding methods are not called.
  // static_assert(!PersistenceMatrixOptions::has_column_compression || !PersistenceMatrixOptions::has_column_pairings,
  //               "Column compression not available to compute persistence homology (it would bring no advantages; "
  //               "use it for co-homology instead).");
  // static_assert(!PersistenceMatrixOptions::has_column_compression || !PersistenceMatrixOptions::has_vine_update,
  //               "Column compression not available for vineyards.");
  // static_assert(!PersistenceMatrixOptions::has_column_compression ||
  //                   !PersistenceMatrixOptions::can_retrieve_representative_cycles,
  //               "Column compression not available to retrieve representative cycles.");
  // // Would column removal while column compression be useful? If yes, should erase() remove a single column or the
  // // class of columns identical to the input?
  // // For a single column, I have an implementation for union-find (not the current one) which allows deleting a
  // // single element in constant time, but find becomes log n in worst case.
  // // For a column class, we either just ignore the removed class (constant time), but this results in memory
  // // residues, or, we have an erase method which is at least linear in the size of the class.
  // static_assert(
  //     !PersistenceMatrixOptions::has_column_compression || !PersistenceMatrixOptions::has_map_column_container,
  //     "When column compression is used, the removal of columns is not implemented yet.");
}

}  // namespace persistence_matrix
}  // namespace Gudhi

#endif  // MASTER_MATRIX_H<|MERGE_RESOLUTION|>--- conflicted
+++ resolved
@@ -590,11 +590,6 @@
    * information outside of the matrix about the barcode to provide a better suited comparator adapted to the situation
    * (as in the implementation of the Zigzag algorithm @cite zigzag for example.)
    *
-<<<<<<< HEAD
-   * @tparam BirthComparatorFunction Type of the birth comparator: (@ref pos_index, @ref pos_index) -> bool
-   * @tparam DeathComparatorFunction Type of the death comparator: (@ref pos_index, @ref pos_index) -> bool
-=======
->>>>>>> aca2e02c
    * @param birthComparator Method taking two @ref PosIdx indices as parameter and returns true if and only if the first
    * face is associated to a bar with strictly smaller birth than the bar associated to the second one.
    * @param deathComparator Method taking two @ref PosIdx indices as parameter and returns true if and only if the first
@@ -613,17 +608,9 @@
    *
    * See description of @ref Matrix(const std::vector<Container_type>& columns, characteristic_type characteristic)
    * for more information about  @p orderedBoundaries and
-<<<<<<< HEAD
-   * @ref Matrix(const BirthComparatorFunction& birthComparator, const DeathComparatorFunction& deathComparator)
-   * for more information about the comparators.
-   *
-   * @tparam BirthComparatorFunction Type of the birth comparator: (@ref pos_index, @ref pos_index) -> bool
-   * @tparam DeathComparatorFunction Type of the death comparator: (@ref pos_index, @ref pos_index) -> bool
-=======
    * @ref Matrix(const std::function<bool(pos_index,pos_index)>&, const std::function<bool(pos_index,pos_index)>&)
    * for more information about the comparators.
    *
->>>>>>> aca2e02c
    * @tparam Boundary_type Range type for @ref cell_rep_type ranges. Assumed to have a begin(), end() and size() method.
    * @param orderedBoundaries Vector of ordered boundaries in filtration order. Indexed continously starting at 0.
    * @param birthComparator Method taking two @ref PosIdx indices as parameter and returns true if and only if the first
@@ -649,17 +636,9 @@
    *   - @ref PersistenceMatrixOptions::has_column_pairings = false
    *
    * See description of
-<<<<<<< HEAD
-   * @ref Matrix(const BirthComparatorFunction& birthComparator, const DeathComparatorFunction& deathComparator)
-   * for more information about the comparators.
-   *
-   * @tparam BirthComparatorFunction Type of the birth comparator: (@ref pos_index, @ref pos_index) -> bool
-   * @tparam DeathComparatorFunction Type of the death comparator: (@ref pos_index, @ref pos_index) -> bool
-=======
    * @ref Matrix(const std::function<bool(pos_index,pos_index)>&, const std::function<bool(pos_index,pos_index)>&)
    * for more information about the comparators.
    *
->>>>>>> aca2e02c
    * @param numberOfColumns Number of columns to reserve space for.
    * @param birthComparator Method taking two @ref PosIdx indices as parameter and returns true if and only if the first
    * face is associated to a bar with strictly smaller birth than the bar associated to the second one.
