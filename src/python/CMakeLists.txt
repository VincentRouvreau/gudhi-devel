--- conflicted
+++ resolved
@@ -595,15 +595,14 @@
       add_gudhi_py_test(test_dtm_rips_complex)
     endif()
 
-<<<<<<< HEAD
     # Fetch remote datasets
     if(WITH_GUDHI_REMOTE_TEST)
       add_gudhi_py_test(test_remote_datasets)
-=======
+    endif()
+
     # persistence graphical tools
     if(MATPLOTLIB_FOUND)
       add_gudhi_py_test(test_persistence_graphical_tools)
->>>>>>> 91a95c27
     endif()
 
     # Set missing or not modules
