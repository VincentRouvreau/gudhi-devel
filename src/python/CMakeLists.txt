--- conflicted
+++ resolved
@@ -597,15 +597,14 @@
       add_gudhi_py_test(test_dtm_rips_complex)
     endif()
 
-<<<<<<< HEAD
+    # Fetch remote datasets
+    if(WITH_GUDHI_REMOTE_TEST)
+      add_gudhi_py_test(test_remote_datasets)
+    endif()
+
     # sklearn
     if(SKLEARN_FOUND)
       add_gudhi_py_test(test_sklearn_cubical_persistence)
-=======
-    # Fetch remote datasets
-    if(WITH_GUDHI_REMOTE_TEST)
-      add_gudhi_py_test(test_remote_datasets)
->>>>>>> 854ae416
     endif()
 
     # persistence graphical tools
