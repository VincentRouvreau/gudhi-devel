--- conflicted
+++ resolved
@@ -385,13 +385,6 @@
 configure_file("gudhi/__init__.py.in" "${CMAKE_CURRENT_BINARY_DIR}/gudhi/__init__.py" @ONLY)
 
 # Other .py files
-<<<<<<< HEAD
-# file(COPY "gudhi/reader_utils.py" DESTINATION "${CMAKE_CURRENT_BINARY_DIR}/gudhi")
-# file(COPY "gudhi/delaunay_complex.py" DESTINATION "${CMAKE_CURRENT_BINARY_DIR}/gudhi")
-# file(COPY "gudhi/rips_complex.py" DESTINATION "${CMAKE_CURRENT_BINARY_DIR}/gudhi")
-# file(COPY "gudhi/simplex_tree.py" DESTINATION "${CMAKE_CURRENT_BINARY_DIR}/gudhi")
-# file(COPY "gudhi/persistence_graphical_tools.py" DESTINATION "${CMAKE_CURRENT_BINARY_DIR}/gudhi")
-=======
 configure_file("gudhi/simplex_tree.py"                     "${CMAKE_CURRENT_BINARY_DIR}/gudhi/simplex_tree.py"                     COPYONLY)
 configure_file("gudhi/delaunay_complex.py"                 "${CMAKE_CURRENT_BINARY_DIR}/gudhi/delaunay_complex.py"                 COPYONLY)
 configure_file("gudhi/rips_complex.py"                     "${CMAKE_CURRENT_BINARY_DIR}/gudhi/rips_complex.py"                     COPYONLY)
@@ -413,44 +406,22 @@
 configure_file("gudhi/_kepler_mapper.py"                   "${CMAKE_CURRENT_BINARY_DIR}/gudhi/_kepler_mapper.py"                   COPYONLY)
 configure_file("gudhi/_kepler_mapper.py.COPYRIGHT"         "${CMAKE_CURRENT_BINARY_DIR}/gudhi/_kepler_mapper.py.COPYRIGHT"         COPYONLY)
 
-#
->>>>>>> adbb2795
 file(COPY "gudhi/representations" DESTINATION "${CMAKE_CURRENT_BINARY_DIR}/gudhi/")
 file(COPY "gudhi/tensorflow" DESTINATION "${CMAKE_CURRENT_BINARY_DIR}/gudhi/")
 file(COPY "gudhi/wasserstein" DESTINATION "${CMAKE_CURRENT_BINARY_DIR}/gudhi")
 file(COPY "gudhi/point_cloud" DESTINATION "${CMAKE_CURRENT_BINARY_DIR}/gudhi")
 file(COPY "gudhi/clustering" DESTINATION "${CMAKE_CURRENT_BINARY_DIR}/gudhi" FILES_MATCHING PATTERN "*.py")
-<<<<<<< HEAD
-# file(COPY "gudhi/weighted_rips_complex.py" DESTINATION "${CMAKE_CURRENT_BINARY_DIR}/gudhi")
-# file(COPY "gudhi/dtm_rips_complex.py" DESTINATION "${CMAKE_CURRENT_BINARY_DIR}/gudhi")
-# file(COPY "gudhi/cover_complex.py" DESTINATION "${CMAKE_CURRENT_BINARY_DIR}/gudhi")
-# file(COPY "gudhi/cubical_complex.py" DESTINATION "${CMAKE_CURRENT_BINARY_DIR}/gudhi")
-# file(COPY "gudhi/periodic_cubical_complex.py" DESTINATION "${CMAKE_CURRENT_BINARY_DIR}/gudhi")
-# file(COPY "gudhi/_kepler_mapper.py" DESTINATION "${CMAKE_CURRENT_BINARY_DIR}/gudhi")
-# file(COPY "gudhi/_kepler_mapper.py.COPYRIGHT" DESTINATION "${CMAKE_CURRENT_BINARY_DIR}/gudhi")
 file(COPY "gudhi/datasets" DESTINATION "${CMAKE_CURRENT_BINARY_DIR}/gudhi" FILES_MATCHING PATTERN "*.py")
 file(COPY "gudhi/sklearn" DESTINATION "${CMAKE_CURRENT_BINARY_DIR}/gudhi/")
 file(COPY "gudhi/flag_filtration" DESTINATION "${CMAKE_CURRENT_BINARY_DIR}/gudhi/")
-# file(COPY "gudhi/witness_complex.py" DESTINATION "${CMAKE_CURRENT_BINARY_DIR}/gudhi")
-# file(COPY "gudhi/euclidean_strong_witness_complex.py" DESTINATION "${CMAKE_CURRENT_BINARY_DIR}/gudhi")
-
-file(COPY "doc/README.md" DESTINATION "${CMAKE_CURRENT_BINARY_DIR}")
-# Generate pyproject.toml file with some CMake data
-configure_file(pyproject.toml.in "${CMAKE_CURRENT_BINARY_DIR}/pyproject.toml" @ONLY)
-=======
-file(COPY "gudhi/datasets" DESTINATION "${CMAKE_CURRENT_BINARY_DIR}/gudhi" FILES_MATCHING PATTERN "*.py")
-file(COPY "gudhi/sklearn" DESTINATION "${CMAKE_CURRENT_BINARY_DIR}/gudhi/")
-file(COPY "gudhi/flag_filtration" DESTINATION "${CMAKE_CURRENT_BINARY_DIR}/gudhi/")
 
 
 # Some files for pip package
-configure_file("pyproject.toml" "${CMAKE_CURRENT_BINARY_DIR}/pyproject.toml" COPYONLY)
->>>>>>> adbb2795
+# configure_file("pyproject.toml" "${CMAKE_CURRENT_BINARY_DIR}/pyproject.toml" COPYONLY)
 
 # Symbolic links to cython sources to be built. "MAKE_DIRECTORY gudhi" must be done before
 # add_gudhi_symbolic_links("gudhi/*.pxd")
 # add_gudhi_symbolic_links("gudhi/*.pyx")
-add_gudhi_symbolic_links("gudhi/*.py")
 
 # add_custom_command(
 #     OUTPUT gudhi.so
