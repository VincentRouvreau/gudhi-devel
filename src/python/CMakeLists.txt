project(Cython)

function( add_GUDHI_PYTHON_lib THE_LIB )
  if(EXISTS ${THE_LIB})
    get_filename_component(THE_LIB_FILE_NAME ${THE_LIB} NAME_WE)
    if(WIN32)
      message("++ ${THE_LIB} => THE_LIB_FILE_NAME = ${THE_LIB_FILE_NAME}")
      set(GUDHI_PYTHON_LIBRARIES "${GUDHI_PYTHON_LIBRARIES}'${THE_LIB_FILE_NAME}', " PARENT_SCOPE)
    else(WIN32)
      STRING(REGEX REPLACE "lib" "" UNIX_LIB_FILE_NAME ${THE_LIB_FILE_NAME})
      message("++ ${THE_LIB} => UNIX_LIB_FILE_NAME = ${UNIX_LIB_FILE_NAME}")
      set(GUDHI_PYTHON_LIBRARIES "${GUDHI_PYTHON_LIBRARIES}'${UNIX_LIB_FILE_NAME}', " PARENT_SCOPE)
    endif(WIN32)
  endif(EXISTS ${THE_LIB})
endfunction( add_GUDHI_PYTHON_lib )

function( add_GUDHI_PYTHON_lib_dir)
  # Argument may be a list (specifically on windows with release/debug paths)
  foreach(THE_LIB_DIR IN LISTS ARGN)
    # deals when it is not set - error on windows
    if(EXISTS ${THE_LIB_DIR})
      set(GUDHI_PYTHON_LIBRARY_DIRS "${GUDHI_PYTHON_LIBRARY_DIRS}'${THE_LIB_DIR}', " PARENT_SCOPE)
    else()
      message("add_GUDHI_PYTHON_lib_dir - '${THE_LIB_DIR}' does not exist")
    endif()
  endforeach()
endfunction( add_GUDHI_PYTHON_lib_dir )

# THE_TEST is the python test file name (without .py extension) containing tests functions
function( add_gudhi_py_test THE_TEST )
  if(PYTEST_FOUND)
    # use ${PYTHON_EXECUTABLE} -B, otherwise a __pycache__ directory is created in sources by python
    # use py.test no cache provider, otherwise a .cache file is created in sources by py.test
    add_test(NAME ${THE_TEST}_py_test
             WORKING_DIRECTORY ${CMAKE_CURRENT_BINARY_DIR}
             COMMAND ${PYTHON_EXECUTABLE} -B -m pytest -p no:cacheprovider ${CMAKE_CURRENT_SOURCE_DIR}/test/${THE_TEST}.py)
  endif()
endfunction( add_gudhi_py_test )

# Set gudhi.__debug_info__
# WARNING : to be done before setup.py.in configure_file
function( add_gudhi_debug_info DEBUG_INFO )
  set(GUDHI_PYTHON_DEBUG_INFO "${GUDHI_PYTHON_DEBUG_INFO}    \"${DEBUG_INFO}\\n\" \\\n" PARENT_SCOPE)
endfunction( add_gudhi_debug_info )

if(PYTHONINTERP_FOUND)
  if(PYBIND11_FOUND AND CYTHON_FOUND)
    add_gudhi_debug_info("Pybind11 version ${PYBIND11_VERSION}")
    # PyBind11 modules
    set(GUDHI_PYTHON_MODULES "${GUDHI_PYTHON_MODULES}'bottleneck', ")
    set(GUDHI_PYTHON_MODULES_EXTRA "${GUDHI_PYTHON_MODULES_EXTRA}'hera', ")
    set(GUDHI_PYTHON_MODULES_EXTRA "${GUDHI_PYTHON_MODULES_EXTRA}'clustering', ")
    set(GUDHI_PYTHON_MODULES_EXTRA "${GUDHI_PYTHON_MODULES_EXTRA}'datasets', ")

    # Cython modules
    set(GUDHI_PYTHON_MODULES "${GUDHI_PYTHON_MODULES}'off_reader', ")
    set(GUDHI_PYTHON_MODULES "${GUDHI_PYTHON_MODULES}'simplex_tree', ")
    set(GUDHI_PYTHON_MODULES "${GUDHI_PYTHON_MODULES}'rips_complex', ")
    set(GUDHI_PYTHON_MODULES "${GUDHI_PYTHON_MODULES}'cubical_complex', ")
    set(GUDHI_PYTHON_MODULES "${GUDHI_PYTHON_MODULES}'periodic_cubical_complex', ")
    set(GUDHI_PYTHON_MODULES "${GUDHI_PYTHON_MODULES}'persistence_graphical_tools', ")
    set(GUDHI_PYTHON_MODULES "${GUDHI_PYTHON_MODULES}'reader_utils', ")
    set(GUDHI_PYTHON_MODULES "${GUDHI_PYTHON_MODULES}'witness_complex', ")
    set(GUDHI_PYTHON_MODULES "${GUDHI_PYTHON_MODULES}'strong_witness_complex', ")
    set(GUDHI_PYTHON_MODULES "${GUDHI_PYTHON_MODULES}'nerve_gic', ")
    set(GUDHI_PYTHON_MODULES "${GUDHI_PYTHON_MODULES}'subsampling', ")
    set(GUDHI_PYTHON_MODULES "${GUDHI_PYTHON_MODULES}'tangential_complex', ")
    set(GUDHI_PYTHON_MODULES "${GUDHI_PYTHON_MODULES}'alpha_complex', ")
    set(GUDHI_PYTHON_MODULES "${GUDHI_PYTHON_MODULES}'euclidean_witness_complex', ")
    set(GUDHI_PYTHON_MODULES "${GUDHI_PYTHON_MODULES}'euclidean_strong_witness_complex', ")
    # Modules that should not be auto-imported in __init__.py
    set(GUDHI_PYTHON_MODULES_EXTRA "${GUDHI_PYTHON_MODULES_EXTRA}'representations', ")
    set(GUDHI_PYTHON_MODULES_EXTRA "${GUDHI_PYTHON_MODULES_EXTRA}'wasserstein', ")
    set(GUDHI_PYTHON_MODULES_EXTRA "${GUDHI_PYTHON_MODULES_EXTRA}'point_cloud', ")
    set(GUDHI_PYTHON_MODULES_EXTRA "${GUDHI_PYTHON_MODULES_EXTRA}'weighted_rips_complex', ")
    set(GUDHI_PYTHON_MODULES_EXTRA "${GUDHI_PYTHON_MODULES_EXTRA}'dtm_rips_complex', ")

    add_gudhi_debug_info("Python version ${PYTHON_VERSION_STRING}")
    add_gudhi_debug_info("Cython version ${CYTHON_VERSION}")
    if(PYTEST_FOUND)
      add_gudhi_debug_info("Pytest version ${PYTEST_VERSION}")
    endif()
    if(MATPLOTLIB_FOUND)
      add_gudhi_debug_info("Matplotlib version ${MATPLOTLIB_VERSION}")
    endif()
    if(NUMPY_FOUND)
      add_gudhi_debug_info("Numpy version ${NUMPY_VERSION}")
    endif()
    if(SCIPY_FOUND)
      add_gudhi_debug_info("Scipy version ${SCIPY_VERSION}")
    endif()
    if(SKLEARN_FOUND)
      add_gudhi_debug_info("Scikit-learn version ${SKLEARN_VERSION}")
    endif()
    if(OT_FOUND)
      add_gudhi_debug_info("POT version ${OT_VERSION}")
    endif()
    if(HNSWLIB_FOUND)
      # Does not have a version number...
      add_gudhi_debug_info("HNSWlib found")
    endif()
    if(TORCH_FOUND)
      add_gudhi_debug_info("PyTorch version ${TORCH_VERSION}")
    endif()
    if(PYKEOPS_FOUND)
      add_gudhi_debug_info("PyKeOps version ${PYKEOPS_VERSION}")
    endif()
    if(EAGERPY_FOUND)
      add_gudhi_debug_info("EagerPy version ${EAGERPY_VERSION}")
    endif()
    if(TENSORFLOW_FOUND)
      add_gudhi_debug_info("TensorFlow version ${TENSORFLOW_VERSION}")
    endif()
    if(SPHINX_FOUND)
      add_gudhi_debug_info("Sphinx version ${SPHINX_VERSION}")
    endif()
    if(SPHINX_PARAMLINKS_FOUND)
      add_gudhi_debug_info("Sphinx-paramlinks version ${SPHINX_PARAMLINKS_VERSION}")
    endif()
    if(PYTHON_DOCS_THEME_FOUND)
      # Does not have a version number...
      add_gudhi_debug_info("python_docs_theme found")
    endif()

    set(GUDHI_PYTHON_EXTRA_COMPILE_ARGS "${GUDHI_PYTHON_EXTRA_COMPILE_ARGS}'-DBOOST_RESULT_OF_USE_DECLTYPE', ")
    set(GUDHI_PYTHON_EXTRA_COMPILE_ARGS "${GUDHI_PYTHON_EXTRA_COMPILE_ARGS}'-DBOOST_ALL_NO_LIB', ")
    set(GUDHI_PYTHON_EXTRA_COMPILE_ARGS "${GUDHI_PYTHON_EXTRA_COMPILE_ARGS}'-DBOOST_SYSTEM_NO_DEPRECATED', ")

    # Gudhi and CGAL compilation option
    if(MSVC)
      set(GUDHI_PYTHON_EXTRA_COMPILE_ARGS "${GUDHI_PYTHON_EXTRA_COMPILE_ARGS}'/fp:strict', ")
    else(MSVC)
      set(GUDHI_PYTHON_EXTRA_COMPILE_ARGS "${GUDHI_PYTHON_EXTRA_COMPILE_ARGS}'-std=c++14', ")
    endif(MSVC)
    if(CMAKE_COMPILER_IS_GNUCXX)
      set(GUDHI_PYTHON_EXTRA_COMPILE_ARGS "${GUDHI_PYTHON_EXTRA_COMPILE_ARGS}'-frounding-math', ")
      set(GUDHI_PYBIND11_EXTRA_COMPILE_ARGS "${GUDHI_PYBIND11_EXTRA_COMPILE_ARGS}'-fvisibility=hidden', ")
    endif(CMAKE_COMPILER_IS_GNUCXX)
    if (CMAKE_CXX_COMPILER_ID MATCHES Intel)
      set(GUDHI_PYTHON_EXTRA_COMPILE_ARGS "${GUDHI_PYTHON_EXTRA_COMPILE_ARGS}'-fp-model strict', ")
    endif(CMAKE_CXX_COMPILER_ID MATCHES Intel)
    if (DEBUG_TRACES)
      # For programs to be more verbose
      set(GUDHI_PYTHON_EXTRA_COMPILE_ARGS "${GUDHI_PYTHON_EXTRA_COMPILE_ARGS}'-DDEBUG_TRACES', ")
    endif()

    if (EIGEN3_FOUND)
      add_gudhi_debug_info("Eigen3 version ${EIGEN3_VERSION}")
      # No problem, even if no CGAL found
      set(GUDHI_PYTHON_EXTRA_COMPILE_ARGS "${GUDHI_PYTHON_EXTRA_COMPILE_ARGS}'-DCGAL_EIGEN3_ENABLED', ")
      set(GUDHI_PYTHON_EXTRA_COMPILE_ARGS "${GUDHI_PYTHON_EXTRA_COMPILE_ARGS}'-DGUDHI_USE_EIGEN3', ")
      set(GUDHI_USE_EIGEN3 "True")
    else (EIGEN3_FOUND)
      set(GUDHI_USE_EIGEN3 "False")
    endif (EIGEN3_FOUND)

    set(GUDHI_CYTHON_MODULES "${GUDHI_CYTHON_MODULES}'off_reader', ")
    set(GUDHI_CYTHON_MODULES "${GUDHI_CYTHON_MODULES}'simplex_tree', ")
    set(GUDHI_CYTHON_MODULES "${GUDHI_CYTHON_MODULES}'rips_complex', ")
    set(GUDHI_CYTHON_MODULES "${GUDHI_CYTHON_MODULES}'cubical_complex', ")
    set(GUDHI_CYTHON_MODULES "${GUDHI_CYTHON_MODULES}'periodic_cubical_complex', ")
    set(GUDHI_CYTHON_MODULES "${GUDHI_CYTHON_MODULES}'reader_utils', ")
    set(GUDHI_CYTHON_MODULES "${GUDHI_CYTHON_MODULES}'witness_complex', ")
    set(GUDHI_CYTHON_MODULES "${GUDHI_CYTHON_MODULES}'strong_witness_complex', ")
    set(GUDHI_PYBIND11_MODULES "${GUDHI_PYBIND11_MODULES}'clustering/_tomato', ")
    set(GUDHI_PYBIND11_MODULES "${GUDHI_PYBIND11_MODULES}'hera/wasserstein', ")
    set(GUDHI_PYBIND11_MODULES "${GUDHI_PYBIND11_MODULES}'hera/bottleneck', ")
    if (NOT CGAL_VERSION VERSION_LESS 4.11.0)
      set(GUDHI_PYBIND11_MODULES "${GUDHI_PYBIND11_MODULES}'datasets/generators/_points', ")
      set(GUDHI_PYBIND11_MODULES "${GUDHI_PYBIND11_MODULES}'bottleneck', ")
      set(GUDHI_CYTHON_MODULES "${GUDHI_CYTHON_MODULES}'nerve_gic', ")
    endif ()
    if (NOT CGAL_WITH_EIGEN3_VERSION VERSION_LESS 4.11.0)
      set(GUDHI_CYTHON_MODULES "${GUDHI_CYTHON_MODULES}'subsampling', ")
      set(GUDHI_CYTHON_MODULES "${GUDHI_CYTHON_MODULES}'tangential_complex', ")
      set(GUDHI_CYTHON_MODULES "${GUDHI_CYTHON_MODULES}'euclidean_witness_complex', ")
      set(GUDHI_CYTHON_MODULES "${GUDHI_CYTHON_MODULES}'euclidean_strong_witness_complex', ")
    endif ()
    if (NOT CGAL_WITH_EIGEN3_VERSION VERSION_LESS 5.1.0)
      set(GUDHI_CYTHON_MODULES "${GUDHI_CYTHON_MODULES}'alpha_complex', ")
    endif ()

    if(CGAL_FOUND)
      if(NOT CGAL_VERSION VERSION_LESS 5.3.0)
        # CGAL_HEADER_ONLY has been dropped for CGAL >= 5.3. Only the header-only version is supported.
        set(CGAL_HEADER_ONLY True)
      endif(NOT CGAL_VERSION VERSION_LESS 5.3.0)
      # Add CGAL compilation args
      if(CGAL_HEADER_ONLY)
        add_gudhi_debug_info("CGAL header only version ${CGAL_VERSION}")
        set(GUDHI_PYTHON_EXTRA_COMPILE_ARGS "${GUDHI_PYTHON_EXTRA_COMPILE_ARGS}'-DCGAL_HEADER_ONLY', ")
      else(CGAL_HEADER_ONLY)
        add_gudhi_debug_info("CGAL version ${CGAL_VERSION}")
        add_GUDHI_PYTHON_lib("${CGAL_LIBRARY}")
        add_GUDHI_PYTHON_lib_dir(${CGAL_LIBRARIES_DIR})
        message("** Add CGAL ${CGAL_LIBRARIES_DIR}")
        # If CGAL is not header only, CGAL library may link with boost system,
        if(CMAKE_BUILD_TYPE MATCHES Debug)
          add_GUDHI_PYTHON_lib("${Boost_SYSTEM_LIBRARY_DEBUG}")
        else()
          add_GUDHI_PYTHON_lib("${Boost_SYSTEM_LIBRARY_RELEASE}")
        endif()
        add_GUDHI_PYTHON_lib_dir(${Boost_LIBRARY_DIRS})
        message("** Add Boost ${Boost_LIBRARY_DIRS}")
      endif(CGAL_HEADER_ONLY)
      # GMP and GMPXX are not required, but if present, CGAL will link with them.
      if(GMP_FOUND)
        add_gudhi_debug_info("GMP_LIBRARIES = ${GMP_LIBRARIES}")
        set(GUDHI_PYTHON_EXTRA_COMPILE_ARGS "${GUDHI_PYTHON_EXTRA_COMPILE_ARGS}'-DCGAL_USE_GMP', ")
        add_GUDHI_PYTHON_lib("${GMP_LIBRARIES}")
        if(NOT GMP_LIBRARIES_DIR)
          get_filename_component(GMP_LIBRARIES_DIR ${GMP_LIBRARIES} PATH)
          message("GMP_LIBRARIES_DIR from GMP_LIBRARIES set to ${GMP_LIBRARIES_DIR}")
        endif(NOT GMP_LIBRARIES_DIR)
        add_GUDHI_PYTHON_lib_dir(${GMP_LIBRARIES_DIR})
        message("** Add gmp ${GMP_LIBRARIES_DIR}")
        if(GMPXX_FOUND)
          add_gudhi_debug_info("GMPXX_LIBRARIES = ${GMPXX_LIBRARIES}")
          set(GUDHI_PYTHON_EXTRA_COMPILE_ARGS "${GUDHI_PYTHON_EXTRA_COMPILE_ARGS}'-DCGAL_USE_GMPXX', ")
          add_GUDHI_PYTHON_lib("${GMPXX_LIBRARIES}")
          add_GUDHI_PYTHON_lib_dir(${GMPXX_LIBRARIES_DIR})
          message("** Add gmpxx ${GMPXX_LIBRARIES_DIR}")
        endif(GMPXX_FOUND)
      endif(GMP_FOUND)
      if(MPFR_FOUND)
        add_gudhi_debug_info("MPFR_LIBRARIES = ${MPFR_LIBRARIES}")
        set(GUDHI_PYTHON_EXTRA_COMPILE_ARGS "${GUDHI_PYTHON_EXTRA_COMPILE_ARGS}'-DCGAL_USE_MPFR', ")
        add_GUDHI_PYTHON_lib("${MPFR_LIBRARIES}")
        # In case CGAL is not header only, all MPFR variables are set except MPFR_LIBRARIES_DIR - Just set it
        if(NOT MPFR_LIBRARIES_DIR)
          get_filename_component(MPFR_LIBRARIES_DIR ${MPFR_LIBRARIES} PATH)
          message("MPFR_LIBRARIES_DIR from MPFR_LIBRARIES set to ${MPFR_LIBRARIES_DIR}")
        endif(NOT MPFR_LIBRARIES_DIR)
        add_GUDHI_PYTHON_lib_dir(${MPFR_LIBRARIES_DIR})
        message("** Add mpfr ${MPFR_LIBRARIES_DIR}")
      endif(MPFR_FOUND)
    endif(CGAL_FOUND)

    # Specific for Mac
    if (${CMAKE_SYSTEM_NAME} MATCHES "Darwin")
        set(GUDHI_PYTHON_EXTRA_COMPILE_ARGS "${GUDHI_PYTHON_EXTRA_COMPILE_ARGS}'-mmacosx-version-min=10.12', ")
        set(GUDHI_PYTHON_EXTRA_LINK_ARGS "${GUDHI_PYTHON_EXTRA_LINK_ARGS}'-mmacosx-version-min=10.12', ")
    endif(${CMAKE_SYSTEM_NAME} MATCHES "Darwin")

    # Loop on INCLUDE_DIRECTORIES PROPERTY
    get_property(GUDHI_INCLUDE_DIRECTORIES DIRECTORY ${CMAKE_CURRENT_SOURCE_DIR} PROPERTY INCLUDE_DIRECTORIES)
    foreach(GUDHI_INCLUDE_DIRECTORY ${GUDHI_INCLUDE_DIRECTORIES})
      set(GUDHI_PYTHON_INCLUDE_DIRS "${GUDHI_PYTHON_INCLUDE_DIRS}'${GUDHI_INCLUDE_DIRECTORY}', ")
    endforeach()
    set(GUDHI_PYTHON_INCLUDE_DIRS "${GUDHI_PYTHON_INCLUDE_DIRS}'${CMAKE_SOURCE_DIR}/${GUDHI_PYTHON_PATH}/include', ")

    if (TBB_FOUND AND WITH_GUDHI_USE_TBB)
      add_gudhi_debug_info("TBB version ${TBB_INTERFACE_VERSION} found and used")
      set(GUDHI_PYTHON_EXTRA_COMPILE_ARGS "${GUDHI_PYTHON_EXTRA_COMPILE_ARGS}'-DGUDHI_USE_TBB', ")
      if((CMAKE_BUILD_TYPE MATCHES Debug) AND TBB_DEBUG_LIBRARY)
        add_GUDHI_PYTHON_lib("${TBB_DEBUG_LIBRARY}")
        add_GUDHI_PYTHON_lib("${TBB_MALLOC_DEBUG_LIBRARY}")
      else()
        add_GUDHI_PYTHON_lib("${TBB_RELEASE_LIBRARY}")
        add_GUDHI_PYTHON_lib("${TBB_MALLOC_RELEASE_LIBRARY}")
      endif()
      add_GUDHI_PYTHON_lib_dir(${TBB_LIBRARY_DIRS})
      message("** Add tbb ${TBB_LIBRARY_DIRS}")
      set(GUDHI_PYTHON_INCLUDE_DIRS "${GUDHI_PYTHON_INCLUDE_DIRS}'${TBB_INCLUDE_DIRS}', ")
    endif()

    if(UNIX AND WITH_GUDHI_PYTHON_RUNTIME_LIBRARY_DIRS)
      set( GUDHI_PYTHON_RUNTIME_LIBRARY_DIRS "${GUDHI_PYTHON_LIBRARY_DIRS}")
    endif(UNIX AND WITH_GUDHI_PYTHON_RUNTIME_LIBRARY_DIRS)

    # Generate setup.py file to cythonize Gudhi - This file must be named setup.py by convention
    configure_file(setup.py.in "${CMAKE_CURRENT_BINARY_DIR}/setup.py" @ONLY)

    # Generate gudhi/__init__.py
    file(MAKE_DIRECTORY "${CMAKE_CURRENT_BINARY_DIR}/gudhi")
    configure_file("gudhi/__init__.py.in" "${CMAKE_CURRENT_BINARY_DIR}/gudhi/__init__.py" @ONLY)

    # Other .py files
    file(COPY "gudhi/persistence_graphical_tools.py" DESTINATION "${CMAKE_CURRENT_BINARY_DIR}/gudhi")
    file(COPY "gudhi/representations" DESTINATION "${CMAKE_CURRENT_BINARY_DIR}/gudhi/")
    file(COPY "gudhi/wasserstein" DESTINATION "${CMAKE_CURRENT_BINARY_DIR}/gudhi")
    file(COPY "gudhi/point_cloud" DESTINATION "${CMAKE_CURRENT_BINARY_DIR}/gudhi")
    file(COPY "gudhi/clustering" DESTINATION "${CMAKE_CURRENT_BINARY_DIR}/gudhi" FILES_MATCHING PATTERN "*.py")
    file(COPY "gudhi/weighted_rips_complex.py" DESTINATION "${CMAKE_CURRENT_BINARY_DIR}/gudhi")
    file(COPY "gudhi/dtm_rips_complex.py" DESTINATION "${CMAKE_CURRENT_BINARY_DIR}/gudhi")
    file(COPY "gudhi/hera/__init__.py" DESTINATION "${CMAKE_CURRENT_BINARY_DIR}/gudhi/hera")
    file(COPY "gudhi/datasets" DESTINATION "${CMAKE_CURRENT_BINARY_DIR}/gudhi" FILES_MATCHING PATTERN "*.py")
    file(COPY "gudhi/sklearn" DESTINATION "${CMAKE_CURRENT_BINARY_DIR}/gudhi/")


    # Some files for pip package
    file(COPY "introduction.rst" DESTINATION "${CMAKE_CURRENT_BINARY_DIR}/")
    file(COPY "pyproject.toml" DESTINATION "${CMAKE_CURRENT_BINARY_DIR}/")

    add_custom_command(
        OUTPUT gudhi.so
        WORKING_DIRECTORY ${CMAKE_CURRENT_BINARY_DIR}
        COMMAND ${PYTHON_EXECUTABLE} "${CMAKE_CURRENT_BINARY_DIR}/setup.py" "build_ext" "--inplace")

    add_custom_target(python ALL DEPENDS gudhi.so
                      COMMENT "Do not forget to add ${CMAKE_CURRENT_BINARY_DIR}/ to your PYTHONPATH before using examples or tests")

  # Path separator management for windows
  if (WIN32)
    set(GUDHI_PYTHON_PATH_ENV "PYTHONPATH=${CMAKE_CURRENT_BINARY_DIR};$ENV{PYTHONPATH}")
  else(WIN32)
    set(GUDHI_PYTHON_PATH_ENV "PYTHONPATH=${CMAKE_CURRENT_BINARY_DIR}:$ENV{PYTHONPATH}")
  endif(WIN32)
  # Documentation generation is available through sphinx - requires all modules
  # Make it first as sphinx test is by far the longest test which is nice when testing in parallel
  if(SPHINX_PATH)
    if(SPHINX_PARAMLINKS_FOUND)
      if(PYTHON_DOCS_THEME_FOUND)
        if(MATPLOTLIB_FOUND)
          if(NUMPY_FOUND)
            if(SCIPY_FOUND)
              if(SKLEARN_FOUND)
                if(OT_FOUND)
                  if(NOT CGAL_WITH_EIGEN3_VERSION VERSION_LESS 5.1.0)
                    set (GUDHI_SPHINX_MESSAGE "Generating API documentation with Sphinx in ${CMAKE_CURRENT_BINARY_DIR}/sphinx/")
                    # User warning - Sphinx is a static pages generator, and configured to work fine with user_version
                    # Images and biblio warnings because not found on developper version
                    if (GUDHI_PYTHON_PATH STREQUAL "src/python")
                      set (GUDHI_SPHINX_MESSAGE "${GUDHI_SPHINX_MESSAGE} \n WARNING : Sphinx is configured for user version, you run it on developper version. Images and biblio will miss")
                    endif()
                    # sphinx target requires gudhi.so, because conf.py reads gudhi version from it
                    add_custom_target(sphinx
                        WORKING_DIRECTORY ${CMAKE_CURRENT_SOURCE_DIR}/doc
                        COMMAND ${CMAKE_COMMAND} -E env "${GUDHI_PYTHON_PATH_ENV}"
                        ${SPHINX_PATH} -b html ${CMAKE_CURRENT_SOURCE_DIR}/doc ${CMAKE_CURRENT_BINARY_DIR}/sphinx
                        DEPENDS "${CMAKE_CURRENT_BINARY_DIR}/gudhi.so"
                        COMMENT "${GUDHI_SPHINX_MESSAGE}" VERBATIM)
                    add_test(NAME sphinx_py_test
                             WORKING_DIRECTORY ${CMAKE_CURRENT_BINARY_DIR}
                             COMMAND ${CMAKE_COMMAND} -E env "${GUDHI_PYTHON_PATH_ENV}"
                             ${SPHINX_PATH} -b doctest ${CMAKE_CURRENT_SOURCE_DIR}/doc ${CMAKE_CURRENT_BINARY_DIR}/doctest)
                    # Set missing or not modules
                    set(GUDHI_MODULES ${GUDHI_MODULES} "python-documentation" CACHE INTERNAL "GUDHI_MODULES")
                  else(NOT CGAL_WITH_EIGEN3_VERSION VERSION_LESS 5.1.0)
                    message("++ Python documentation module will not be compiled because it requires a Eigen3 and CGAL version >= 5.1.0")
                    set(GUDHI_MISSING_MODULES ${GUDHI_MISSING_MODULES} "python-documentation" CACHE INTERNAL "GUDHI_MISSING_MODULES")
                  endif(NOT CGAL_WITH_EIGEN3_VERSION VERSION_LESS 5.1.0)
                else(OT_FOUND)
                  message("++ Python documentation module will not be compiled because POT was not found")
                  set(GUDHI_MISSING_MODULES ${GUDHI_MISSING_MODULES} "python-documentation" CACHE INTERNAL "GUDHI_MISSING_MODULES")
                endif(OT_FOUND)
              else(SKLEARN_FOUND)
                message("++ Python documentation module will not be compiled because scikit-learn was not found")
                set(GUDHI_MISSING_MODULES ${GUDHI_MISSING_MODULES} "python-documentation" CACHE INTERNAL "GUDHI_MISSING_MODULES")
              endif(SKLEARN_FOUND)
            else(SCIPY_FOUND)
              message("++ Python documentation module will not be compiled because scipy was not found")
              set(GUDHI_MISSING_MODULES ${GUDHI_MISSING_MODULES} "python-documentation" CACHE INTERNAL "GUDHI_MISSING_MODULES")
            endif(SCIPY_FOUND)
          else(NUMPY_FOUND)
            message("++ Python documentation module will not be compiled because numpy was not found")
            set(GUDHI_MISSING_MODULES ${GUDHI_MISSING_MODULES} "python-documentation" CACHE INTERNAL "GUDHI_MISSING_MODULES")
          endif(NUMPY_FOUND)
        else(MATPLOTLIB_FOUND)
          message("++ Python documentation module will not be compiled because matplotlib was not found")
          set(GUDHI_MISSING_MODULES ${GUDHI_MISSING_MODULES} "python-documentation" CACHE INTERNAL "GUDHI_MISSING_MODULES")
        endif(MATPLOTLIB_FOUND)
      else(PYTHON_DOCS_THEME_FOUND)
        message("++ Python documentation module will not be compiled because python-docs-theme was not found")
        set(GUDHI_MISSING_MODULES ${GUDHI_MISSING_MODULES} "python-documentation" CACHE INTERNAL "GUDHI_MISSING_MODULES")
      endif(PYTHON_DOCS_THEME_FOUND)
    else(SPHINX_PARAMLINKS_FOUND)
      message("++ Python documentation module will not be compiled because sphinxcontrib-paramlinks was not found")
      set(GUDHI_MISSING_MODULES ${GUDHI_MISSING_MODULES} "python-documentation" CACHE INTERNAL "GUDHI_MISSING_MODULES")
    endif(SPHINX_PARAMLINKS_FOUND)
  else(SPHINX_PATH)
    message("++ Python documentation module will not be compiled because sphinx and sphinxcontrib-bibtex were not found")
    set(GUDHI_MISSING_MODULES ${GUDHI_MISSING_MODULES} "python-documentation" CACHE INTERNAL "GUDHI_MISSING_MODULES")
  endif(SPHINX_PATH)


    # Test examples
    if (NOT CGAL_WITH_EIGEN3_VERSION VERSION_LESS 5.1.0)
      # Bottleneck and Alpha
      add_test(NAME alpha_rips_persistence_bottleneck_distance_py_test
               WORKING_DIRECTORY ${CMAKE_CURRENT_BINARY_DIR}
               COMMAND ${CMAKE_COMMAND} -E env "${GUDHI_PYTHON_PATH_ENV}"
               ${PYTHON_EXECUTABLE} "${CMAKE_CURRENT_SOURCE_DIR}/example/alpha_rips_persistence_bottleneck_distance.py"
               -f ${CMAKE_SOURCE_DIR}/data/points/tore3D_300.off -t 0.15 -d 3)
    endif (NOT CGAL_WITH_EIGEN3_VERSION VERSION_LESS 5.1.0)
    if (NOT CGAL_WITH_EIGEN3_VERSION VERSION_LESS 4.11.0)
      # Tangential
      add_test(NAME tangential_complex_plain_homology_from_off_file_example_py_test
               WORKING_DIRECTORY ${CMAKE_CURRENT_BINARY_DIR}
               COMMAND ${CMAKE_COMMAND} -E env "${GUDHI_PYTHON_PATH_ENV}"
               ${PYTHON_EXECUTABLE} "${CMAKE_CURRENT_SOURCE_DIR}/example/tangential_complex_plain_homology_from_off_file_example.py"
               --no-diagram -i 2 -f ${CMAKE_SOURCE_DIR}/data/points/tore3D_300.off)

      add_gudhi_py_test(test_tangential_complex)

      # Witness complex
      add_test(NAME euclidean_strong_witness_complex_diagram_persistence_from_off_file_example_py_test
               WORKING_DIRECTORY ${CMAKE_CURRENT_BINARY_DIR}
               COMMAND ${CMAKE_COMMAND} -E env "${GUDHI_PYTHON_PATH_ENV}"
               ${PYTHON_EXECUTABLE} "${CMAKE_CURRENT_SOURCE_DIR}/example/euclidean_strong_witness_complex_diagram_persistence_from_off_file_example.py"
               --no-diagram -f ${CMAKE_SOURCE_DIR}/data/points/tore3D_300.off -a 1.0 -n 20 -d 2)

      add_test(NAME euclidean_witness_complex_diagram_persistence_from_off_file_example_py_test
               WORKING_DIRECTORY ${CMAKE_CURRENT_BINARY_DIR}
               COMMAND ${CMAKE_COMMAND} -E env "${GUDHI_PYTHON_PATH_ENV}"
               ${PYTHON_EXECUTABLE} "${CMAKE_CURRENT_SOURCE_DIR}/example/euclidean_witness_complex_diagram_persistence_from_off_file_example.py"
               --no-diagram -f ${CMAKE_SOURCE_DIR}/data/points/tore3D_300.off -a 1.0 -n 20 -d 2)

      # Subsampling
      add_gudhi_py_test(test_subsampling)

    endif (NOT CGAL_WITH_EIGEN3_VERSION VERSION_LESS 4.11.0)
    if (NOT CGAL_VERSION VERSION_LESS 4.11.0)
      # Bottleneck
      add_test(NAME bottleneck_basic_example_py_test
               WORKING_DIRECTORY ${CMAKE_CURRENT_BINARY_DIR}
               COMMAND ${CMAKE_COMMAND} -E env "${GUDHI_PYTHON_PATH_ENV}"
               ${PYTHON_EXECUTABLE} "${CMAKE_CURRENT_SOURCE_DIR}/example/bottleneck_basic_example.py")

      add_gudhi_py_test(test_bottleneck_distance)

      # Cover complex
      file(COPY ${CMAKE_SOURCE_DIR}/data/points/human.off DESTINATION ${CMAKE_CURRENT_BINARY_DIR}/)
      file(COPY ${CMAKE_SOURCE_DIR}/data/points/COIL_database/lucky_cat.off DESTINATION ${CMAKE_CURRENT_BINARY_DIR}/)
      file(COPY ${CMAKE_SOURCE_DIR}/data/points/COIL_database/lucky_cat_PCA1 DESTINATION ${CMAKE_CURRENT_BINARY_DIR}/)
      add_test(NAME cover_complex_nerve_example_py_test
               WORKING_DIRECTORY ${CMAKE_CURRENT_BINARY_DIR}
               COMMAND ${CMAKE_COMMAND} -E env "${GUDHI_PYTHON_PATH_ENV}"
               ${PYTHON_EXECUTABLE} "${CMAKE_CURRENT_SOURCE_DIR}/example/nerve_of_a_covering.py"
               -f human.off -c 2 -r 10 -g 0.3)

      add_test(NAME cover_complex_coordinate_gic_example_py_test
               WORKING_DIRECTORY ${CMAKE_CURRENT_BINARY_DIR}
               COMMAND ${CMAKE_COMMAND} -E env "${GUDHI_PYTHON_PATH_ENV}"
               ${PYTHON_EXECUTABLE} "${CMAKE_CURRENT_SOURCE_DIR}/example/coordinate_graph_induced_complex.py"
               -f human.off -c 0 -v)

      add_test(NAME cover_complex_functional_gic_example_py_test
               WORKING_DIRECTORY ${CMAKE_CURRENT_BINARY_DIR}
               COMMAND ${CMAKE_COMMAND} -E env "${GUDHI_PYTHON_PATH_ENV}"
               ${PYTHON_EXECUTABLE} "${CMAKE_CURRENT_SOURCE_DIR}/example/functional_graph_induced_complex.py"
               -o lucky_cat.off
               -f lucky_cat_PCA1 -v)

      add_test(NAME cover_complex_voronoi_gic_example_py_test
               WORKING_DIRECTORY ${CMAKE_CURRENT_BINARY_DIR}
               COMMAND ${CMAKE_COMMAND} -E env "${GUDHI_PYTHON_PATH_ENV}"
               ${PYTHON_EXECUTABLE} "${CMAKE_CURRENT_SOURCE_DIR}/example/voronoi_graph_induced_complex.py"
               -f human.off -n 700 -v)

      add_gudhi_py_test(test_cover_complex)
    endif (NOT CGAL_VERSION VERSION_LESS 4.11.0)

    if (NOT CGAL_WITH_EIGEN3_VERSION VERSION_LESS 5.1.0)
      # Alpha
      add_test(NAME alpha_complex_from_points_example_py_test
               WORKING_DIRECTORY ${CMAKE_CURRENT_BINARY_DIR}
               COMMAND ${CMAKE_COMMAND} -E env "${GUDHI_PYTHON_PATH_ENV}"
               ${PYTHON_EXECUTABLE} "${CMAKE_CURRENT_SOURCE_DIR}/example/alpha_complex_from_points_example.py")
      add_test(NAME alpha_complex_from_generated_points_on_sphere_example_py_test
               WORKING_DIRECTORY ${CMAKE_CURRENT_BINARY_DIR}
               COMMAND ${CMAKE_COMMAND} -E env "${GUDHI_PYTHON_PATH_ENV}"
               ${PYTHON_EXECUTABLE} "${CMAKE_CURRENT_SOURCE_DIR}/example/alpha_complex_from_generated_points_on_sphere_example.py")
      add_test(NAME alpha_complex_diagram_persistence_from_off_file_example_py_test
             WORKING_DIRECTORY ${CMAKE_CURRENT_BINARY_DIR}
             COMMAND ${CMAKE_COMMAND} -E env "${GUDHI_PYTHON_PATH_ENV}"
             ${PYTHON_EXECUTABLE} "${CMAKE_CURRENT_SOURCE_DIR}/example/alpha_complex_diagram_persistence_from_off_file_example.py"
             --no-diagram -f ${CMAKE_SOURCE_DIR}/data/points/tore3D_300.off)
      add_gudhi_py_test(test_alpha_complex)
    endif (NOT CGAL_WITH_EIGEN3_VERSION VERSION_LESS 5.1.0)

    if (NOT CGAL_WITH_EIGEN3_VERSION VERSION_LESS 4.11.0)
      # Euclidean witness
      add_gudhi_py_test(test_euclidean_witness_complex)

      # Datasets generators
      add_gudhi_py_test(test_datasets_generators) # TODO separate full python datasets generators in another test file independant from CGAL ?

    endif (NOT CGAL_WITH_EIGEN3_VERSION VERSION_LESS 4.11.0)

    # Cubical
    add_test(NAME periodic_cubical_complex_barcode_persistence_from_perseus_file_example_py_test
             WORKING_DIRECTORY ${CMAKE_CURRENT_BINARY_DIR}
             COMMAND ${CMAKE_COMMAND} -E env "${GUDHI_PYTHON_PATH_ENV}"
             ${PYTHON_EXECUTABLE} "${CMAKE_CURRENT_SOURCE_DIR}/example/periodic_cubical_complex_barcode_persistence_from_perseus_file_example.py"
             --no-barcode -f ${CMAKE_SOURCE_DIR}/data/bitmap/CubicalTwoSphere.txt)

    add_test(NAME random_cubical_complex_persistence_example_py_test
             WORKING_DIRECTORY ${CMAKE_CURRENT_BINARY_DIR}
             COMMAND ${CMAKE_COMMAND} -E env "${GUDHI_PYTHON_PATH_ENV}"
             ${PYTHON_EXECUTABLE} "${CMAKE_CURRENT_SOURCE_DIR}/example/random_cubical_complex_persistence_example.py"
             10 10 10)

    add_gudhi_py_test(test_cubical_complex)

    # Rips
    add_test(NAME rips_complex_diagram_persistence_from_distance_matrix_file_example_py_test
             WORKING_DIRECTORY ${CMAKE_CURRENT_BINARY_DIR}
             COMMAND ${CMAKE_COMMAND} -E env "${GUDHI_PYTHON_PATH_ENV}"
             ${PYTHON_EXECUTABLE} "${CMAKE_CURRENT_SOURCE_DIR}/example/rips_complex_diagram_persistence_from_distance_matrix_file_example.py"
             --no-diagram -f ${CMAKE_SOURCE_DIR}/data/distance_matrix/lower_triangular_distance_matrix.csv -s , -e 12.0 -d 3)

    add_test(NAME rips_complex_diagram_persistence_from_off_file_example_py_test
             WORKING_DIRECTORY ${CMAKE_CURRENT_BINARY_DIR}
             COMMAND ${CMAKE_COMMAND} -E env "${GUDHI_PYTHON_PATH_ENV}"
             ${PYTHON_EXECUTABLE} ${CMAKE_CURRENT_SOURCE_DIR}/example/rips_complex_diagram_persistence_from_off_file_example.py
             --no-diagram -f ${CMAKE_SOURCE_DIR}/data/points/tore3D_300.off  -e 0.25 -d 3)

    add_test(NAME rips_complex_from_points_example_py_test
             WORKING_DIRECTORY ${CMAKE_CURRENT_BINARY_DIR}
             COMMAND ${CMAKE_COMMAND} -E env "${GUDHI_PYTHON_PATH_ENV}"
             ${PYTHON_EXECUTABLE} ${CMAKE_CURRENT_SOURCE_DIR}/example/rips_complex_from_points_example.py)

    add_gudhi_py_test(test_rips_complex)

    # Simplex tree
    add_test(NAME simplex_tree_example_py_test
             WORKING_DIRECTORY ${CMAKE_CURRENT_BINARY_DIR}
             COMMAND ${CMAKE_COMMAND} -E env "${GUDHI_PYTHON_PATH_ENV}"
             ${PYTHON_EXECUTABLE} ${CMAKE_CURRENT_SOURCE_DIR}/example/simplex_tree_example.py)

    add_gudhi_py_test(test_simplex_tree)
    add_gudhi_py_test(test_simplex_generators)

    # Witness
    add_test(NAME witness_complex_from_nearest_landmark_table_py_test
             WORKING_DIRECTORY ${CMAKE_CURRENT_BINARY_DIR}
             COMMAND ${CMAKE_COMMAND} -E env "${GUDHI_PYTHON_PATH_ENV}"
             ${PYTHON_EXECUTABLE} ${CMAKE_CURRENT_SOURCE_DIR}/example/witness_complex_from_nearest_landmark_table.py)

    add_gudhi_py_test(test_witness_complex)

    # Reader utils
    add_gudhi_py_test(test_reader_utils)

    # Wasserstein
    if(OT_FOUND)
      # EagerPy dependency because of enable_autodiff=True
      if(EAGERPY_FOUND)
        add_gudhi_py_test(test_wasserstein_distance)
      endif()

      add_gudhi_py_test(test_wasserstein_barycenter)

      if(TORCH_FOUND AND TENSORFLOW_FOUND AND EAGERPY_FOUND)
        add_gudhi_py_test(test_wasserstein_with_tensors)
      endif()
    endif()

    # Representations
    if(SKLEARN_FOUND AND MATPLOTLIB_FOUND AND OT_FOUND AND NOT CGAL_VERSION VERSION_LESS 4.11.0)
      add_gudhi_py_test(test_representations)
    endif()

<<<<<<< HEAD
    # Representations preprocessing
    if(SKLEARN_FOUND)
      add_gudhi_py_test(test_representations_preprocessing)
=======
    # Betti curves
    if(SKLEARN_FOUND AND SCIPY_FOUND)
      add_gudhi_py_test(test_betti_curve_representations)
>>>>>>> 7f1b8eb7
    endif()

    # Time Delay
    add_gudhi_py_test(test_time_delay)

    # DTM
    if(SCIPY_FOUND AND SKLEARN_FOUND AND TORCH_FOUND AND HNSWLIB_FOUND AND PYKEOPS_FOUND AND EAGERPY_FOUND)
      add_gudhi_py_test(test_knn)
      add_gudhi_py_test(test_dtm)
    endif()

    # Tomato
    if(SCIPY_FOUND AND SKLEARN_FOUND)
      add_gudhi_py_test(test_tomato)
    endif()

    # Weighted Rips
    if(SCIPY_FOUND)
      add_gudhi_py_test(test_weighted_rips_complex)
    endif()

    # DTM Rips
    if(SCIPY_FOUND)
      add_gudhi_py_test(test_dtm_rips_complex)
    endif()

    # sklearn
    if(SKLEARN_FOUND)
      add_gudhi_py_test(test_sklearn_cubical_persistence)
    endif()

    # Set missing or not modules
    set(GUDHI_MODULES ${GUDHI_MODULES} "python" CACHE INTERNAL "GUDHI_MODULES")
  else(PYBIND11_FOUND AND CYTHON_FOUND)
    message("++ Python module will not be compiled because cython and/or pybind11 was/were not found")
    set(GUDHI_MISSING_MODULES ${GUDHI_MISSING_MODULES} "python" CACHE INTERNAL "GUDHI_MISSING_MODULES")
  endif(PYBIND11_FOUND AND CYTHON_FOUND)
else(PYTHONINTERP_FOUND)
  message("++ Python module will not be compiled because no Python interpreter was found")
  set(GUDHI_MISSING_MODULES ${GUDHI_MISSING_MODULES} "python" CACHE INTERNAL "GUDHI_MISSING_MODULES")
endif(PYTHONINTERP_FOUND)<|MERGE_RESOLUTION|>--- conflicted
+++ resolved
@@ -552,15 +552,14 @@
       add_gudhi_py_test(test_representations)
     endif()
 
-<<<<<<< HEAD
+    # Betti curves
+    if(SKLEARN_FOUND AND SCIPY_FOUND)
+      add_gudhi_py_test(test_betti_curve_representations)
+    endif()
+
     # Representations preprocessing
     if(SKLEARN_FOUND)
       add_gudhi_py_test(test_representations_preprocessing)
-=======
-    # Betti curves
-    if(SKLEARN_FOUND AND SCIPY_FOUND)
-      add_gudhi_py_test(test_betti_curve_representations)
->>>>>>> 7f1b8eb7
     endif()
 
     # Time Delay
