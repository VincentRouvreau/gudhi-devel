--- conflicted
+++ resolved
@@ -303,36 +303,7 @@
             if(SCIPY_FOUND)
               if(SKLEARN_FOUND)
                 if(OT_FOUND)
-<<<<<<< HEAD
-                  if(PYBIND11_FOUND)
-                    if(NOT CGAL_WITH_EIGEN3_VERSION VERSION_LESS 5.1.0)
-                      set (GUDHI_SPHINX_MESSAGE "Generating API documentation with Sphinx in ${CMAKE_CURRENT_BINARY_DIR}/sphinx/")
-                      # User warning - Sphinx is a static pages generator, and configured to work fine with user_version
-                      # Images and biblio warnings because not found on developper version
-                      if (GUDHI_PYTHON_PATH STREQUAL "src/python")
-                        set (GUDHI_SPHINX_MESSAGE "${GUDHI_SPHINX_MESSAGE} \n WARNING : Sphinx is configured for user version, you run it on developper version. Images and biblio will miss")
-                      endif()
-                      # sphinx target requires gudhi.so, because conf.py reads gudhi version from it
-                      add_custom_target(sphinx
-                          WORKING_DIRECTORY ${CMAKE_CURRENT_SOURCE_DIR}/doc
-                          COMMAND ${CMAKE_COMMAND} -E env "${GUDHI_PYTHON_PATH_ENV}"
-                          ${SPHINX_PATH} -b html ${CMAKE_CURRENT_SOURCE_DIR}/doc ${CMAKE_CURRENT_BINARY_DIR}/sphinx
-                          DEPENDS "${CMAKE_CURRENT_BINARY_DIR}/gudhi.so"
-                          COMMENT "${GUDHI_SPHINX_MESSAGE}" VERBATIM)
-                      add_test(NAME sphinx_py_test
-                               WORKING_DIRECTORY ${CMAKE_CURRENT_BINARY_DIR}
-                               COMMAND ${CMAKE_COMMAND} -E env "${GUDHI_PYTHON_PATH_ENV}"
-                               ${SPHINX_PATH} -b doctest ${CMAKE_CURRENT_SOURCE_DIR}/doc ${CMAKE_CURRENT_BINARY_DIR}/doctest)
-                      # Set missing or not modules
-                      set(GUDHI_MODULES ${GUDHI_MODULES} "python-documentation" CACHE INTERNAL "GUDHI_MODULES")
-                    else(NOT CGAL_WITH_EIGEN3_VERSION VERSION_LESS 5.1.0)
-                      message("++ Python documentation module will not be compiled because it requires a Eigen3 and CGAL version >= 5.1.0")
-                      set(GUDHI_MISSING_MODULES ${GUDHI_MISSING_MODULES} "python-documentation" CACHE INTERNAL "GUDHI_MISSING_MODULES")
-                    endif(NOT CGAL_WITH_EIGEN3_VERSION VERSION_LESS 5.1.0)
-                  else(PYBIND11_FOUND)
-                    message("++ Python documentation module will not be compiled because pybind11 was not found")
-=======
-                  if(NOT CGAL_WITH_EIGEN3_VERSION VERSION_LESS 4.11.0)
+                  if(NOT CGAL_WITH_EIGEN3_VERSION VERSION_LESS 5.1.0)
                     set (GUDHI_SPHINX_MESSAGE "Generating API documentation with Sphinx in ${CMAKE_CURRENT_BINARY_DIR}/sphinx/")
                     # User warning - Sphinx is a static pages generator, and configured to work fine with user_version
                     # Images and biblio warnings because not found on developper version
@@ -352,11 +323,10 @@
                              ${SPHINX_PATH} -b doctest ${CMAKE_CURRENT_SOURCE_DIR}/doc ${CMAKE_CURRENT_BINARY_DIR}/doctest)
                     # Set missing or not modules
                     set(GUDHI_MODULES ${GUDHI_MODULES} "python-documentation" CACHE INTERNAL "GUDHI_MODULES")
-                  else(NOT CGAL_WITH_EIGEN3_VERSION VERSION_LESS 4.11.0)
+                  else(NOT CGAL_WITH_EIGEN3_VERSION VERSION_LESS 5.1.0)
                     message("++ Python documentation module will not be compiled because it requires a Eigen3 and CGAL version >= 4.11.0")
->>>>>>> cfb60a50
                     set(GUDHI_MISSING_MODULES ${GUDHI_MISSING_MODULES} "python-documentation" CACHE INTERNAL "GUDHI_MISSING_MODULES")
-                  endif(NOT CGAL_WITH_EIGEN3_VERSION VERSION_LESS 4.11.0)
+                  endif(NOT CGAL_WITH_EIGEN3_VERSION VERSION_LESS 5.1.0)
                 else(OT_FOUND)
                   message("++ Python documentation module will not be compiled because POT was not found")
                   set(GUDHI_MISSING_MODULES ${GUDHI_MISSING_MODULES} "python-documentation" CACHE INTERNAL "GUDHI_MISSING_MODULES")
@@ -399,7 +369,7 @@
                COMMAND ${CMAKE_COMMAND} -E env "${GUDHI_PYTHON_PATH_ENV}"
                ${PYTHON_EXECUTABLE} "${CMAKE_CURRENT_SOURCE_DIR}/example/alpha_rips_persistence_bottleneck_distance.py"
                -f ${CMAKE_SOURCE_DIR}/data/points/tore3D_300.off -t 0.15 -d 3)
-    endif(NOT CGAL_WITH_EIGEN3_VERSION VERSION_LESS 5.1.0)
+    endif (NOT CGAL_WITH_EIGEN3_VERSION VERSION_LESS 5.1.0)
     if (NOT CGAL_WITH_EIGEN3_VERSION VERSION_LESS 4.11.0)
       # Tangential
       add_test(NAME tangential_complex_plain_homology_from_off_file_example_py_test
