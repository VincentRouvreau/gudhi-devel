--- conflicted
+++ resolved
@@ -79,27 +79,9 @@
         l.append(a)
     return l
 
-<<<<<<< HEAD
-metrics_dict = { # (class, metric_kwargs, tolerance_pytest_approx)
-    "bottleneck": (BottleneckDistance(e=0.00001),
-                   dict(e=0.00001),
-                   dict(abs=1e-5)),
-    "wasserstein": (WassersteinDistance(order=2, internal_p=2, mode="hera", n_jobs=4),
-                    dict(order=2, internal_p=2, n_jobs=4),
-                    dict(rel=1e-3)),
-    "pot_wasserstein": (WassersteinDistance(order=2, internal_p=2, mode="pot", n_jobs=4),
-                    dict(order=2, internal_p=2, n_jobs=4),
-                    dict(rel=1e-3)),
-    "sliced_wasserstein": (SlicedWassersteinDistance(num_directions=100, n_jobs=4),
-                           dict(num_directions=100),
-                           dict(rel=1e-3)),
-    "persistence_fisher": (PersistenceFisherDistance(bandwidth=1., n_jobs=4),
-                           dict(bandwidth=1., n_jobs=4),
-                           dict(abs=1e-5)),
-=======
 
 metrics_dict = {  # (class, metric_kwargs, tolerance_pytest_approx)
-    "bottleneck": (BottleneckDistance(epsilon=0.00001), dict(e=0.00001), dict(abs=1e-5)),
+    "bottleneck": (BottleneckDistance(e=0.00001), dict(e=0.00001), dict(abs=1e-5)),
     "wasserstein": (
         WassersteinDistance(order=2, internal_p=2, n_jobs=4),
         dict(order=2, internal_p=2, n_jobs=4),
@@ -115,7 +97,6 @@
         dict(bandwidth=1.0, n_jobs=4),
         dict(abs=1e-5),
     ),
->>>>>>> 91158317
 }
 
 
@@ -303,23 +284,14 @@
     area = np.linalg.norm(pefN, ord=1)
     assert area == pytest.approx(1)
 
-
 def test_bottleneck_distance_deprecated_argument():
     empty_diag = np.empty(shape = [0, 2])
     with pytest.warns(DeprecationWarning):
-        bdist = BottleneckDistance(epsilon=.001)(empty_diag, empty_diag)
-        assert bdist == 0.
+        bdist = BottleneckDistance(epsilon=.001)
+        assert bdist.e == .001
+        assert bdist(empty_diag, empty_diag) == 0.
 
 def test_kernel_empty_diagrams():
-<<<<<<< HEAD
-    empty_diag = np.empty(shape = [0, 2])
-    assert SlicedWassersteinDistance(num_directions=100)(empty_diag, empty_diag) == 0.
-    assert SlicedWassersteinKernel(num_directions=100, bandwidth=1.)(empty_diag, empty_diag) == 1.
-    assert WassersteinDistance(mode="hera", delta=0.0001)(empty_diag, empty_diag) == 0.
-    assert WassersteinDistance(mode="pot")(empty_diag, empty_diag) == 0.
-    assert BottleneckDistance(e=.001)(empty_diag, empty_diag) == 0.
-    assert BottleneckDistance()(empty_diag, empty_diag) == 0.
-=======
     empty_diag = np.empty(shape=[0, 2])
     assert SlicedWassersteinDistance(num_directions=100)(empty_diag, empty_diag) == 0.0
     assert (
@@ -328,11 +300,10 @@
     )
     assert WassersteinDistance(mode="hera", delta=0.0001)(empty_diag, empty_diag) == 0.0
     assert WassersteinDistance(mode="pot")(empty_diag, empty_diag) == 0.0
-    assert BottleneckDistance(epsilon=0.001)(empty_diag, empty_diag) == 0.0
+    assert BottleneckDistance(e=0.001)(empty_diag, empty_diag) == 0.0
     assert BottleneckDistance()(empty_diag, empty_diag) == 0.0
 
 
->>>>>>> 91158317
 #    PersistenceWeightedGaussianKernel(bandwidth=1., kernel_approx=None, weight=arctan(1.,1.))(empty_diag, empty_diag)
 #    PersistenceWeightedGaussianKernel(kernel_approx=RBFSampler(gamma=1./2, n_components=100000).fit(np.ones([1,2])), weight=arctan(1.,1.))(empty_diag, empty_diag)
 #    PersistenceScaleSpaceKernel(bandwidth=1.)(empty_diag, empty_diag)
