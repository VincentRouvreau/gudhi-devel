""" This file is part of the Gudhi Library - https://gudhi.inria.fr/ - which is released under MIT.
    See file LICENSE or go to https://gudhi.inria.fr/licensing/ for full license details.
    Author(s):       Vincent Rouvreau

    Copyright (C) 2016 Inria

    Modification(s):
      - YYYY/MM Author: Description of the modification
"""

from gudhi import SimplexTree
import pytest

__author__ = "Vincent Rouvreau"
__copyright__ = "Copyright (C) 2016 Inria"
__license__ = "MIT"


def test_insertion():
    st = SimplexTree()
    assert st.__is_defined() == True
    assert st.__is_persistence_defined() == False

    # insert test
    assert st.insert([0, 1]) == True

    assert st.dimension() == 1

    assert st.insert([0, 1, 2], filtration=4.0) == True

    assert st.dimension() == 2

    assert st.num_simplices() == 7
    assert st.num_vertices() == 3

    # find test
    assert st.find([0, 1, 2]) == True
    assert st.find([0, 1]) == True
    assert st.find([0, 2]) == True
    assert st.find([0]) == True
    assert st.find([1]) == True
    assert st.find([2]) == True
    assert st.find([3]) == False
    assert st.find([0, 3]) == False
    assert st.find([1, 3]) == False
    assert st.find([2, 3]) == False

    # filtration test
    assert st.filtration([0, 1, 2]) == 4.0
    assert st.filtration([0, 2]) == 4.0
    assert st.filtration([1, 2]) == 4.0
    assert st.filtration([2]) == 4.0
    assert st.filtration([0, 1]) == 0.0
    assert st.filtration([0]) == 0.0
    assert st.filtration([1]) == 0.0

    # skeleton test
    assert list(st.get_skeleton(2)) == [
        ([0, 1, 2], 4.0),
        ([0, 1], 0.0),
        ([0, 2], 4.0),
        ([0], 0.0),
        ([1, 2], 4.0),
        ([1], 0.0),
        ([2], 4.0),
    ]
    assert list(st.get_skeleton(1)) == [
        ([0, 1], 0.0),
        ([0, 2], 4.0),
        ([0], 0.0),
        ([1, 2], 4.0),
        ([1], 0.0),
        ([2], 4.0),
    ]
    assert list(st.get_skeleton(0)) == [([0], 0.0), ([1], 0.0), ([2], 4.0)]

    # remove_maximal_simplex test
    assert st.get_cofaces([0, 1, 2], 1) == []
    st.remove_maximal_simplex([0, 1, 2])
    assert list(st.get_skeleton(2)) == [
        ([0, 1], 0.0),
        ([0, 2], 4.0),
        ([0], 0.0),
        ([1, 2], 4.0),
        ([1], 0.0),
        ([2], 4.0),
    ]
    assert st.find([0, 1, 2]) == False
    assert st.find([0, 1]) == True
    assert st.find([0, 2]) == True
    assert st.find([0]) == True
    assert st.find([1]) == True
    assert st.find([2]) == True

    assert st.persistence(persistence_dim_max=True) == [
        (1, (4.0, float("inf"))),
        (0, (0.0, float("inf"))),
    ]
    assert st.__is_persistence_defined() == True

    assert st.betti_numbers() == [1, 1]
    assert st.persistent_betti_numbers(-0.1, 10000.0) == [0, 0]
    assert st.persistent_betti_numbers(0.0, 10000.0) == [1, 0]
    assert st.persistent_betti_numbers(3.9, 10000.0) == [1, 0]
    assert st.persistent_betti_numbers(4.0, 10000.0) == [1, 1]
    assert st.persistent_betti_numbers(9999.0, 10000.0) == [1, 1]


def test_expansion():
    st = SimplexTree()
    assert st.__is_defined() == True
    assert st.__is_persistence_defined() == False

    # insert test
    assert st.insert([3, 2], 0.1) == True
    assert st.insert([2, 0], 0.2) == True
    assert st.insert([1, 0], 0.3) == True
    assert st.insert([3, 1], 0.4) == True
    assert st.insert([2, 1], 0.5) == True
    assert st.insert([6, 5], 0.6) == True
    assert st.insert([4, 2], 0.7) == True
    assert st.insert([3, 0], 0.8) == True
    assert st.insert([6, 4], 0.9) == True
    assert st.insert([6, 3], 1.0) == True

    assert st.num_vertices() == 7
    assert st.num_simplices() == 17

    assert list(st.get_filtration()) == [
        ([2], 0.1),
        ([3], 0.1),
        ([2, 3], 0.1),
        ([0], 0.2),
        ([0, 2], 0.2),
        ([1], 0.3),
        ([0, 1], 0.3),
        ([1, 3], 0.4),
        ([1, 2], 0.5),
        ([5], 0.6),
        ([6], 0.6),
        ([5, 6], 0.6),
        ([4], 0.7),
        ([2, 4], 0.7),
        ([0, 3], 0.8),
        ([4, 6], 0.9),
        ([3, 6], 1.0),
    ]

    st.expansion(3)
    assert st.num_vertices() == 7
    assert st.num_simplices() == 22

    assert list(st.get_filtration()) == [
        ([2], 0.1),
        ([3], 0.1),
        ([2, 3], 0.1),
        ([0], 0.2),
        ([0, 2], 0.2),
        ([1], 0.3),
        ([0, 1], 0.3),
        ([1, 3], 0.4),
        ([1, 2], 0.5),
        ([0, 1, 2], 0.5),
        ([1, 2, 3], 0.5),
        ([5], 0.6),
        ([6], 0.6),
        ([5, 6], 0.6),
        ([4], 0.7),
        ([2, 4], 0.7),
        ([0, 3], 0.8),
        ([0, 1, 3], 0.8),
        ([0, 2, 3], 0.8),
        ([0, 1, 2, 3], 0.8),
        ([4, 6], 0.9),
        ([3, 6], 1.0),
    ]


def test_automatic_dimension():
    st = SimplexTree()
    assert st.__is_defined() == True
    assert st.__is_persistence_defined() == False

    # insert test
    assert st.insert([0, 1, 3], filtration=0.5) == True
    assert st.insert([0, 1, 2], filtration=1.0) == True

    assert st.num_vertices() == 4
    assert st.num_simplices() == 11

    assert st.dimension() == 2
    assert st.upper_bound_dimension() == 2

    assert st.prune_above_filtration(0.6) == True
    assert st.dimension() == 2
    assert st.upper_bound_dimension() == 2

    st.assign_filtration([0, 1, 3], 0.7)
    assert st.filtration([0, 1, 3]) == 0.7

    st.remove_maximal_simplex([0, 1, 3])
    assert st.upper_bound_dimension() == 2
    assert st.dimension() == 1
    assert st.upper_bound_dimension() == 1


def test_make_filtration_non_decreasing():
    st = SimplexTree()
    assert st.__is_defined() == True
    assert st.__is_persistence_defined() == False

    # Inserted simplex:
    #    1
    #    o
    #   /X\
    #  o---o---o---o
    #  2   0   3\X/4
    #            o
    #            5
    assert st.insert([2, 1, 0], filtration=2.0) == True
    assert st.insert([3, 0], filtration=2.0) == True
    assert st.insert([3, 4, 5], filtration=2.0) == True

    assert st.make_filtration_non_decreasing() == False

    # Because of non decreasing property of simplex tree, { 0 } , { 1 } and
    # { 0, 1 } are going to be set from value 2.0 to 1.0
    st.insert([0, 1, 6, 7], filtration=1.0)

    assert st.make_filtration_non_decreasing() == False

    # Modify specific values to test make_filtration_non_decreasing
    st.assign_filtration([0, 1, 6, 7], 0.8)
    st.assign_filtration([0, 1, 6], 0.9)
    st.assign_filtration([0, 6], 0.6)
    st.assign_filtration([3, 4, 5], 1.2)
    st.assign_filtration([3, 4], 1.1)
    st.assign_filtration([4, 5], 1.99)

    assert st.make_filtration_non_decreasing() == True

    assert st.filtration([0, 1, 6, 7]) == 1.0
    assert st.filtration([0, 1, 6]) == 1.0
    assert st.filtration([0, 1]) == 1.0
    assert st.filtration([0]) == 1.0
    assert st.filtration([1]) == 1.0
    assert st.filtration([3, 4, 5]) == 2.0
    assert st.filtration([3, 4]) == 2.0
    assert st.filtration([4, 5]) == 2.0

def test_extend_filtration():

    # Inserted simplex:
    #      5   4
    #      o   o
    #     / \ /
    #    o   o
    #   /2\ /3
    #  o   o        
    #  1   0        

    st = SimplexTree()                                                                                                                     
    st.insert([0,2])
    st.insert([1,2])
    st.insert([0,3])
    st.insert([2,5])
    st.insert([3,4])
    st.insert([3,5])                                                                                                         
    st.assign_filtration([0], 1.)                                                                                                                
    st.assign_filtration([1], 2.)                                                                                                                
    st.assign_filtration([2], 3.)                                                                                                                
    st.assign_filtration([3], 4.)                                                                                                                
    st.assign_filtration([4], 5.)                                                                                                                
    st.assign_filtration([5], 6.)                                                                                                                

    assert list(st.get_filtration()) == [                                                                                                                         
        ([0, 2], 0.0), 
        ([1, 2], 0.0), 
        ([0, 3], 0.0), 
        ([3, 4], 0.0), 
        ([2, 5], 0.0), 
        ([3, 5], 0.0), 
        ([0], 1.0), 
        ([1], 2.0), 
        ([2], 3.0), 
        ([3], 4.0), 
        ([4], 5.0), 
        ([5], 6.0)
    ]
        
    st.extend_filtration()
    
    assert list(st.get_filtration()) == [                                                                                                                         
        ([6], -3.0), 
        ([0], -2.0), 
        ([1], -1.8), 
        ([2], -1.6), 
        ([0, 2], -1.6), 
        ([1, 2], -1.6), 
        ([3], -1.4), 
        ([0, 3], -1.4), 
        ([4], -1.2), 
        ([3, 4], -1.2), 
        ([5], -1.0), 
        ([2, 5], -1.0), 
        ([3, 5], -1.0), 
        ([5, 6], 1.0), 
        ([4, 6], 1.2), 
        ([3, 6], 1.4), 
        ([3, 4, 6], 1.4),
        ([3, 5, 6], 1.4), 
        ([2, 6], 1.6), 
        ([2, 5, 6], 1.6), 
        ([1, 6], 1.8), 
        ([1, 2, 6], 1.8), 
        ([0, 6], 2.0), 
        ([0, 2, 6], 2.0), 
        ([0, 3, 6], 2.0)
    ]

    dgms = st.extended_persistence(min_persistence=-1.)

    assert dgms[0][0][1][0] == pytest.approx(2.)
    assert dgms[0][0][1][1] == pytest.approx(3.)
    assert dgms[1][0][1][0] == pytest.approx(5.)
    assert dgms[1][0][1][1] == pytest.approx(4.)
    assert dgms[2][0][1][0] == pytest.approx(1.)
    assert dgms[2][0][1][1] == pytest.approx(6.)
    assert dgms[3][0][1][0] == pytest.approx(6.)
    assert dgms[3][0][1][1] == pytest.approx(1.) 

def test_simplices_iterator():
    st = SimplexTree()
    
    assert st.insert([0, 1, 2], filtration=4.0) == True
    assert st.insert([2, 3, 4], filtration=2.0) == True

    for simplex in st.get_simplices():
        print("simplex is: ", simplex[0])
        assert st.find(simplex[0]) == True
        print("filtration is: ", simplex[1])
        assert st.filtration(simplex[0]) == simplex[1]

<<<<<<< HEAD
def test_boundaries_iterator():
    st = SimplexTree()

    assert st.insert([0, 1, 2, 3], filtration=1.0) == True
    assert st.insert([1, 2, 3, 4], filtration=2.0) == True

    assert list(st.get_boundaries([1, 2, 3])) == [([1, 2], 1.0), ([1, 3], 1.0), ([2, 3], 1.0)]
    assert list(st.get_boundaries([2, 3, 4])) == [([2, 3], 1.0), ([2, 4], 2.0), ([3, 4], 2.0)]
    assert list(st.get_boundaries([2])) == []

    with pytest.raises(RuntimeError):
        list(st.get_boundaries([]))

    with pytest.raises(RuntimeError):
        list(st.get_boundaries([0, 4])) # (0, 4) does not exist

    with pytest.raises(RuntimeError):
        list(st.get_boundaries([6])) # (6) does not exist
=======
def test_collapse_edges():
    st = SimplexTree()
    
    assert st.insert([0, 1], filtration=1.0) == True
    assert st.insert([1, 2], filtration=1.0) == True
    assert st.insert([2, 3], filtration=1.0) == True
    assert st.insert([0, 3], filtration=1.0) == True
    assert st.insert([0, 2], filtration=2.0) == True
    assert st.insert([1, 3], filtration=2.0) == True

    assert st.num_simplices() == 10

    st.collapse_edges()
    assert st.num_simplices() == 9
    assert st.find([1, 3]) == False
    for simplex in st.get_skeleton(0): 
        assert simplex[1] == 1. 
>>>>>>> 4737aaeb
<|MERGE_RESOLUTION|>--- conflicted
+++ resolved
@@ -341,26 +341,6 @@
         print("filtration is: ", simplex[1])
         assert st.filtration(simplex[0]) == simplex[1]
 
-<<<<<<< HEAD
-def test_boundaries_iterator():
-    st = SimplexTree()
-
-    assert st.insert([0, 1, 2, 3], filtration=1.0) == True
-    assert st.insert([1, 2, 3, 4], filtration=2.0) == True
-
-    assert list(st.get_boundaries([1, 2, 3])) == [([1, 2], 1.0), ([1, 3], 1.0), ([2, 3], 1.0)]
-    assert list(st.get_boundaries([2, 3, 4])) == [([2, 3], 1.0), ([2, 4], 2.0), ([3, 4], 2.0)]
-    assert list(st.get_boundaries([2])) == []
-
-    with pytest.raises(RuntimeError):
-        list(st.get_boundaries([]))
-
-    with pytest.raises(RuntimeError):
-        list(st.get_boundaries([0, 4])) # (0, 4) does not exist
-
-    with pytest.raises(RuntimeError):
-        list(st.get_boundaries([6])) # (6) does not exist
-=======
 def test_collapse_edges():
     st = SimplexTree()
     
@@ -376,6 +356,24 @@
     st.collapse_edges()
     assert st.num_simplices() == 9
     assert st.find([1, 3]) == False
-    for simplex in st.get_skeleton(0): 
-        assert simplex[1] == 1. 
->>>>>>> 4737aaeb
+    for simplex in st.get_skeleton(0):
+        assert simplex[1] == 1.
+
+def test_boundaries_iterator():
+    st = SimplexTree()
+
+    assert st.insert([0, 1, 2, 3], filtration=1.0) == True
+    assert st.insert([1, 2, 3, 4], filtration=2.0) == True
+
+    assert list(st.get_boundaries([1, 2, 3])) == [([1, 2], 1.0), ([1, 3], 1.0), ([2, 3], 1.0)]
+    assert list(st.get_boundaries([2, 3, 4])) == [([2, 3], 1.0), ([2, 4], 2.0), ([3, 4], 2.0)]
+    assert list(st.get_boundaries([2])) == []
+
+    with pytest.raises(RuntimeError):
+        list(st.get_boundaries([]))
+
+    with pytest.raises(RuntimeError):
+        list(st.get_boundaries([0, 4])) # (0, 4) does not exist
+
+    with pytest.raises(RuntimeError):
+        list(st.get_boundaries([6])) # (6) does not exist