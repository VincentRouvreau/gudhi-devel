# This file is part of the Gudhi Library - https://gudhi.inria.fr/ - which is released under MIT.
# See file LICENSE or go to https://gudhi.inria.fr/licensing/ for full license details.
# Author(s):       Vincent Rouvreau
#
# Copyright (C) 2016 Inria
#
# Modification(s):
#   - YYYY/MM Author: Description of the modification

from cython cimport numeric
from libcpp.vector cimport vector
from libcpp.utility cimport pair
from libcpp cimport bool
from libcpp.string cimport string

__author__ = "Vincent Rouvreau"
__copyright__ = "Copyright (C) 2016 Inria"
__license__ = "MIT"

cdef extern from "Simplex_tree_interface.h" namespace "Gudhi":
    cdef cppclass Simplex_tree_options_full_featured:
        pass

    cdef cppclass Simplex_tree_simplex_handle "Gudhi::Simplex_tree_interface<Gudhi::Simplex_tree_options_full_featured>::Simplex_handle":
        pass

    cdef cppclass Simplex_tree_simplices_iterator "Gudhi::Simplex_tree_interface<Gudhi::Simplex_tree_options_full_featured>::Complex_simplex_iterator":
        Simplex_tree_simplices_iterator() nogil
        Simplex_tree_simplex_handle& operator*() nogil
        Simplex_tree_simplices_iterator operator++() nogil
        bint operator!=(Simplex_tree_simplices_iterator) nogil

    cdef cppclass Simplex_tree_skeleton_iterator "Gudhi::Simplex_tree_interface<Gudhi::Simplex_tree_options_full_featured>::Skeleton_simplex_iterator":
        Simplex_tree_skeleton_iterator() nogil
        Simplex_tree_simplex_handle& operator*() nogil
        Simplex_tree_skeleton_iterator operator++() nogil
        bint operator!=(Simplex_tree_skeleton_iterator) nogil

    cdef cppclass Simplex_tree_boundary_iterator "Gudhi::Simplex_tree_interface<Gudhi::Simplex_tree_options_full_featured>::Boundary_simplex_iterator":
        Simplex_tree_boundary_iterator() nogil
        Simplex_tree_simplex_handle& operator*() nogil
        Simplex_tree_boundary_iterator operator++() nogil
        bint operator!=(Simplex_tree_boundary_iterator) nogil


    cdef cppclass Simplex_tree_interface_full_featured "Gudhi::Simplex_tree_interface<Gudhi::Simplex_tree_options_full_featured>":
        Simplex_tree_interface_full_featured() nogil
        Simplex_tree_interface_full_featured(Simplex_tree_interface_full_featured&) nogil
        double simplex_filtration(vector[int] simplex) nogil
        void assign_simplex_filtration(vector[int] simplex, double filtration) nogil
        void initialize_filtration() nogil
        int num_vertices() nogil
        int num_simplices() nogil
        void set_dimension(int dimension) nogil
        int dimension() nogil
        int upper_bound_dimension() nogil
        bool find_simplex(vector[int] simplex) nogil
        bool insert(vector[int] simplex, double filtration) nogil
        vector[pair[vector[int], double]] get_star(vector[int] simplex) nogil
        vector[pair[vector[int], double]] get_cofaces(vector[int] simplex, int dimension) nogil
        void expansion(int max_dim) nogil except +
        void remove_maximal_simplex(vector[int] simplex) nogil
        bool prune_above_filtration(double filtration) nogil
        bool make_filtration_non_decreasing() nogil
        void compute_extended_filtration() nogil
        vector[vector[pair[int, pair[double, double]]]] compute_extended_persistence_subdiagrams(vector[pair[int, pair[double, double]]] dgm, double min_persistence) nogil
        Simplex_tree_interface_full_featured* collapse_edges(int nb_collapse_iteration) nogil except +
        void reset_filtration(double filtration, int dimension) nogil
        bint operator==(Simplex_tree_interface_full_featured) nogil
        # Iterators over Simplex tree
        pair[vector[int], double] get_simplex_and_filtration(Simplex_tree_simplex_handle f_simplex) nogil
        Simplex_tree_simplices_iterator get_simplices_iterator_begin() nogil
        Simplex_tree_simplices_iterator get_simplices_iterator_end() nogil
        vector[Simplex_tree_simplex_handle].const_iterator get_filtration_iterator_begin() nogil
        vector[Simplex_tree_simplex_handle].const_iterator get_filtration_iterator_end() nogil
        Simplex_tree_skeleton_iterator get_skeleton_iterator_begin(int dimension) nogil
        Simplex_tree_skeleton_iterator get_skeleton_iterator_end(int dimension) nogil
<<<<<<< HEAD
        # Expansion with blockers
        ctypedef bool (*blocker_func_t)(vector[int], void *user_data)
        void expansion_with_blockers_callback(int dimension, blocker_func_t user_func, void *user_data)
=======
        pair[Simplex_tree_boundary_iterator, Simplex_tree_boundary_iterator] get_boundary_iterators(vector[int] simplex) nogil except +
>>>>>>> bbff86f1

cdef extern from "Persistent_cohomology_interface.h" namespace "Gudhi":
    cdef cppclass Simplex_tree_persistence_interface "Gudhi::Persistent_cohomology_interface<Gudhi::Simplex_tree<Gudhi::Simplex_tree_options_full_featured>>":
        Simplex_tree_persistence_interface(Simplex_tree_interface_full_featured * st, bool persistence_dim_max) nogil
        void compute_persistence(int homology_coeff_field, double min_persistence) nogil except +
        vector[pair[int, pair[double, double]]] get_persistence() nogil
        vector[int] betti_numbers() nogil
        vector[int] persistent_betti_numbers(double from_value, double to_value) nogil
        vector[pair[double,double]] intervals_in_dimension(int dimension) nogil
        void write_output_diagram(string diagram_file_name) nogil except +
        vector[pair[vector[int], vector[int]]] persistence_pairs() nogil
        pair[vector[vector[int]], vector[vector[int]]] lower_star_generators() nogil
        pair[vector[vector[int]], vector[vector[int]]] flag_generators() nogil<|MERGE_RESOLUTION|>--- conflicted
+++ resolved
@@ -75,13 +75,10 @@
         vector[Simplex_tree_simplex_handle].const_iterator get_filtration_iterator_end() nogil
         Simplex_tree_skeleton_iterator get_skeleton_iterator_begin(int dimension) nogil
         Simplex_tree_skeleton_iterator get_skeleton_iterator_end(int dimension) nogil
-<<<<<<< HEAD
+        pair[Simplex_tree_boundary_iterator, Simplex_tree_boundary_iterator] get_boundary_iterators(vector[int] simplex) nogil except +
         # Expansion with blockers
         ctypedef bool (*blocker_func_t)(vector[int], void *user_data)
         void expansion_with_blockers_callback(int dimension, blocker_func_t user_func, void *user_data)
-=======
-        pair[Simplex_tree_boundary_iterator, Simplex_tree_boundary_iterator] get_boundary_iterators(vector[int] simplex) nogil except +
->>>>>>> bbff86f1
 
 cdef extern from "Persistent_cohomology_interface.h" namespace "Gudhi":
     cdef cppclass Simplex_tree_persistence_interface "Gudhi::Persistent_cohomology_interface<Gudhi::Simplex_tree<Gudhi::Simplex_tree_options_full_featured>>":
