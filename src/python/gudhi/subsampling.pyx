--- conflicted
+++ resolved
@@ -27,16 +27,12 @@
     vector[vector[double]] subsampling_sparsify_points(vector[vector[double]] points, double min_squared_dist)
     vector[vector[double]] subsampling_sparsify_points_from_file(string off_file, double min_squared_dist)
 
-<<<<<<< HEAD
-def choose_n_farthest_points(points=None, off_file='', nb_points=-<size_t>1, starting_point=None, fast=True):
-=======
 cdef extern from "Subsampling_interface.h":
     cdef int _GUDHI_SUBSAMPLING_USE_CGAL
 
 GUDHI_SUBSAMPLING_USE_CGAL = _GUDHI_SUBSAMPLING_USE_CGAL
 
-def choose_n_farthest_points(points=None, off_file='', nb_points=0, starting_point = ''):
->>>>>>> 8266dc84
+def choose_n_farthest_points(points=None, off_file='', nb_points=-<size_t>1, starting_point=None, fast=True):
     """Subsample by a greedy strategy of iteratively adding the farthest point
     from the current chosen point set to the subsampling.
     The iteration starts with the landmark `starting point`.
