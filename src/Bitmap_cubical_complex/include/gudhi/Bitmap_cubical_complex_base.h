--- conflicted
+++ resolved
@@ -268,19 +268,11 @@
    **/
   class All_cells_iterator {
    public:
-<<<<<<< HEAD
-    using iterator_category = std::input_iterator_tag;
-    using value_type = T;
-    using difference_type = T;
-    using pointer = T*;
-    using reference = T&;
-=======
     typedef std::input_iterator_tag iterator_category;
     typedef std::size_t value_type;
     typedef std::ptrdiff_t difference_type;
     typedef value_type* pointer;
     typedef value_type reference;
->>>>>>> 786c18e0
 
     All_cells_iterator() { this->counter = 0; }
 
@@ -386,26 +378,13 @@
    **/
   class Top_dimensional_cells_iterator {
    public:
-<<<<<<< HEAD
-    using iterator_category = std::input_iterator_tag;
-    using value_type = T;
-    using difference_type = T;
-    using pointer = T*;
-    using reference = T&;
-
-    Top_dimensional_cells_iterator(Bitmap_cubical_complex_base& b) : counter(b.dimension()), b(b) {}
-=======
     typedef std::input_iterator_tag iterator_category;
     typedef std::size_t value_type;
     typedef std::ptrdiff_t difference_type;
     typedef value_type* pointer;
     typedef value_type reference;
 
-    Top_dimensional_cells_iterator(Bitmap_cubical_complex_base& b) : b(b) {
-      this->counter = std::vector<std::size_t>(b.dimension());
-      // std::fill( this->counter.begin() , this->counter.end() , 0 );
-    }
->>>>>>> 786c18e0
+    Top_dimensional_cells_iterator(Bitmap_cubical_complex_base& b) : counter(b.dimension()), b(b) {}
 
     Top_dimensional_cells_iterator operator++() {
       // first find first element of the counter that can be increased:
