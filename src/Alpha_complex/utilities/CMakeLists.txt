--- conflicted
+++ resolved
@@ -1,15 +1,9 @@
 project(Alpha_complex_utilities)
 
-<<<<<<< HEAD
 if (NOT CGAL_WITH_EIGEN3_VERSION VERSION_LESS 5.1.0)
-  add_executable (alpha_complex_persistence alpha_complex_persistence.cpp)
-  target_link_libraries(alpha_complex_persistence ${CGAL_LIBRARY} Boost::program_options)
-=======
-if (NOT CGAL_WITH_EIGEN3_VERSION VERSION_LESS 4.11.0)
   if (TARGET Boost::program_options)
     add_executable (alpha_complex_persistence alpha_complex_persistence.cpp)
     target_link_libraries(alpha_complex_persistence ${CGAL_LIBRARY} Boost::program_options)
->>>>>>> a304049b
 
     if (TBB_FOUND)
       target_link_libraries(alpha_complex_persistence ${TBB_LIBRARIES})
@@ -34,13 +28,7 @@
 
     install(TARGETS alpha_complex_persistence DESTINATION bin)
   endif()
-<<<<<<< HEAD
-  
-  install(TARGETS alpha_complex_persistence DESTINATION bin)
 endif (NOT CGAL_WITH_EIGEN3_VERSION VERSION_LESS 5.1.0)
-=======
-endif (NOT CGAL_WITH_EIGEN3_VERSION VERSION_LESS 4.11.0)
->>>>>>> a304049b
 
 if (NOT CGAL_VERSION VERSION_LESS 4.11.0)
   if (TARGET Boost::program_options)
