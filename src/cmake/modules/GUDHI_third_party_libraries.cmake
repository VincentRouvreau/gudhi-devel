--- conflicted
+++ resolved
@@ -125,11 +125,8 @@
   find_python_module("numpy")
   find_python_module("scipy")
   find_python_module("sphinx")
-<<<<<<< HEAD
   find_python_module("sklearn")
-=======
   find_python_module("ot")
->>>>>>> db405e68
 endif()
 
 if(NOT GUDHI_PYTHON_PATH)
