--- conflicted
+++ resolved
@@ -48,13 +48,8 @@
                      copy_directory ${CMAKE_SOURCE_DIR}/src/GudhUI ${GUDHI_USER_VERSION_DIR}/GudhUI)
   
   set(GUDHI_DIRECTORIES "doc;example;concept;utilities")
-<<<<<<< HEAD
-  if (NOT CGAL_VERSION VERSION_GREATER 4.11.0)
+  if (CGAL_VERSION VERSION_LESS 4.11.0)
     set(GUDHI_INCLUDE_DIRECTORIES "include/gudhi;include/Miniball;include/gudhi_patches")
-=======
-  if (CGAL_VERSION VERSION_LESS 4.11.0)
-    set(GUDHI_INCLUDE_DIRECTORIES "include/gudhi;include/gudhi_patches")
->>>>>>> a4cc98d5
   else ()
       set(GUDHI_INCLUDE_DIRECTORIES "include/gudhi;include/Miniball")
   endif ()
