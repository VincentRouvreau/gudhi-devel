--- conflicted
+++ resolved
@@ -682,7 +682,6 @@
     return simplices_number;
   }
 
-<<<<<<< HEAD
   /**
    * @brief Returns the dimension of the given sibling simplices.
    * 
@@ -690,7 +689,14 @@
    * @return Height of the siblings in the tree (root counts as zero to make the height correspond to the dimension).
    */
   int dimension(Siblings* curr_sib) {
-=======
+    int dim = 0;
+    while (curr_sib != nullptr) {
+      ++dim;
+      curr_sib = curr_sib->oncles();
+    }
+    return dim - 1;
+  }
+
  public:
   /** \brief Returns the number of simplices of each dimension in the simplex tree. */
   std::vector<size_t> num_simplices_by_dimension() {
@@ -711,21 +717,6 @@
     return res;
   }
 
-  /** \brief Returns the dimension of a simplex.
-   *
-   * Must be different from null_simplex().*/
-  int dimension(Simplex_handle sh) {
-    Siblings * curr_sib = self_siblings(sh);
->>>>>>> 04f571c0
-    int dim = 0;
-    while (curr_sib != nullptr) {
-      ++dim;
-      curr_sib = curr_sib->oncles();
-    }
-    return dim - 1;
-  }
-
- public:
   /** \brief Returns the dimension of a simplex.
    *
    * Must be different from null_simplex().*/
