/*    This file is part of the Gudhi Library - https://gudhi.inria.fr/ - which is released under MIT.
 *    See file LICENSE or go to https://gudhi.inria.fr/licensing/ for full license details.
 *    Author(s):       Clément Maria
 *
 *    Copyright (C) 2014 Inria
 *
 *    Modification(s):
 *      - 2023/02 Vincent Rouvreau: Add de/serialize methods for pickle feature
 *      - 2023/07 Clément Maria: Option to link all simplex tree nodes with same label in an intrusive list
 *      - 2023/05 Clément Maria: Edge insertion method for flag complexes
 *      - 2023/05 Hannah Schreiber: Factorization of expansion methods
 *      - 2023/08 Hannah Schreiber (& Clément Maria): Add possibility of stable simplex handles.
 *      - 2024/08 Hannah Schreiber: Generalization of the notion of filtration values.
 *      - 2024/08 Hannah Schreiber: Addition of customizable copy constructor.
 *      - 2024/10 Hannah Schreiber: Const version of the Simplex_tree
 *      - YYYY/MM Author: Description of the modification
 */

#ifndef SIMPLEX_TREE_H_
#define SIMPLEX_TREE_H_

#include <gudhi/Simplex_tree/simplex_tree_options.h>
#include <gudhi/Simplex_tree/Simplex_tree_node_explicit_storage.h>
#include <gudhi/Simplex_tree/Simplex_tree_siblings.h>
#include <gudhi/Simplex_tree/Simplex_tree_iterators.h>
#include <gudhi/Simplex_tree/Simplex_tree_star_simplex_iterators.h>
#include <gudhi/Simplex_tree/filtration_value_utils.h>  // for de/serialize + empty_filtration_value
#include <gudhi/Simplex_tree/hooks_simplex_base.h>

#include <gudhi/reader_utils.h>
#include <gudhi/graph_simplicial_complex.h>
#include <gudhi/Debug_utils.h>

#include <boost/container/map.hpp>
#include <boost/container/flat_map.hpp>
#include <boost/iterator/transform_iterator.hpp>
#include <boost/graph/adjacency_list.hpp>
#include <boost/range/adaptor/reversed.hpp>
#include <boost/range/adaptor/transformed.hpp>
#include <boost/range/size.hpp>
#include <boost/container/static_vector.hpp>
#include <boost/range/adaptors.hpp>

#include <boost/intrusive/list.hpp>
#include <boost/intrusive/parent_from_member.hpp>
#include <cstddef>

#ifdef GUDHI_USE_TBB
#include <tbb/parallel_sort.h>
#endif

#include <utility>  // for std::move
#include <vector>
#include <functional>  // for greater<>
#include <stdexcept>
#include <limits>  // Inf
#include <initializer_list>
#include <algorithm>  // for std::max
#include <iterator>  // for std::distance
#include <type_traits>  // for std::conditional
#include <unordered_map>
#include <iterator>  // for std::prev

namespace Gudhi {

/** \addtogroup simplex_tree
 *  @{
 */

/**
 * \class Extended_simplex_type Simplex_tree.h gudhi/Simplex_tree.h
 * \brief Extended simplex type data structure for representing the type of simplices in an extended filtration.
 *
 * \details The extended simplex type can be either UP (which means
 * that the simplex was present originally, and is thus part of the ascending extended filtration), DOWN (which means
 * that the simplex is the cone of an original simplex, and is thus part of the descending extended filtration) or
 * EXTRA (which means the simplex is the cone point).
 *
 * Details may be found in \cite Cohen-Steiner2009 and section 2.2 in \cite Carriere16.
 *
 */
enum class Extended_simplex_type {UP, DOWN, EXTRA};

/**
 * \class Simplex_tree Simplex_tree.h gudhi/Simplex_tree.h
 * \brief Simplex Tree data structure for representing simplicial complexes.
 *
 * \details Every simplex \f$[v_0, \cdots ,v_d]\f$ admits a canonical orientation
 * induced by the order relation on vertices \f$ v_0 < \cdots < v_d \f$.
 *
 * Details may be found in \cite boissonnatmariasimplextreealgorithmica.
 *
 * \implements FilteredComplex
 *
 */

template<typename SimplexTreeOptions = Simplex_tree_options_default>
class Simplex_tree {
 public:
  typedef SimplexTreeOptions Options;
  typedef typename Options::Indexing_tag Indexing_tag;
  /** \brief Type for the value of the filtration function.
   *
   * Should implement the @ref FiltrationValue concept. */
  typedef typename Options::Filtration_value Filtration_value;
  /** \brief Key associated to each simplex.
   *
   * Must be an integer type. */
  typedef typename Options::Simplex_key Simplex_key;
  /** \brief Extra data stored in each simplex. */
  typedef typename Get_simplex_data_type<Options>::type Simplex_data;
  /** \brief Type for the vertex handle.
   *
   * Must be a signed integer type. It admits a total order <. */
  typedef typename Options::Vertex_handle Vertex_handle;

  /* Type of node in the simplex tree. */
  typedef Simplex_tree_node_explicit_storage<Simplex_tree> Node;
  /* Type of dictionary Vertex_handle -> Node for traversing the simplex tree. */
  // Note: this wastes space when Vertex_handle is 32 bits and Node is aligned on 64 bits. It would be better to use a
  // flat_set (with our own comparator) where we can control the layout of the struct (put Vertex_handle and
  // Simplex_key next to each other).
  typedef typename boost::container::flat_map<Vertex_handle, Node> flat_map;
  //Dictionary::iterator remain valid under insertions and deletions,
  //necessary e.g. when computing oscillating rips zigzag filtrations.
  typedef typename boost::container::map<Vertex_handle, Node> map;
  typedef typename std::conditional<Options::stable_simplex_handles,
                                    map,
                                    flat_map>::type Dictionary;

  /** \brief Set of nodes sharing a same parent in the simplex tree. */
  typedef Simplex_tree_siblings<Simplex_tree, Dictionary> Siblings;

  struct Key_simplex_base_real {
    Key_simplex_base_real() : key_(-1) {}
    Key_simplex_base_real(Simplex_key k) : key_(k) {}
    void assign_key(Simplex_key k) { key_ = k; }
    Simplex_key key() const { return key_; }
   private:
    Simplex_key key_;
  };
  struct Key_simplex_base_dummy {
    Key_simplex_base_dummy() {}
    // Undefined so it will not link
    void assign_key(Simplex_key);
    Simplex_key key() const;
  };

  struct Extended_filtration_data {
    Filtration_value minval;
    Filtration_value maxval;
    Extended_filtration_data() {}

    Extended_filtration_data(const Filtration_value& vmin, const Filtration_value& vmax)
        : minval(vmin), maxval(vmax)
    {}
  };
  typedef typename std::conditional<Options::store_key, Key_simplex_base_real, Key_simplex_base_dummy>::type
      Key_simplex_base;

  struct Filtration_simplex_base_real {
    Filtration_simplex_base_real() : filt_() {}
    Filtration_simplex_base_real(Filtration_value f) : filt_(f) {}
    void assign_filtration(const Filtration_value& f) { filt_ = f; }
    const Filtration_value& filtration() const { return filt_; }
    Filtration_value& filtration() { return filt_; }

    static const Filtration_value& get_infinity() { return inf_; }

   private:
    Filtration_value filt_;

    inline static const Filtration_value inf_ = std::numeric_limits<Filtration_value>::has_infinity
                                                    ? std::numeric_limits<Filtration_value>::infinity()
                                                    : std::numeric_limits<Filtration_value>::max();
  };

  struct Filtration_simplex_base_dummy {
    Filtration_simplex_base_dummy() {}
    Filtration_simplex_base_dummy(Filtration_value GUDHI_CHECK_code(f)) {
      GUDHI_CHECK(f == null_, "filtration value specified in the constructor for a complex that does not store them");
    }
    void assign_filtration(const Filtration_value& GUDHI_CHECK_code(f)) {
      GUDHI_CHECK(f == null_, "filtration value assigned for a complex that does not store them");
    }
    const Filtration_value& filtration() const { return null_; }

   private:
    inline static const Filtration_value null_ = Gudhi::simplex_tree::empty_filtration_value;
  };
  typedef typename std::conditional<Options::store_filtration, Filtration_simplex_base_real,
    Filtration_simplex_base_dummy>::type Filtration_simplex_base;

 public:
  /** \brief Handle type to a simplex contained in the simplicial complex represented
   * by the simplex tree.
   *
   * They are essentially pointers into internal vectors, and any insertion or removal
   * of a simplex may invalidate any other Simplex_handle in the complex,
   * unless Options::stable_simplex_handles == true. */
  typedef typename Dictionary::const_iterator Simplex_handle;

 private:
  typedef typename Dictionary::iterator Dictionary_it;
  typedef typename Dictionary::const_iterator Dictionary_const_it;
  typedef typename Dictionary_it::value_type Dit_value_t;

  struct return_first {
    Vertex_handle operator()(const Dit_value_t& p_sh) const {
      return p_sh.first;
    }
  };

 private:
  /** \brief An iterator for an optimized search for the star of a simplex.
   *
   * \details It requires the Options::link_nodes_by_label to be true and store two
   * extra pointers in each node of the simplex tree. The Nodes of same label are
   * linked in a list.
   */
  using Optimized_star_simplex_iterator = Simplex_tree_optimized_star_simplex_iterator<Simplex_tree>;
  /** \brief Range for an optimized search for the star of a simplex. */
  using Optimized_star_simplex_range = boost::iterator_range<Optimized_star_simplex_iterator>;

  class Fast_cofaces_predicate {
    Simplex_tree const* st_;
    int codim_;
    int dim_;
   public:
    Fast_cofaces_predicate(Simplex_tree const* st, int codim, int dim)
      : st_(st), codim_(codim), dim_(codim + dim) {}
    bool operator()( const Simplex_handle iter ) const {
      if (codim_ == 0)
        // Always true for a star
        return true;
      // Specific coface case
      return dim_ == st_->dimension(iter);
    }
  };

  // WARNING: this is safe only because boost::filtered_range is containing a copy of begin and end iterator.
  // This would not be safe if it was containing a pointer to a range (maybe the case for std::views)
  using Optimized_cofaces_simplex_filtered_range = boost::filtered_range<Fast_cofaces_predicate,
                                                                         Optimized_star_simplex_range>;


  /** The largest dimension supported for simplex trees.
   * 40 seems a conservative bound for now, as 2^41 simplices would not fit on the biggest hard-drive. */
  static constexpr int max_dimension() { return 40; }
 public:
  /** \name Range and iterator types
   *
   * The naming convention is Container_content_(iterator/range). A Container_content_range is
   * essentially an object on which the methods begin() and end() can be called. They both return
   * an object of type Container_content_iterator, and allow the traversal of the range
   * [ begin();end() ).
   * @{ */

  /** \brief Iterator over the vertices of the simplicial complex.
   *
   * 'value_type' is Vertex_handle. */
  typedef boost::transform_iterator<return_first, Dictionary_const_it> Complex_vertex_iterator;
  /** \brief Range over the vertices of the simplicial complex. */
  typedef boost::iterator_range<Complex_vertex_iterator> Complex_vertex_range;
  /** \brief Iterator over the vertices of a simplex.
   *
   * 'value_type' is Vertex_handle. */
  typedef Simplex_tree_simplex_vertex_iterator<Simplex_tree> Simplex_vertex_iterator;
  /** \brief Range over the vertices of a simplex. */
  typedef boost::iterator_range<Simplex_vertex_iterator> Simplex_vertex_range;
  /** \brief Range over the cofaces of a simplex. */
  typedef typename std::conditional<Options::link_nodes_by_label,
                                    Optimized_cofaces_simplex_filtered_range,  // faster implementation
                                    std::vector<Simplex_handle>>::type Cofaces_simplex_range;

  /** \private
   * static_vector still has some overhead compared to a trivial hand-made version using std::aligned_storage, or
   * compared to reusing a static object. */
  using Static_vertex_vector = boost::container::static_vector<Vertex_handle, max_dimension()>;

  /** \brief Iterator over the simplices of the boundary of a simplex.
   *
   * 'value_type' is Simplex_handle. */
  typedef Simplex_tree_boundary_simplex_iterator<Simplex_tree> Boundary_simplex_iterator;
  /** \brief Range over the simplices of the boundary of a simplex. */
  typedef boost::iterator_range<Boundary_simplex_iterator> Boundary_simplex_range;
  /** \brief Iterator over the simplices of the boundary of a simplex and their opposite vertices.
   *
   * 'value_type' is std::pair<Simplex_handle, Vertex_handle>. */
  typedef Simplex_tree_boundary_opposite_vertex_simplex_iterator<Simplex_tree> Boundary_opposite_vertex_simplex_iterator;
  /** \brief Range over the simplices of the boundary of a simplex and their opposite vertices. */
  typedef boost::iterator_range<Boundary_opposite_vertex_simplex_iterator> Boundary_opposite_vertex_simplex_range;
  /** \brief Iterator over the simplices of the simplicial complex.
   *
   * 'value_type' is Simplex_handle. */
  typedef Simplex_tree_complex_simplex_iterator<Simplex_tree> Complex_simplex_iterator;
  /** \brief Range over the simplices of the simplicial complex. */
  typedef boost::iterator_range<Complex_simplex_iterator> Complex_simplex_range;
  /** \brief Iterator over the simplices of the skeleton of the simplicial complex, for a given
   * dimension.
   *
   * 'value_type' is Simplex_handle. */
  typedef Simplex_tree_skeleton_simplex_iterator<Simplex_tree> Skeleton_simplex_iterator;
  /** \brief Range over the simplices of the skeleton of the simplicial complex, for a given
   * dimension. */
  typedef boost::iterator_range<Skeleton_simplex_iterator> Skeleton_simplex_range;
  /** \brief Range over the simplices of the simplicial complex, ordered by the filtration. */
  typedef std::vector<Simplex_handle> Filtration_simplex_range;
  /** \brief Iterator over the simplices of the simplicial complex, ordered by the filtration.
   *
   * 'value_type' is Simplex_handle. */
  typedef typename Filtration_simplex_range::const_iterator Filtration_simplex_iterator;

  /* @} */  // end name range and iterator types
  /** \name Range and iterator methods
   * @{ */

  /** \brief Returns a range over the vertices of the simplicial complex.
   * The order is increasing according to < on Vertex_handles.*/
  Complex_vertex_range complex_vertex_range() const {
    return Complex_vertex_range(boost::make_transform_iterator(root_.members_.begin(), return_first()),
                                boost::make_transform_iterator(root_.members_.end(), return_first()));
  }

  /** \brief Returns a range over the simplices of the simplicial complex.
   *
   * In the Simplex_tree, the tree is traverse in a depth-first fashion.
   * Consequently, simplices are ordered according to lexicographic order on the list of
   * Vertex_handles of a simplex, read in increasing < order for Vertex_handles. */
  Complex_simplex_range complex_simplex_range() const {
    return Complex_simplex_range(Complex_simplex_iterator(this),
                                 Complex_simplex_iterator());
  }

  /** \brief Returns a range over the simplices of the dim-skeleton of the simplicial complex.
   *
   * The \f$d\f$-skeleton of a simplicial complex \f$\mathbf{K}\f$ is the simplicial complex containing the
   * simplices of \f$\mathbf{K}\f$ of dimension at most \f$d\f$.
   *
   * @param[in] dim The maximal dimension of the simplices in the skeleton.
   *
   * The simplices are ordered according to lexicographic order on the list of
   * Vertex_handles of a simplex, read in increasing < order for Vertex_handles. */
  Skeleton_simplex_range skeleton_simplex_range(int dim) const {
    return Skeleton_simplex_range(Skeleton_simplex_iterator(this, dim),
                                  Skeleton_simplex_iterator());
  }

  /** \brief Returns a range over the simplices of the simplicial complex,
   * in the order of the filtration.
   *
   * The filtration is a monotonic function \f$ f: \mathbf{K} \rightarrow \mathbb{R} \f$, i.e. if two simplices
   * \f$\tau\f$ and \f$\sigma\f$ satisfy \f$\tau \subseteq \sigma\f$ then
   * \f$f(\tau) \leq f(\sigma)\f$.
   *
   * The method returns simplices ordered according to increasing filtration values. Ties are
   * resolved by considering inclusion relation (subsimplices appear before their cofaces). If two
   * simplices have same filtration value but are not comparable w.r.t. inclusion, lexicographic
   * order is used.
   *
   * The filtration must be valid. If the filtration has not been initialized yet, the
   * method initializes it (i.e. order the simplices). If the complex has changed since the last time the filtration
   * was initialized, please call `clear_filtration()` or `initialize_filtration()` to recompute it.
   *
   * @note Not thread safe
   */
  Filtration_simplex_range const& filtration_simplex_range(Indexing_tag = Indexing_tag()) const {
    maybe_initialize_filtration();
    return filtration_vect_;
  }

  /** \brief Returns a range over the vertices of a simplex.
   *
   * The order in which the vertices are visited is the decreasing order for < on Vertex_handles,
   * which is consequently
   * equal to \f$(-1)^{\text{dim} \sigma}\f$ the canonical orientation on the simplex.
   */
  Simplex_vertex_range simplex_vertex_range(Simplex_handle sh) const {
    GUDHI_CHECK(sh != null_simplex(), "empty simplex");
    return Simplex_vertex_range(Simplex_vertex_iterator(this, sh),
                                Simplex_vertex_iterator(this));
  }

  /** \brief Returns a range over the simplices of the boundary of a simplex.
   *
   * The boundary of a simplex is the set of codimension \f$1\f$ subsimplices of the simplex.
   * If the simplex is \f$[v_0, \cdots ,v_d]\f$, with canonical orientation
   * induced by \f$ v_0 < \cdots < v_d \f$, the iterator enumerates the
   * simplices of the boundary in the order:
   * \f$[v_0,\cdots,\widehat{v_i},\cdots,v_d]\f$ for \f$i\f$ from \f$0\f$ to \f$d\f$,
   * where \f$\widehat{v_i}\f$ means that the vertex \f$v_i\f$ is omitted.
   *
   * We note that the alternate sum of the simplices given by the iterator
   * gives \f$(-1)^{\text{dim} \sigma}\f$ the chains corresponding to the boundary
   * of the simplex.
   *
   * @param[in] sh Simplex for which the boundary is computed. */
  template<class SimplexHandle>
  Boundary_simplex_range boundary_simplex_range(SimplexHandle sh) const {
    return Boundary_simplex_range(Boundary_simplex_iterator(this, sh),
                                  Boundary_simplex_iterator(this));
  }

  /** \brief Given a simplex, returns a range over the simplices of its boundary and their opposite vertices.
   *
   * The boundary of a simplex is the set of codimension \f$1\f$ subsimplices of the simplex.
   * If the simplex is \f$[v_0, \cdots ,v_d]\f$, with canonical orientation induced by \f$ v_0 < \cdots < v_d \f$, the
   * iterator enumerates the simplices of the boundary in the order:
   * \f$[v_0,\cdots,\widehat{v_i},\cdots,v_d]\f$ for \f$i\f$ from \f$d\f$ to \f$0\f$, where \f$\widehat{v_i}\f$ means
   * that the vertex \f$v_i\f$, known as the opposite vertex, is omitted from boundary, but returned as the second
   * element of a pair.
   *
   * @param[in] sh Simplex for which the boundary is computed.
   */
  template<class SimplexHandle>
  Boundary_opposite_vertex_simplex_range boundary_opposite_vertex_simplex_range(SimplexHandle sh) const {
    return Boundary_opposite_vertex_simplex_range(Boundary_opposite_vertex_simplex_iterator(this, sh),
                                                  Boundary_opposite_vertex_simplex_iterator(this));
  }

  /** @} */  // end range and iterator methods
  /** \name Constructor/Destructor
   * @{ */

  /** \brief Constructs an empty simplex tree. */
  Simplex_tree()
      : null_vertex_(-1),
      root_(nullptr, null_vertex_),
      filtration_vect_(),
      dimension_(-1) { }

  /**
   * @brief Construct the simplex tree as the copy of a given simplex tree with eventually different template
   * parameters.
   * Therefore, should provide a method converting the filtration values of one tree to the another. All other values
   * are already implicitly convertible if the concept of @ref SimplexTreeOptions is respected (note that there is
   * an eventual loss of precision or an undefined behaviour if a value is converted into a new type too small to
   * contain it). Any extra data (@ref Simplex_data) stored in the simplices are ignored in the copy for now.
   *
   * @tparam OtherSimplexTreeOptions Options of the given simplex tree.
   * @tparam F Method taking an OtherSimplexTreeOptions::Filtration_value as input and returning an
   * Options::Filtration_value.
   * @param complex_source Simplex tree to copy.
   * @param translate_filtration_value Method taking an OtherSimplexTreeOptions::Filtration_value from the source tree
   * as input and returning the corresponding Options::Filtration_value in the new tree.
   */
  template<typename OtherSimplexTreeOptions, typename F>
  Simplex_tree(const Simplex_tree<OtherSimplexTreeOptions>& complex_source, F&& translate_filtration_value) {
#ifdef DEBUG_TRACES
    std::clog << "Simplex_tree custom copy constructor" << std::endl;
#endif  // DEBUG_TRACES
    copy_from(complex_source, translate_filtration_value);
  }

  /** \brief User-defined copy constructor reproduces the whole tree structure. */
  Simplex_tree(const Simplex_tree& complex_source) {
#ifdef DEBUG_TRACES
    std::clog << "Simplex_tree copy constructor" << std::endl;
#endif  // DEBUG_TRACES
    copy_from(complex_source);
  }

  /** \brief User-defined move constructor relocates the whole tree structure.
   *  \exception std::invalid_argument In debug mode, if the complex_source is invalid.
   */
  Simplex_tree(Simplex_tree && complex_source) {
#ifdef DEBUG_TRACES
    std::clog << "Simplex_tree move constructor" << std::endl;
#endif  // DEBUG_TRACES
    move_from(complex_source);

    // just need to set dimension_ on source to make it available again
    // (filtration_vect_ and members are already set from the move)
    complex_source.dimension_ = -1;
  }

  /** \brief Destructor; deallocates the whole tree structure. */
  ~Simplex_tree() {
    root_members_recursive_deletion();
  }

  /** \brief User-defined copy assignment reproduces the whole tree structure. */
  Simplex_tree& operator= (const Simplex_tree& complex_source) {
#ifdef DEBUG_TRACES
    std::clog << "Simplex_tree copy assignment" << std::endl;
#endif  // DEBUG_TRACES
    // Self-assignment detection
    if (&complex_source != this) {
      // We start by deleting root_ if not empty
      root_members_recursive_deletion();

      copy_from(complex_source);
    }
    return *this;
  }

  /** \brief User-defined move assignment relocates the whole tree structure.
   *  \exception std::invalid_argument In debug mode, if the complex_source is invalid.
   */
  Simplex_tree& operator=(Simplex_tree&& complex_source) {
#ifdef DEBUG_TRACES
    std::clog << "Simplex_tree move assignment" << std::endl;
#endif  // DEBUG_TRACES
    // Self-assignment detection
    if (&complex_source != this) {
      // root_ deletion in case it was not empty
      root_members_recursive_deletion();

      move_from(complex_source);
    }
    return *this;
  }
  /** @} */  // end constructor/destructor

 private:
  // Copy from complex_source to "this"
  void copy_from(const Simplex_tree& complex_source) {
    null_vertex_ = complex_source.null_vertex_;
    filtration_vect_.clear();
    dimension_ = complex_source.dimension_;
    auto root_source = complex_source.root_;

    // root members copy
    root_.members() =
        Dictionary(boost::container::ordered_unique_range, root_source.members().begin(), root_source.members().end());
    // Needs to reassign children
    for (auto& map_el : root_.members()) {
      map_el.second.assign_children(&root_);
    }
    rec_copy<Options::store_key>(
        &root_, &root_source, [](const Filtration_value& fil) -> const Filtration_value& { return fil; });
  }

  // Copy from complex_source to "this"
  template<typename OtherSimplexTreeOptions, typename F>
  void copy_from(const Simplex_tree<OtherSimplexTreeOptions>& complex_source, F&& translate_filtration_value) {
    null_vertex_ = complex_source.null_vertex_;
    filtration_vect_.clear();
    dimension_ = complex_source.dimension_;
    auto root_source = complex_source.root_;

    // root members copy
    if constexpr (!Options::stable_simplex_handles) root_.members().reserve(root_source.size());
    for (auto& p : root_source.members()){
      if constexpr (Options::store_key && OtherSimplexTreeOptions::store_key) {
        auto it = root_.members().try_emplace(
            root_.members().end(), p.first, &root_, translate_filtration_value(p.second.filtration()), p.second.key());
      } else {
        auto it = root_.members().try_emplace(
            root_.members().end(), p.first, &root_, translate_filtration_value(p.second.filtration()));
      }
    }

    rec_copy<OtherSimplexTreeOptions::store_key>(&root_, &root_source, translate_filtration_value);
  }

  /** \brief depth first search, inserts simplices when reaching a leaf. */
  template<bool store_key, typename OtherSiblings, typename F>
  void rec_copy(Siblings *sib, OtherSiblings *sib_source, F&& translate_filtration_value) {
    auto sh_source = sib_source->members().begin();
    for (auto sh = sib->members().begin(); sh != sib->members().end(); ++sh, ++sh_source) {
      update_simplex_tree_after_node_insertion(sh);
      if (has_children(sh_source)) {
        Siblings * newsib = new Siblings(sib, sh_source->first);
        if constexpr (!Options::stable_simplex_handles) {
          newsib->members_.reserve(sh_source->second.children()->members().size());
        }
        for (auto & child : sh_source->second.children()->members()){
          if constexpr (store_key && Options::store_key) {
            newsib->members_.emplace_hint(
                newsib->members_.end(),
                child.first,
                Node(newsib, translate_filtration_value(child.second.filtration()), child.second.key()));
          } else {
            newsib->members_.emplace_hint(newsib->members_.end(),
                                          child.first,
                                          Node(newsib, translate_filtration_value(child.second.filtration())));
          }
        }
        rec_copy<store_key>(newsib, sh_source->second.children(), translate_filtration_value);
        sh->second.assign_children(newsib);
      }
    }
  }

  // Move from complex_source to "this"
  void move_from(Simplex_tree& complex_source) {
    null_vertex_ = std::move(complex_source.null_vertex_);
    root_ = std::move(complex_source.root_);
    filtration_vect_ = std::move(complex_source.filtration_vect_);
    dimension_ = complex_source.dimension_;
    if constexpr (Options::link_nodes_by_label) {
      nodes_label_to_list_.swap(complex_source.nodes_label_to_list_);
    }
    // Need to update root members (children->oncles and children need to point on the new root pointer)
    for (auto& map_el : root_.members()) {
      if (map_el.second.children() != &(complex_source.root_)) {
        // reset children->oncles with the moved root_ pointer value
        map_el.second.children()->oncles_ = &root_;
      } else {
        // if simplex is of dimension 0, oncles_ shall be nullptr
        GUDHI_CHECK(map_el.second.children()->oncles_ == nullptr,
                    std::invalid_argument("Simplex_tree move constructor from an invalid Simplex_tree"));
        // and children points on root_ - to be moved
        map_el.second.assign_children(&root_);
      }
    }
  }

  // delete all root_.members() recursively
  void root_members_recursive_deletion() {
    for (auto sh = root_.members().begin(); sh != root_.members().end(); ++sh) {
      if (has_children(sh)) {
        rec_delete(sh->second.children());
      }
    }
    root_.members().clear();
  }

  // Recursive deletion
  void rec_delete(Siblings * sib) {
    for (auto sh = sib->members().begin(); sh != sib->members().end(); ++sh) {
      if (has_children(sh)) {
        rec_delete(sh->second.children());
      }
    }
    delete sib;
  }

 public:
  template<typename> friend class Simplex_tree;

  /** \brief Checks if two simplex trees are equal. */
  template<class OtherSimplexTreeOptions>
  bool operator==(const Simplex_tree<OtherSimplexTreeOptions>& st2) const {
    if ((null_vertex_ != st2.null_vertex_) ||
        (dimension_ != st2.dimension_ && !dimension_to_be_lowered_ && !st2.dimension_to_be_lowered_))
      return false;
    return rec_equal(&root_, &st2.root_);
  }

  /** \brief Checks if two simplex trees are different. */
  template<class OtherSimplexTreeOptions>
  bool operator!=(const Simplex_tree<OtherSimplexTreeOptions>& st2) const {
    return (!(*this == st2));
  }

 private:
  /** rec_equal: Checks recursively whether or not two simplex trees are equal, using depth first search. */
  template<class OtherSiblings>
  bool rec_equal(Siblings const* s1, OtherSiblings const* s2) const {
    if (s1->members().size() != s2->members().size())
      return false;
    auto sh2 = s2->members().begin();
    for (auto sh1 = s1->members().begin();
         (sh1 != s1->members().end() && sh2 != s2->members().end());
         ++sh1, ++sh2) {
      if (sh1->first != sh2->first || !(sh1->second.filtration() == sh2->second.filtration()))
        return false;
      if (has_children(sh1) != has_children(sh2))
        return false;
      // Recursivity on children only if both have children
      else if (has_children(sh1))
        if (!rec_equal(sh1->second.children(), sh2->second.children()))
          return false;
    }
    return true;
  }

  /** \brief Returns the filtration value of a simplex.
   *
   * Same as `filtration()`, but does not handle `null_simplex()`.
   */
  static const Filtration_value& filtration_(Simplex_handle sh) {
    GUDHI_CHECK (sh != null_simplex(), "null simplex");
    return sh->second.filtration();
  }

  // Transform a Dictionary_const_it into a Dictionary_it
  Dictionary_it _to_node_it(Simplex_handle sh) {
    return self_siblings(sh)->to_non_const_it(sh);
  }

 public:
  /** \brief Returns the key associated to a simplex.
   *
   * If no key has been assigned, returns `null_key()`.
   * \pre SimplexTreeOptions::store_key
   */
  static Simplex_key key(Simplex_handle sh) {
    return sh->second.key();
  }

  /** \brief Returns the simplex that has index idx in the filtration.
   *
   * The filtration must be initialized.
   *
   * @note Not thread safe
   */
  Simplex_handle simplex(Simplex_key idx) const {
    return filtration_vect_[idx];
  }

  /** \brief Returns the filtration value of a simplex.
   *
   * Called on the null_simplex, it returns infinity.
   * If SimplexTreeOptions::store_filtration is false, returns 0.
   */
  static const Filtration_value& filtration(Simplex_handle sh) {
    if (sh != null_simplex()) {
      return sh->second.filtration();
    } else {
      return Filtration_simplex_base_real::get_infinity();
    }
  }

  /** \brief Sets the filtration value of a simplex.
   * \exception std::invalid_argument In debug mode, if sh is a null_simplex.
   */
  void assign_filtration(Simplex_handle sh, const Filtration_value& fv) {
    GUDHI_CHECK(sh != null_simplex(),
                std::invalid_argument("Simplex_tree::assign_filtration - cannot assign filtration on null_simplex"));
    _to_node_it(sh)->second.assign_filtration(fv);
  }

  /** \brief Returns a Simplex_handle different from all Simplex_handles
   * associated to the simplices in the simplicial complex.
   *
   * One can call filtration(null_simplex()). */
  static Simplex_handle null_simplex() {
    return Dictionary_const_it();
  }

  /** \brief Returns a fixed number not in the interval [0, `num_simplices()`).  */
  static Simplex_key null_key() {
    return -1;
  }

  /** \brief Returns the extra data stored in a simplex. */
  Simplex_data& simplex_data(Simplex_handle sh) {
    GUDHI_CHECK(sh != null_simplex(),
                std::invalid_argument("Simplex_tree::simplex_data - no data associated to null_simplex"));
    return _to_node_it(sh)->second.data();
  }

  /** \brief Returns the extra data stored in a simplex. */
  const Simplex_data& simplex_data(Simplex_handle sh) const {
    GUDHI_CHECK(sh != null_simplex(),
                std::invalid_argument("Simplex_tree::simplex_data - no data associated to null_simplex"));
    return sh->second.data();
  }

  /** \brief Returns a Vertex_handle different from all Vertex_handles associated
   * to the vertices of the simplicial complex. */
  Vertex_handle null_vertex() const {
    return null_vertex_;
  }

  /** \brief Returns the number of vertices in the complex. */
  size_t num_vertices() const {
    return root_.members_.size();
  }

  /** \brief Returns whether the complex is empty. */
  bool is_empty() const {
    return root_.members_.empty();
  }

 public:
  /** \brief Returns the number of simplices in the simplex_tree.
   *
   * This function takes time linear in the number of simplices. */
  size_t num_simplices() const {
    return num_simplices(root());
  }

 private:
  /** \brief Returns the number of simplices in the simplex_tree. */
  size_t num_simplices(const Siblings * sib) const {
    auto sib_begin = sib->members().begin();
    auto sib_end = sib->members().end();
    size_t simplices_number = sib->members().size();
    for (auto sh = sib_begin; sh != sib_end; ++sh) {
      if (has_children(sh)) {
        simplices_number += num_simplices(sh->second.children());
      }
    }
    return simplices_number;
  }

  /**
   * @brief Returns the dimension of the given sibling simplices.
   *
   * @param curr_sib Pointer to the sibling container.
   * @return Height of the siblings in the tree (root counts as zero to make the height correspond to the dimension).
   */
  int dimension(Siblings const* curr_sib) const {
    int dim = -1;
    while (curr_sib != nullptr) {
      ++dim;
      curr_sib = curr_sib->oncles();
    }
    return dim;
  }

 public:
  /** \brief Returns the number of simplices of each dimension in the simplex tree. */
  std::vector<size_t> num_simplices_by_dimension() const {
    if (is_empty()) return {};
    // std::min in case the upper bound got crazy
    std::vector<size_t> res(std::min(upper_bound_dimension()+1, max_dimension()+1));
    auto fun = [&res](Simplex_handle, int dim) -> void { ++res[dim]; };
    for_each_simplex(fun);
    if (dimension_to_be_lowered_) {
      GUDHI_CHECK(res.front() != 0, std::logic_error("Bug in Gudhi: non-empty complex has no vertex"));
      while (res.back() == 0) res.pop_back();
      dimension_ = static_cast<int>(res.size()) - 1;
      dimension_to_be_lowered_ = false;
    } else {
      GUDHI_CHECK(res.back() != 0,
          std::logic_error("Bug in Gudhi: there is no simplex of dimension the dimension of the complex"));
    }
    return res;
  }

  /** \brief Returns the dimension of a simplex.
   *
   * Must be different from null_simplex().*/
  int dimension(Simplex_handle sh) const {
    return dimension(self_siblings(sh));
  }

  /** \brief Returns an upper bound on the dimension of the simplicial complex.
   *
   * @note Not thread safe
   */
  int upper_bound_dimension() const {
    return dimension_;
  }

  /** \brief Returns the dimension of the simplicial complex.
    * \details This function is not constant time because it can recompute dimension if required (can be triggered by
    * `remove_maximal_simplex()` or `prune_above_filtration()`).
    *
    * @note Not thread safe
    */
  int dimension() const {
    if (dimension_to_be_lowered_)
      lower_upper_bound_dimension();
    return dimension_;
  }

  /** \brief Returns true if the node in the simplex tree pointed by
   * the given simplex handle has children.*/
  template<class SimplexHandle>
  bool has_children(SimplexHandle sh) const {
    // Here we rely on the root using null_vertex(), which cannot match any real vertex.
    return (sh->second.children()->parent() == sh->first);
  }

 private:
  friend class Simplex_tree_optimized_star_simplex_iterator<Simplex_tree>;

  /** \brief Returns the children of the node in the simplex tree pointed by sh.
   * \exception std::invalid_argument In debug mode, if sh has no child.
   */
  Siblings const* children(Simplex_handle sh) const {
    GUDHI_CHECK(has_children(sh), std::invalid_argument("Simplex_tree::children - argument has no child"));
    return sh->second.children();
  }

 public:
  /** \brief Given a range of Vertex_handles, returns the Simplex_handle
   * of the simplex in the simplicial complex containing the corresponding
   * vertices. Return null_simplex() if the simplex is not in the complex.
   *
   * The type InputVertexRange must be a range of <CODE>Vertex_handle</CODE>
   * on which we can call std::begin() function
   */
  template<class InputVertexRange = std::initializer_list<Vertex_handle>>
  Simplex_handle find(const InputVertexRange & s) const {
    auto first = std::begin(s);
    auto last = std::end(s);

    if (first == last)
      return null_simplex();  // ----->>

    // Copy before sorting
    std::vector<Vertex_handle> copy(first, last);
    std::sort(std::begin(copy), std::end(copy));
    return find_simplex(copy);
  }

 private:
  /** Find function, with a sorted range of vertices. */
  Simplex_handle find_simplex(const std::vector<Vertex_handle> & simplex) const {
    Siblings const* tmp_sib = &root_;
    Dictionary_const_it tmp_dit;
    auto vi = simplex.begin();
    if constexpr (Options::contiguous_vertices && !Options::stable_simplex_handles) {
      // Equivalent to the first iteration of the normal loop
      GUDHI_CHECK(contiguous_vertices(), "non-contiguous vertices");
      Vertex_handle v = *vi++;
      if(v < 0 || v >= static_cast<Vertex_handle>(root_.members_.size()))
        return null_simplex();
      tmp_dit = root_.members_.begin() + v;
      if (vi == simplex.end())
        return tmp_dit;
      if (!has_children(tmp_dit))
        return null_simplex();
      tmp_sib = tmp_dit->second.children();
    }
    for (;;) {
      tmp_dit = tmp_sib->members_.find(*vi++);
      if (tmp_dit == tmp_sib->members_.end())
        return null_simplex();
      if (vi == simplex.end())
        return tmp_dit;
      if (!has_children(tmp_dit))
        return null_simplex();
      tmp_sib = tmp_dit->second.children();
    }
  }

  /** \brief Returns the Simplex_handle corresponding to the 0-simplex
   * representing the vertex with Vertex_handle v. */
  Simplex_handle find_vertex(Vertex_handle v) const {
    if constexpr (Options::contiguous_vertices && !Options::stable_simplex_handles) {
      assert(contiguous_vertices());
      return root_.members_.begin() + v;
    } else {
      return root_.members_.find(v);
    }
  }

 public:
  /** \private \brief Test if the vertices have contiguous numbering: 0, 1, etc.  */
  bool contiguous_vertices() const {
    if (root_.members_.empty()) return true;
    if (root_.members_.begin()->first != 0) return false;
    if (std::prev(root_.members_.end())->first != static_cast<Vertex_handle>(root_.members_.size() - 1)) return false;
    return true;
  }

 private:
  /**
   * @brief Inserts a Node in the set of siblings nodes. Calls `update_simplex_tree_after_node_insertion`
   * if the insertion succeeded.
   * 
   * @tparam update_fil If true, as well as Options::store_filtration, and the node is already present, assigns
   * the "union" of the input filtration_value and the value already present in the node as filtration value.
   * @tparam update_children If true and the node has no children, create a child with sib as uncle.
   * @tparam set_to_null If true and the node is already present, sets the returned simplex handle to null if the
   * filtration value of the simplex was not modified.
   * @tparam Filt Filtration value type.
   * @param sib Sibling in where the node has to be inserted.
   * @param v Label of the node.
   * @param filtration_value Filtration value stored in the node.
   * @return Pair of the iterator to the new node and a boolean indicating if the insertion succeeded.
   */
  template<bool update_fil, bool update_children, bool set_to_null, class Filt>
  std::pair<Simplex_handle, bool> insert_node_(Siblings *sib, Vertex_handle v, Filt&& filtration_value) {
    std::pair<Simplex_handle, bool> ins = sib->members_.try_emplace(v, sib, std::forward<Filt>(filtration_value));

    if constexpr (update_children){
      if (!(has_children(ins.first))) {
        ins.first->second.assign_children(new Siblings(sib, v));
      }
    }

    if (ins.second){
      // Only required when insertion is successful
      update_simplex_tree_after_node_insertion(ins.first);
      return ins;
    }

    if constexpr (Options::store_filtration && update_fil){
      if (unify_lifetimes(ins.first->second.filtration(), filtration_value)) return ins;
    }

    if constexpr (set_to_null){
      ins.first = null_simplex();
    }

    return ins;
  }

 protected:
  /** \brief Inserts a simplex represented by a range of vertex.
   * @param[in]  simplex    range of Vertex_handles, representing the vertices of the new simplex. The range must be
   * sorted by increasing vertex handle order, and not empty.
   * @param[in]  filtration the filtration value assigned to the new simplex.
   * @return If the new simplex is inserted successfully (i.e. it was not in the
   * simplicial complex yet) the bool is set to true and the Simplex_handle is the handle assigned
   * to the new simplex.
   * If the insertion fails (the simplex is already there), the bool is set to false. If the insertion
   * fails and the simplex already in the complex has a filtration value strictly bigger than 'filtration',
   * we assign this simplex with the new value 'filtration', and set the Simplex_handle field of the
   * output pair to the Simplex_handle of the simplex. Otherwise, we set the Simplex_handle part to
   * null_simplex.
   *
  */
  template <class RandomVertexHandleRange = std::initializer_list<Vertex_handle>>
  std::pair<Simplex_handle, bool> insert_simplex_raw(const RandomVertexHandleRange& simplex,
                                                     const Filtration_value& filtration) {
    Siblings * curr_sib = &root_;
    std::pair<Dictionary_it, bool> res_insert;
    auto vi = simplex.begin();

    for (; vi != std::prev(simplex.end()); ++vi) {
      GUDHI_CHECK(*vi != null_vertex(), "cannot use the dummy null_vertex() as a real vertex");
      res_insert = insert_node_<false, true, false>(curr_sib, *vi, filtration);
      curr_sib = res_insert.first->second.children();
    }

    GUDHI_CHECK(*vi != null_vertex(), "cannot use the dummy null_vertex() as a real vertex");
    res_insert = insert_node_<true, false, true>(curr_sib, *vi, filtration);
    if (res_insert.second){
      int dim = static_cast<int>(boost::size(simplex)) - 1;
      if (dim > dimension_) {
        // Update dimension if needed
        dimension_ = dim;
      }
    }
    return res_insert;
  }

 public:
  /** \brief Insert a simplex, represented by a range of Vertex_handles, in the simplicial complex.
   *
   * @param[in]  simplex    range of Vertex_handles, representing the vertices of the new simplex
   * @param[in]  filtration the filtration value assigned to the new simplex.
   * @return If the new simplex is inserted successfully (i.e. it was not in the
   * simplicial complex yet) the bool is set to true and the Simplex_handle is the handle assigned
   * to the new simplex.
   * If the insertion fails (the simplex is already there), the bool is set to false. If the insertion
   * fails and the simplex already in the complex has a filtration value strictly bigger than 'filtration',
   * we assign this simplex with the new value 'filtration', and set the Simplex_handle field of the
   * output pair to the Simplex_handle of the simplex. Otherwise, we set the Simplex_handle part to
   * null_simplex.
   *
   * All subsimplices do not necessary need to be already in the simplex tree to proceed to an
   * insertion. However, the property of being a simplicial complex will be violated. This allows
   * us to insert a stream of simplices contained in a simplicial complex without considering any
   * order on them.
   *
   * The filtration value
   * assigned to the new simplex must preserve the monotonicity of the filtration.
   *
   * The type InputVertexRange must be a range for which .begin() and
   * .end() return input iterators, with 'value_type' Vertex_handle. */
  template<class InputVertexRange = std::initializer_list<Vertex_handle>>
  std::pair<Simplex_handle, bool> insert_simplex(const InputVertexRange & simplex,
                                                 const Filtration_value& filtration = Filtration_value()) {
    auto first = std::begin(simplex);
    auto last = std::end(simplex);

    if (first == last)
      return std::pair<Simplex_handle, bool>(null_simplex(), true);  // ----->>

    // Copy before sorting
    std::vector<Vertex_handle> copy(first, last);
    std::sort(std::begin(copy), std::end(copy));
    return insert_simplex_raw(copy, filtration);
  }

    /** \brief Insert a N-simplex and all his subfaces, from a N-simplex represented by a range of
   * Vertex_handles, in the simplicial complex.
   *
   * @param[in]  Nsimplex   range of Vertex_handles, representing the vertices of the new N-simplex
   * @param[in]  filtration the filtration value assigned to the new N-simplex.
   * @return If the new simplex is inserted successfully (i.e. it was not in the
   * simplicial complex yet) the bool is set to true and the Simplex_handle is the handle assigned
   * to the new simplex.
   * If the insertion fails (the simplex is already there), the bool is set to false. If the insertion
   * fails and the simplex already in the complex has a filtration value strictly bigger than 'filtration',
   * we assign this simplex with the new value 'filtration', and set the Simplex_handle field of the
   * output pair to the Simplex_handle of the simplex. Otherwise, we set the Simplex_handle part to
   * null_simplex.
   */
  template <class InputVertexRange = std::initializer_list<Vertex_handle>>
  std::pair<Simplex_handle, bool> insert_simplex_and_subfaces(
      const InputVertexRange& Nsimplex,
      const Filtration_value& filtration = Filtration_value())
  {
    auto first = std::begin(Nsimplex);
    auto last = std::end(Nsimplex);

    if (first == last)
      return { null_simplex(), true }; // FIXME: false would make more sense to me.

    thread_local std::vector<Vertex_handle> copy;
    copy.clear();
    copy.insert(copy.end(), first, last);
    std::sort(copy.begin(), copy.end());
    auto last_unique = std::unique(copy.begin(), copy.end());
    copy.erase(last_unique, copy.end());
    GUDHI_CHECK_code(
      for (Vertex_handle v : copy)
        GUDHI_CHECK(v != null_vertex(), "cannot use the dummy null_vertex() as a real vertex");
    )
    // Update dimension if needed. We could wait to see if the insertion succeeds, but I doubt there is much to gain.
    dimension_ = (std::max)(dimension_, static_cast<int>(std::distance(copy.begin(), copy.end())) - 1);

    return rec_insert_simplex_and_subfaces_sorted(root(), copy.begin(), copy.end(), filtration);
  }

 private:
  // To insert {1,2,3,4}, we insert {2,3,4} twice, once at the root, and once below 1.
  template <class ForwardVertexIterator>
  std::pair<Simplex_handle, bool> rec_insert_simplex_and_subfaces_sorted(Siblings* sib,
                                                                         ForwardVertexIterator first,
                                                                         ForwardVertexIterator last,
                                                                         const Filtration_value& filt)
  {
    // An alternative strategy would be:
    // - try to find the complete simplex, if found (and low filtration) exit
    // - insert all the vertices at once in sib
    // - loop over those (new or not) simplices, with a recursive call(++first, last)
    Vertex_handle vertex_one = *first;
<<<<<<< HEAD

    if (++first == last) return insert_node_<true, false, true>(sib, vertex_one, filt);

    // TODO: have special code here, we know we are building the whole subtree from scratch.
    auto insertion_result = insert_node_<true, true, false>(sib, vertex_one, filt);

    auto res = rec_insert_simplex_and_subfaces_sorted(insertion_result.first->second.children(), first, last, filt);
=======
    auto&& dict = sib->members();
    auto insertion_result = dict.emplace(vertex_one, Node(sib, filt));
    std::pair<Simplex_handle, bool> result(insertion_result); // const version of insertion_result for null_simplex()

    auto simplex_one = insertion_result.first;
    bool one_is_new = insertion_result.second;
    if (one_is_new) {
      // update extra data structures if the insertion is successful
      update_simplex_tree_after_node_insertion(insertion_result.first);
    } else {
      if (filtration(simplex_one) > filt) {
        assign_filtration(simplex_one, filt);
      } else {
        // FIXME: this interface makes no sense, and it doesn't seem to be tested.
        result.first = null_simplex();
      }
    }
    if (++first == last) return result;
    if (!has_children(simplex_one))
      // TODO: have special code here, we know we are building the whole subtree from scratch.
      simplex_one->second.assign_children(new Siblings(sib, vertex_one));
    auto res = rec_insert_simplex_and_subfaces_sorted(simplex_one->second.children(), first, last, filt);
>>>>>>> 5cdc175a
    // No need to continue if the full simplex was already there with a low enough filtration value.
    if (res.first != null_simplex()) rec_insert_simplex_and_subfaces_sorted(sib, first, last, filt);
    return res;
  }

 public:
  /** \brief Assign a value 'key' to the key of the simplex
   * represented by the Simplex_handle 'sh'. */
  void assign_key(Simplex_handle sh, Simplex_key key) {
    _to_node_it(sh)->second.assign_key(key);
  }

  /** Returns the two Simplex_handle corresponding to the endpoints of
   * and edge. sh must point to a 1-dimensional simplex. This is an
   * optimized version of the boundary computation. */
  std::pair<Simplex_handle, Simplex_handle> endpoints(Simplex_handle sh) const {
    assert(dimension(sh) == 1);
    return { find_vertex(sh->first), find_vertex(self_siblings(sh)->parent()) };
  }

  /** Returns the Siblings containing a simplex.*/
  template<class SimplexHandle>
  Siblings const* self_siblings(SimplexHandle sh) const {
    if (sh->second.children()->parent() == sh->first)
      return sh->second.children()->oncles();
    else
      return sh->second.children();
  }

  /** Returns the Siblings containing a simplex.*/
  template<class SimplexHandle>
  Siblings* self_siblings(SimplexHandle sh) {
    // Scott Meyers in Effective C++ 3rd Edition. On page 23, Item 3: a non const method can safely call a const one
    // Doing it the other way is not safe
    return const_cast<Siblings*>(std::as_const(*this).self_siblings(sh));
  }

 public:
  /** Returns a pointer to the root nodes of the simplex tree. */
  Siblings* root() { return &root_; }

  /** Returns a pointer to the root nodes of the simplex tree. */
  const Siblings * root() const {
    return &root_;
  }

  /** \brief Set a dimension for the simplicial complex.
   *  \details
   *  If `exact` is false, `dimension` is only an upper bound on the dimension of the complex.
   *  This function must be used with caution because it disables or limits the on-demand recomputation of the dimension
   * (the need for recomputation can be caused by `remove_maximal_simplex()` or `prune_above_filtration()`).
   */
  void set_dimension(int dimension, bool exact=true) {
    dimension_to_be_lowered_ = !exact;
    dimension_ = dimension;
  }

 private:
  /** \brief Returns true iff the list of vertices of sh1
   * is smaller than the list of vertices of sh2 w.r.t.
   * lexicographic order on the lists read in reverse.
   *
   * It defines a StrictWeakOrdering on simplices. The Simplex_vertex_iterators
   * must traverse the Vertex_handle in decreasing order. Reverse lexicographic order satisfy
   * the property that a subsimplex of a simplex is always strictly smaller with this order. */
  bool reverse_lexicographic_order(Simplex_handle sh1, Simplex_handle sh2) {
    Simplex_vertex_range rg1 = simplex_vertex_range(sh1);
    Simplex_vertex_range rg2 = simplex_vertex_range(sh2);
    Simplex_vertex_iterator it1 = rg1.begin();
    Simplex_vertex_iterator it2 = rg2.begin();
    while (it1 != rg1.end() && it2 != rg2.end()) {
      if (*it1 == *it2) {
        ++it1;
        ++it2;
      } else {
        return *it1 < *it2;
      }
    }
    return ((it1 == rg1.end()) && (it2 != rg2.end()));
  }

  /** \brief StrictWeakOrdering, for the simplices, defined by the filtration.
   *
   * It corresponds to the partial order
   * induced by the filtration values, with ties resolved using reverse lexicographic order.
   * Reverse lexicographic order has the property to always consider the subsimplex of a simplex
   * to be smaller. The filtration function must be monotonic. */
  struct is_before_in_totally_ordered_filtration {
    explicit is_before_in_totally_ordered_filtration(Simplex_tree * st)
        : st_(st) { }

    bool operator()(const Simplex_handle sh1, const Simplex_handle sh2) const {
      // Not using st_->filtration(sh1) because it uselessly tests for null_simplex.
      if (!(sh1->second.filtration() == sh2->second.filtration())) {
        return sh1->second.filtration() < sh2->second.filtration();
      }
      // is sh1 a proper subface of sh2
      return st_->reverse_lexicographic_order(sh1, sh2);
    }

    Simplex_tree * st_;
  };

 public:
  /** \brief Initializes the filtration cache, i.e. sorts the
   * simplices according to their order in the filtration.
   * Assumes that the filtration values have a total order.
   * If not, please use @ref initialize_filtration(Comparator&&, Ignorer&&) instead.
   * Two simplices with same filtration value are ordered by a reverse lexicographic order.
   *
   * It always recomputes the cache, even if one already exists.
   *
   * Any insertion, deletion or change of filtration value invalidates this cache,
   * which can be cleared with clear_filtration().
<<<<<<< HEAD
   */
  void initialize_filtration(bool ignore_infinite_values = false) {
    if (ignore_infinite_values){
      initialize_filtration(is_before_in_totally_ordered_filtration(this), [&](Simplex_handle sh) -> bool {
        return filtration(sh) == Filtration_simplex_base_real::get_infinity();
      });
    } else {
      initialize_filtration(is_before_in_totally_ordered_filtration(this), [](Simplex_handle) -> bool {
        return false;
      });
    }
  }

  /**
   * @brief Initializes the filtration cache, i.e. sorts the simplices according to the specified order.
   * The given order has to totally order all simplices in the simplex tree such that the resulting order is a valid
   * 1-parameter filtration.
   * For example, if the stored filtration is a bi-filtration (or 2-parameter filtration), the given method can
   * indicate, that the simplices have to be ordered by the first parameter and in case of equality by reverse
   * lexicographic order. This would generate a valid 1-parameter filtration which can than be interpreted as a line
   * in the 2-parameter module and used with @ref filtration_simplex_range "". Also, the persistence along this line
   * can than be computed with @ref Gudhi::persistent_cohomology::Persistent_cohomology "Persistent_cohomology".
   * Just note that it is important to call @ref initialize_filtration(Comparator&&, Ignorer&&) explicitly before call
   * @ref Gudhi::persistent_cohomology::Persistent_cohomology::compute_persistent_cohomology
   * "Persistent_cohomology::compute_persistent_cohomology" in that case, otherwise, the computation of persistence
   * will fail (if no call to @ref initialize_filtration() or @ref initialize_filtration(Comparator&&, Ignorer&&)
   * was made, it will call it it-self with no arguments and the simplices will be wrongly sorted).
   *
   * It always recomputes the cache, even if one already exists.
   *
   * Any insertion, deletion or change of filtration value invalidates this cache,
   * which can be cleared with @ref clear_filtration().
   * 
   * @tparam Comparator Method type taking two Simplex_handle as input and returns a bool.
   * @tparam Ignorer Method type taking one Simplex_handle as input and returns a bool.
   * @param is_before_in_filtration Method used to compare two simplices with respect to their position in the
   * wanted filtration. Takes two Simplex_handle as input and returns true if and only if the first simplex appears
   * strictly before the second simplex in the resulting 1-parameter filtration.
   * @param ignore_simplex Method taking a simplex handle as input and returns true if and only if the corresponding
   * simplex should be ignored in the filtration and therefore not be cached. But note that it is important that
   * the resulting filtration is still a valid filtration, that is all proper faces of a not ignored simplex
   * should also not be ignored and have to appear before this simplex. There will be no tests to ensure that, so
   * it is of the users responsibility.
   */
  template<typename Comparator, typename Ignorer>
  void initialize_filtration(Comparator&& is_before_in_filtration, Ignorer&& ignore_simplex) {
=======
   *
   * @note Not thread safe
   */
  void initialize_filtration(bool ignore_infinite_values = false) const {
>>>>>>> 5cdc175a
    filtration_vect_.clear();
    filtration_vect_.reserve(num_simplices());
    for (Simplex_handle sh : complex_simplex_range()) {
      if (ignore_simplex(sh)) continue;
      filtration_vect_.push_back(sh);
    }

#ifdef GUDHI_USE_TBB
    tbb::parallel_sort(filtration_vect_.begin(), filtration_vect_.end(), is_before_in_filtration);
#else
    std::stable_sort(filtration_vect_.begin(), filtration_vect_.end(), is_before_in_filtration);
#endif
  }

  /** \brief Initializes the filtration cache if it isn't initialized yet.
   *
   * Automatically called by filtration_simplex_range().
   *
   * @note Not thread safe
   */
  void maybe_initialize_filtration() const {
    if (filtration_vect_.empty()) {
      initialize_filtration();
    }
  }
  /** \brief Clears the filtration cache produced by initialize_filtration().
   *
   * Useful when initialize_filtration() has already been called and we perform an operation
   * (say an insertion) that invalidates the cache.
   *
   * @note Not thread safe
   */
  void clear_filtration() const {
    filtration_vect_.clear();
  }

 private:
  /** Recursive search of cofaces
   * This function uses DFS
   *\param vertices contains a list of vertices, which represent the vertices of the simplex not found yet.
   *\param curr_sib pointer to the siblings to iterate over for this iteration of the recursion.
   *\param curr_nbVertices represents the number of vertices of the simplex we reached by going through the tree.
   *\param cofaces contains a list of Simplex_handle, representing all the cofaces asked.
   *\param star true if we need the star of the simplex
   *\param nbVertices number of vertices of the cofaces we search
   * Prefix actions : When the bottom vertex matches with the current vertex in the tree, we remove the bottom vertex from vertices.
   * Infix actions : Then we call or not the recursion.
   * Postfix actions : Finally, we add back the removed vertex into vertices, and remove this vertex from curr_nbVertices so that we didn't change the parameters.
   * If the vertices list is empty, we need to check if curr_nbVertices matches with the dimension of the cofaces asked.
   */
  void rec_coface(std::vector<Vertex_handle> &vertices, Siblings const*curr_sib, int curr_nbVertices,
                  std::vector<Simplex_handle>& cofaces, bool star, int nbVertices) const {
    if (!(star || curr_nbVertices <= nbVertices))  // dimension of actual simplex <= nbVertices
      return;
    for (Simplex_handle simplex = curr_sib->members().begin(); simplex != curr_sib->members().end(); ++simplex) {
      if (vertices.empty()) {
        // If we reached the end of the vertices, and the simplex has more vertices than the given simplex
        // => we found a coface

        // Add a coface if we want the star or if the number of vertices of the current simplex matches with nbVertices
        bool addCoface = (star || curr_nbVertices == nbVertices);
        if (addCoface)
          cofaces.push_back(simplex);
        if ((!addCoface || star) && has_children(simplex))  // Rec call
          rec_coface(vertices, simplex->second.children(), curr_nbVertices + 1, cofaces, star, nbVertices);
      } else {
        if (simplex->first == vertices.back()) {
          // If curr_sib matches with the top vertex
          bool equalDim = (star || curr_nbVertices == nbVertices);  // dimension of actual simplex == nbVertices
          bool addCoface = vertices.size() == 1 && equalDim;
          if (addCoface)
            cofaces.push_back(simplex);
          if ((!addCoface || star) && has_children(simplex)) {
            // Rec call
            Vertex_handle tmp = vertices.back();
            vertices.pop_back();
            rec_coface(vertices, simplex->second.children(), curr_nbVertices + 1, cofaces, star, nbVertices);
            vertices.push_back(tmp);
          }
        } else if (simplex->first > vertices.back()) {
          return;
        } else {
          // (simplex->first < vertices.back()
          if (has_children(simplex))
            rec_coface(vertices, simplex->second.children(), curr_nbVertices + 1, cofaces, star, nbVertices);
        }
      }
    }
  }

 public:
  /** \brief Compute the star of a n simplex
   * \param simplex represent the simplex of which we search the star
   * \return Vector of Simplex_tree::Simplex_handle (empty vector if no star found) when
   * SimplexTreeOptions::link_nodes_by_label is false.
   *
   * Simplex_tree::Simplex_handle range for an optimized search for the star of a simplex when
   * SimplexTreeOptions::link_nodes_by_label is true.
   */
  Cofaces_simplex_range star_simplex_range(const Simplex_handle simplex) const {
    return cofaces_simplex_range(simplex, 0);
  }

  /** \brief Compute the cofaces of a n simplex
   * \param simplex represent the n-simplex of which we search the n+codimension cofaces
   * \param codimension The function returns the n+codimension-cofaces of the n-simplex. If codimension = 0, return all
   * cofaces (equivalent of star function)
   * \return Vector of Simplex_tree::Simplex_handle (empty vector if no cofaces found) when
   * SimplexTreeOptions::link_nodes_by_label is false.
   *
   * Simplex_tree::Simplex_handle range for an optimized search for the coface of a simplex when
   * SimplexTreeOptions::link_nodes_by_label is true.
   */
  Cofaces_simplex_range cofaces_simplex_range(const Simplex_handle simplex, int codimension) const{
    // codimension must be positive or null integer
    assert(codimension >= 0);

    if constexpr (Options::link_nodes_by_label) {
      Simplex_vertex_range rg = simplex_vertex_range(simplex);
      Static_vertex_vector simp(rg.begin(), rg.end());
      // must be sorted in decreasing order
      assert(std::is_sorted(simp.begin(), simp.end(), std::greater<Vertex_handle>()));
      auto range = Optimized_star_simplex_range(Optimized_star_simplex_iterator(this, std::move(simp)),
                                                Optimized_star_simplex_iterator());
      // Lazy filtered range
      Fast_cofaces_predicate select(this, codimension, this->dimension(simplex));
      return boost::adaptors::filter(range, select);
    } else {
      Cofaces_simplex_range cofaces;
      Simplex_vertex_range rg = simplex_vertex_range(simplex);
      std::vector<Vertex_handle> copy(rg.begin(), rg.end());
      if (codimension + static_cast<int>(copy.size()) > dimension_ + 1 ||
          (codimension == 0 && static_cast<int>(copy.size()) > dimension_))  // n+codimension greater than dimension_
        return cofaces;
      // must be sorted in decreasing order
      assert(std::is_sorted(copy.begin(), copy.end(), std::greater<Vertex_handle>()));
      bool star = codimension == 0;
      rec_coface(copy, &root_, 1, cofaces, star, codimension + static_cast<int>(copy.size()));
      return cofaces;
    }
  }

<<<<<<< HEAD
=======
 private:
  /** \brief Returns true iff the list of vertices of sh1
   * is smaller than the list of vertices of sh2 w.r.t.
   * lexicographic order on the lists read in reverse.
   *
   * It defines a StrictWeakOrdering on simplices. The Simplex_vertex_iterators
   * must traverse the Vertex_handle in decreasing order. Reverse lexicographic order satisfy
   * the property that a subsimplex of a simplex is always strictly smaller with this order. */
  bool reverse_lexicographic_order(Simplex_handle sh1, Simplex_handle sh2) const {
    Simplex_vertex_range rg1 = simplex_vertex_range(sh1);
    Simplex_vertex_range rg2 = simplex_vertex_range(sh2);
    Simplex_vertex_iterator it1 = rg1.begin();
    Simplex_vertex_iterator it2 = rg2.begin();
    while (it1 != rg1.end() && it2 != rg2.end()) {
      if (*it1 == *it2) {
        ++it1;
        ++it2;
      } else {
        return *it1 < *it2;
      }
    }
    return ((it1 == rg1.end()) && (it2 != rg2.end()));
  }

  /** \brief StrictWeakOrdering, for the simplices, defined by the filtration.
   *
   * It corresponds to the partial order
   * induced by the filtration values, with ties resolved using reverse lexicographic order.
   * Reverse lexicographic order has the property to always consider the subsimplex of a simplex
   * to be smaller. The filtration function must be monotonic. */
  struct is_before_in_filtration {
    explicit is_before_in_filtration(Simplex_tree const* st)
        : st_(st) { }

    bool operator()(const Simplex_handle sh1, const Simplex_handle sh2) const {
      // Not using st_->filtration(sh1) because it uselessly tests for null_simplex.
      if (sh1->second.filtration() != sh2->second.filtration()) {
        return sh1->second.filtration() < sh2->second.filtration();
      }
      // is sh1 a proper subface of sh2
      return st_->reverse_lexicographic_order(sh1, sh2);
    }

    Simplex_tree const* st_;
  };

>>>>>>> 5cdc175a
 public:
  /** \brief Inserts a 1-skeleton in an empty Simplex_tree.
   *
   * The Simplex_tree must contain no simplex when the method is
   * called.
   *
   * Inserts all vertices and edges given by a OneSkeletonGraph.
   * OneSkeletonGraph must be a model of
   * <a href="https://www.boost.org/doc/libs/release/libs/graph/doc/VertexAndEdgeListGraph.html">boost::VertexAndEdgeListGraph</a>
   * and <a href="https://www.boost.org/doc/libs/release/libs/graph/doc/PropertyGraph.html">boost::PropertyGraph</a>.
   *
   * The vertex filtration value is accessible through the property tag
   * vertex_filtration_t.
   * The edge filtration value is accessible through the property tag
   * edge_filtration_t.
   *
   * boost::graph_traits<OneSkeletonGraph>::vertex_descriptor
   *                                    must be Vertex_handle.
   * boost::graph_traits<OneSkeletonGraph>::directed_category
   *                                    can be directed_tag (the fastest, the least RAM use), undirected_tag or even
   *                                    bidirected_tag.
   *
   * If an edge appears with multiplicity, the function will arbitrarily pick
   * one representative to read the filtration value.  */
  template<class OneSkeletonGraph>
  void insert_graph(const OneSkeletonGraph& skel_graph) {
    // the simplex tree must be empty
    assert(num_simplices() == 0);

    // is there a better way to let the compiler know that we don't mean Simplex_tree::num_vertices?
    using boost::num_vertices;

    if (num_vertices(skel_graph) == 0) {
      return;
    }
    if (num_edges(skel_graph) == 0) {
      dimension_ = 0;
    } else {
      dimension_ = 1;
    }

    if constexpr (!Options::stable_simplex_handles)
      root_.members_.reserve(num_vertices(skel_graph)); // probably useless in most cases
    auto verts = vertices(skel_graph) | boost::adaptors::transformed([&](auto v){
        return Dit_value_t(v, Node(&root_, get(vertex_filtration_t(), skel_graph, v))); });
    root_.members_.insert(boost::begin(verts), boost::end(verts));
    // This automatically sorts the vertices, the graph concept doesn't guarantee the order in which we iterate.

    for (Dictionary_it it = boost::begin(root_.members_); it != boost::end(root_.members_); it++) {
      update_simplex_tree_after_node_insertion(it);
    }

    std::pair<typename boost::graph_traits<OneSkeletonGraph>::edge_iterator,
              typename boost::graph_traits<OneSkeletonGraph>::edge_iterator> boost_edges = edges(skel_graph);
    // boost_edges.first is the equivalent to boost_edges.begin()
    // boost_edges.second is the equivalent to boost_edges.end()
    for (; boost_edges.first != boost_edges.second; boost_edges.first++) {
      auto edge = *(boost_edges.first);
      auto u = source(edge, skel_graph);
      auto v = target(edge, skel_graph);
      if (u == v) throw std::invalid_argument("Self-loops are not simplicial");
      // We cannot skip edges with the wrong orientation and expect them to
      // come a second time with the right orientation, that does not always
      // happen in practice. emplace() should be a NOP when an element with the
      // same key is already there, so seeing the same edge multiple times is
      // ok.
      // Should we actually forbid multiple edges? That would be consistent
      // with rejecting self-loops.
      if (v < u) std::swap(u, v);
      auto sh = _to_node_it(find_vertex(u));
      if (!has_children(sh)) {
        sh->second.assign_children(new Siblings(&root_, sh->first));
      }

      insert_node_<false, false, false>(sh->second.children(), v, get(edge_filtration_t(), skel_graph, edge));
    }
  }

  /** \brief Inserts several vertices.
   * @param[in] vertices A range of Vertex_handle
   * @param[in] filt filtration value of the new vertices (the same for all)
   *
   * This may be faster than inserting the vertices one by one, especially in a random order.
   * The complex does not need to be empty before calling this function. However, if a vertex is
   * already present, its filtration value is not modified, unlike with other insertion functions. */
  template <class VertexRange>
  void insert_batch_vertices(VertexRange const& vertices, const Filtration_value& filt = Filtration_value()) {
    auto verts = vertices | boost::adaptors::transformed([&](auto v){
        return Dit_value_t(v, Node(&root_, filt)); });
    root_.members_.insert(boost::begin(verts), boost::end(verts));
    if (dimension_ < 0 && !root_.members_.empty()) dimension_ = 0;
    if constexpr (Options::link_nodes_by_label) {
      for (auto sh = root_.members().begin(); sh != root_.members().end(); sh++) {
        // update newly inserted simplex (the one that are not linked)
        if (!sh->second.list_max_vertex_hook_.is_linked())
          update_simplex_tree_after_node_insertion(sh);
      }
    }
  }

  /** \brief Expands the Simplex_tree containing only its one skeleton
   * until dimension max_dim.
   *
   * The expanded simplicial complex until dimension \f$d\f$
   * attached to a graph \f$G\f$ is the maximal simplicial complex of
   * dimension at most \f$d\f$ admitting the graph \f$G\f$ as \f$1\f$-skeleton.
   * The filtration value assigned to a simplex is the maximal filtration
   * value of one of its edges.
   *
   * The Simplex_tree must contain no simplex of dimension bigger than
   * 1 when calling the method. */
  void expansion(int max_dim) {
    if (max_dim <= 1) return;
    clear_filtration(); // Drop the cache.
    dimension_ = max_dim;
    for (Dictionary_it root_it = root_.members_.begin();
         root_it != root_.members_.end(); ++root_it) {
      if (has_children(root_it)) {
        siblings_expansion(root_it->second.children(), max_dim - 1);
      }
    }
    dimension_ = max_dim - dimension_;
  }

  /**
    * @brief Adds a new vertex or a new edge in a flag complex, as well as all
    * simplices of its star, defined to maintain the property
    * of the complex to be a flag complex, truncated at dimension dim_max.
    * To insert a new edge, the two given vertex handles have to correspond
    * to the two end points of the edge. To insert a new vertex, the handles
    * have to be twice the same and correspond to the number you want assigned
    * to it. I.e., to insert vertex \f$i\f$, give \f$u = v = i\f$.
    * The method assumes that the given edge was not already contained in
    * the simplex tree, so the behaviour is undefined if called on an existing
    * edge. Also, the vertices of an edge have to be inserted before the edge.
    *
    * @param[in] u,v              Vertex_handle representing the new edge
    *                             (@p v != @p u) or the new vertex (@p v == @p u).
    * @param[in] fil              Filtration value of the edge.
    * @param[in] dim_max          Maximal dimension of the expansion.
    *                             If set to -1, the expansion goes as far as possible.
    * @param[out] added_simplices Contains at the end all new
    *                             simplices induced by the insertion of the edge.
    *                             The container is not emptied and new simplices are
    *                             appended at the end.
    *
    * @pre `SimplexTreeOptions::link_nodes_by_label` must be true.
    * @pre When inserting the edge `[u,v]`, the vertices @p u and @p v have to be
    * already inserted in the simplex tree.
    *
    * @warning If the edges and vertices are not inserted in the order of their
    * filtration values, the method `make_filtration_non_decreasing()` has to be
    * called at the end of the insertions to restore the intended filtration.
    * Note that even then, an edge has to be inserted after its vertices.
    * @warning The method assumes that the given edge or vertex was not already
    * contained in the simplex tree, so the behaviour is undefined if called on
    * an existing simplex.
    */
  void insert_edge_as_flag(  Vertex_handle                   u
                           , Vertex_handle                   v
                           , const Filtration_value&      fil
                           , int                             dim_max
                           , std::vector<Simplex_handle>&    added_simplices)
  {
    /**
     * In term of edges in the graph, inserting edge `[u,v]` only affects
     * the subtree rooted at @p u.
     *
     * For a new node with label @p v, we first do a local expansion for
     * computing the children of this new node, and then a standard expansion
     * for its children.
     * Nodes with label @p v (and their subtrees) already in the tree
     * do not get affected.
     *
     * Nodes with label @p u get affected only if a Node with label @p v is in their same
     * siblings set.
     * We then try to insert "punctually" @p v all over the subtree rooted
     * at `Node(u)`. Each insertion of a Node with @p v label induces a local
     * expansion at this Node (as explained above) and a sequence of "punctual"
     * insertion of `Node(v)` in the subtree rooted at sibling nodes of the new node,
     * on its left.
     */

    static_assert(Options::link_nodes_by_label, "Options::link_nodes_by_label must be true");

    if (u == v) { // Are we inserting a vertex?
      auto res_ins = insert_node_<false, false, false>(&root_, u, fil);
      if (res_ins.second) { //if the vertex is not in the complex, insert it
        added_simplices.push_back(res_ins.first); //no more insert in root_.members()
        if (dimension_ == -1) dimension_ = 0;
      }
      return; //because the vertex is isolated, no more insertions.
    }
    // else, we are inserting an edge: ensure that u < v
    if (v < u) { std::swap(u,v); }

    //Note that we copy Simplex_handle (aka map iterators) in added_simplices
    //while we are still modifying the Simplex_tree. Insertions in siblings may
    //invalidate Simplex_handles; we take care of this fact by first doing all
    //insertion in a Sibling, then inserting all handles in added_simplices.

#ifdef GUDHI_DEBUG
    //check whether vertices u and v are in the tree. If not, return an error.
    auto sh_u = root_.members().find(u);
    GUDHI_CHECK(sh_u != root_.members().end() &&
          root_.members().find(v) != root_.members().end(),
          std::invalid_argument(
                  "Simplex_tree::insert_edge_as_flag - inserts an edge whose vertices are not in the complex")
                );
    GUDHI_CHECK(!has_children(sh_u) ||
          sh_u->second.children()->members().find(v) == sh_u->second.children()->members().end(),
          std::invalid_argument(
                  "Simplex_tree::insert_edge_as_flag - inserts an already existing edge")
                );
#endif

    // to update dimension
    const auto tmp_dim = dimension_;
    auto tmp_max_dim = dimension_;

    //for all siblings containing a Node labeled with u (including the root), run
    //compute_punctual_expansion
    //todo parallelize
    List_max_vertex* nodes_with_label_u = nodes_by_label(u);//all Nodes with u label

    GUDHI_CHECK(nodes_with_label_u != nullptr,
                "Simplex_tree::insert_edge_as_flag - cannot find the list of Nodes with label u");

    for (auto&& node_as_hook : *nodes_with_label_u)
    {
      Node& node_u = static_cast<Node&>(node_as_hook); //corresponding node, has label u
      Simplex_handle sh_u = simplex_handle_from_node(node_u);
      Siblings* sib_u = self_siblings(sh_u);
      if (sib_u->members().find(v) != sib_u->members().end()) { //v is the label of a sibling of node_u
        int curr_dim = dimension(sib_u);
        if (dim_max == -1 || curr_dim < dim_max){
          if (!has_children(sh_u)) {
            //then node_u was a leaf and now has a new child Node labeled v
            //the child v is created in compute_punctual_expansion
            node_u.assign_children(new Siblings(sib_u, u));
          }
          dimension_ = dim_max - curr_dim - 1;
          compute_punctual_expansion(
                v,
                node_u.children(),
                fil,
                dim_max - curr_dim - 1, //>= 0 if dim_max >= 0, <0 otherwise
                added_simplices );
          dimension_ = dim_max - dimension_;
          if (dimension_ > tmp_max_dim) tmp_max_dim = dimension_;
        }
      }
    }
    if (tmp_dim <= tmp_max_dim){
        dimension_ = tmp_max_dim;
        dimension_to_be_lowered_ = false;
    } else {
        dimension_ = tmp_dim;
    }
  }

 private:
  /** \brief Inserts a Node with label @p v in the set of siblings sib, and percolate the
   * expansion on the subtree rooted at sib. Sibling sib must not contain
   * @p v.
   * The percolation of the expansion is twofold:
   * 1- the newly inserted Node labeled @p v in sib has a subtree computed
   * via create_local_expansion.
   * 2- All Node in the members of sib, with label @p x and @p x < @p v,
   * need in turn a local_expansion by @p v iff N^+(x) contains @p v.
   */
  void compute_punctual_expansion(  Vertex_handle    v
                                  , Siblings *       sib
                                  , const Filtration_value& fil
                                  , int              k    //k == dim_max - dimension simplices in sib
                                  , std::vector<Simplex_handle>& added_simplices )
  { //insertion always succeeds because the edge {u,v} used to not be here.
    auto res_ins_v = sib->members().emplace(v, Node(sib,fil));
    added_simplices.push_back(res_ins_v.first); //no more insertion in sib
    update_simplex_tree_after_node_insertion(res_ins_v.first);

    if (k == 0) {   // reached the maximal dimension. if max_dim == -1, k is never equal to 0.
      dimension_ = 0;  // to keep track of the max height of the recursion tree
      return;
    }

    //create the subtree of new Node(v)
    create_local_expansion(  res_ins_v.first
                           , sib
                           , fil
                           , k
                           , added_simplices );

    //punctual expansion in nodes on the left of v, i.e. with label x < v
    for (auto sh = sib->members().begin(); sh != res_ins_v.first; ++sh)
    { //if v belongs to N^+(x), punctual expansion
      Simplex_handle root_sh = find_vertex(sh->first); //Node(x), x < v
      if (has_children(root_sh) &&
          root_sh->second.children()->members().find(v) != root_sh->second.children()->members().end())
      { //edge {x,v} is in the complex
        if (!has_children(sh)){
          sh->second.assign_children(new Siblings(sib, sh->first));
        }
        //insert v in the children of sh, and expand.
        compute_punctual_expansion(  v
                                   , sh->second.children()
                                   , fil
                                   , k-1
                                   , added_simplices );
      }
    }
  }

  /** \brief After the insertion of edge `{u,v}`, expansion of a subtree rooted at @p v, where the
   * Node with label @p v has just been inserted, and its parent is a Node labeled with
   * @p u. sh has no children here.
   *
   * k must be > 0
   */
  void create_local_expansion(
<<<<<<< HEAD
        Simplex_handle               sh_v             //Node with label v which has just been inserted
      , Siblings                    *curr_sib         //Siblings containing the node sh_v
      , const Filtration_value&   fil_uv           //Fil value of the edge uv in the zz filtration
      , int                          k                //Stopping condition for recursion based on max dim
=======
        Dictionary_it    sh_v       //Node with label v which has just been inserted
      , Siblings       * curr_sib   //Siblings containing the node sh_v
      , Filtration_value fil_uv     //Fil value of the edge uv in the zz filtration
      , int              k          //Stopping condition for recursion based on max dim
>>>>>>> 5cdc175a
      , std::vector<Simplex_handle> &added_simplices) //range of all new simplices
  { //pick N^+(v)
    //intersect N^+(v) with labels y > v in curr_sib
    Dictionary_it next_it = sh_v;
    ++next_it;

    if (dimension_ > k) {
      dimension_ = k;   //to keep track of the max height of the recursion tree
    }

    create_expansion<true>(curr_sib, sh_v, next_it, fil_uv, k, &added_simplices);
  }
  //TODO boost::container::ordered_unique_range_t in the creation of a Siblings

  /** \brief Global expansion of a subtree in the simplex tree.
   *
   * The filtration value is absolute and defined by `Filtration_value fil`.
   * The new Node are also connected appropriately in the coface
   * data structure.
   *
   * Only called in the case of `void insert_edge_as_flag(...)`.
   */
  void siblings_expansion(
        Siblings                    * siblings  // must contain elements
      , const Filtration_value&    fil
      , int                           k         // == max_dim expansion - dimension curr siblings
      , std::vector<Simplex_handle> & added_simplices )
  {
    if (dimension_ > k) {
      dimension_ = k;   //to keep track of the max height of the recursion tree
    }
    if (k == 0) { return; } //max dimension
    Dictionary_it next = ++(siblings->members().begin());

    for (Dictionary_it s_h = siblings->members().begin();
         next != siblings->members().end(); ++s_h, ++next)
    { //find N^+(s_h)
      create_expansion<true>(siblings, s_h, next, fil, k, &added_simplices);
    }
  }

  /** \brief Recursive expansion of the simplex tree.
   * Only called in the case of `void expansion(int max_dim)`. */
  void siblings_expansion(Siblings * siblings,  // must contain elements
                          int k) {
    if (k >= 0 && dimension_ > k) {
      dimension_ = k;
    }
    if (k == 0)
      return;
    Dictionary_it next = siblings->members().begin();
    ++next;

    for (Dictionary_it s_h = siblings->members().begin();
         s_h != siblings->members().end(); ++s_h, ++next)
    {
      create_expansion<false>(siblings, s_h, next, s_h->second.filtration(), k);
    }
  }

  /** \brief Recursive expansion of the simplex tree.
   * The method is used with `force_filtration_value == true` by `void insert_edge_as_flag(...)` and with
   * `force_filtration_value == false` by `void expansion(int max_dim)`. Therefore, `added_simplices` is assumed
   * to bon non-null in the first case and null in the second.*/
  template<bool force_filtration_value>
  void create_expansion(Siblings * siblings,
                        Dictionary_it& s_h,
                        Dictionary_it& next,
                        const Filtration_value& fil,
                        int k,
                        std::vector<Simplex_handle>* added_simplices = nullptr)
  {
    Simplex_handle root_sh = find_vertex(s_h->first);
    thread_local std::vector<std::pair<Vertex_handle, Node> > inter;

    if (!has_children(root_sh)) return;

    intersection<force_filtration_value>(
          inter,  // output intersection
          next,   // begin
          siblings->members().end(),  // end
          root_sh->second.children()->members().begin(),
          root_sh->second.children()->members().end(),
          fil);
    if (inter.size() != 0) {
      Siblings * new_sib = new Siblings(siblings,   // oncles
                                        s_h->first, // parent
                                        inter);     // boost::container::ordered_unique_range_t
      for (auto it = new_sib->members().begin(); it != new_sib->members().end(); ++it) {
        update_simplex_tree_after_node_insertion(it);
        if constexpr (force_filtration_value){
          //the way create_expansion is used, added_simplices != nullptr when force_filtration_value == true
          added_simplices->push_back(it);
        }
      }
      inter.clear();
      s_h->second.assign_children(new_sib);
      if constexpr (force_filtration_value){
        siblings_expansion(new_sib, fil, k - 1, *added_simplices);
      } else {
        siblings_expansion(new_sib, k - 1);
      }
    } else {
      // ensure the children property
      s_h->second.assign_children(siblings);
      inter.clear();
    }
  }

  /** \brief Intersects Dictionary 1 [begin1;end1) with Dictionary 2 [begin2,end2)
   * and assigns the maximal possible Filtration_value to the Nodes. */
  template<bool force_filtration_value = false>
  static void intersection(std::vector<std::pair<Vertex_handle, Node> >& intersection,
<<<<<<< HEAD
                           Dictionary_it begin1, Dictionary_it end1,
                           Dictionary_it begin2, Dictionary_it end2,
                           const Filtration_value& filtration_) {
=======
                           Dictionary_const_it begin1, Dictionary_const_it end1,
                           Dictionary_const_it begin2, Dictionary_const_it end2,
                           Filtration_value filtration_) {
>>>>>>> 5cdc175a
    if (begin1 == end1 || begin2 == end2)
      return;  // ----->>
    while (true) {
      if (begin1->first == begin2->first) {
        if constexpr (force_filtration_value){
          intersection.emplace_back(begin1->first, Node(nullptr, filtration_));
        } else {
          Filtration_value filt = begin1->second.filtration();
          intersect_lifetimes(filt, begin2->second.filtration());
          intersect_lifetimes(filt, filtration_);
          intersection.emplace_back(begin1->first, Node(nullptr, filt));
        }
        if (++begin1 == end1 || ++begin2 == end2)
          return;  // ----->>
      } else if (begin1->first < begin2->first) {
        if (++begin1 == end1)
          return;
      } else /* begin1->first > begin2->first */ {
        if (++begin2 == end2)
          return;  // ----->>
      }
    }
  }

 public:
  /** \brief Expands a simplex tree containing only a graph. Simplices corresponding to cliques in the graph are added
   * incrementally, faces before cofaces, unless the simplex has dimension larger than `max_dim` or `block_simplex`
   * returns true for this simplex.
   *
   * @param[in] max_dim Expansion maximal dimension value.
   * @param[in] block_simplex Blocker oracle. Its concept is <CODE>bool block_simplex(Simplex_handle sh)</CODE>
   *
   * The function identifies a candidate simplex whose faces are all already in the complex, inserts
   * it with a filtration value corresponding to the maximum of the filtration values of the faces, then calls
   * `block_simplex` on a `Simplex_handle` for this new simplex. If `block_simplex` returns true, the simplex is
   * removed, otherwise it is kept. Note that the evaluation of `block_simplex` is a good time to update the
   * filtration value of the simplex if you want a customized value. The algorithm then proceeds with the next
   * candidate.
   *
   * @warning several candidates of the same dimension may be inserted simultaneously before calling `block_simplex`,
   * so if you examine the complex in `block_simplex`, you may hit a few simplices of the same dimension that have not
   * been vetted by `block_simplex` yet, or have already been rejected but not yet removed.
   */
  template< typename Blocker >
  void expansion_with_blockers(int max_dim, Blocker block_simplex) {
    // Loop must be from the end to the beginning, as higher dimension simplex are always on the left part of the tree
    for (auto& simplex : boost::adaptors::reverse(root_.members())) {
      if (has_children(&simplex)) {
        siblings_expansion_with_blockers(simplex.second.children(), max_dim, max_dim - 1, block_simplex);
      }
    }
  }

 private:
  /** \brief Recursive expansion with blockers of the simplex tree.*/
  template< typename Blocker >
  void siblings_expansion_with_blockers(Siblings* siblings, int max_dim, int k, Blocker block_simplex) {
    if (dimension_ < max_dim - k) {
      dimension_ = max_dim - k;
    }
    if (k == 0)
      return;
    // No need to go deeper
    if (siblings->members().size() < 2)
      return;
    // Reverse loop starting before the last one for 'next' to be the last one
    for (auto simplex = std::next(siblings->members().rbegin()); simplex != siblings->members().rend(); simplex++) {
      std::vector<std::pair<Vertex_handle, Node> > intersection;
      for(auto next = siblings->members().rbegin(); next != simplex; next++) {
        bool to_be_inserted = true;
        Filtration_value filt = simplex->second.filtration();
        // If all the boundaries are present, 'next' needs to be inserted
        for (Simplex_handle border : boundary_simplex_range(simplex)) {
          Simplex_handle border_child = find_child(border, next->first);
          if (border_child == null_simplex()) {
            to_be_inserted=false;
            break;
          }
          intersect_lifetimes(filt, filtration(border_child));
        }
        if (to_be_inserted) {
          intersection.emplace_back(next->first, Node(nullptr, filt));
        }
      }
      if (intersection.size() != 0) {
        // Reverse the order to insert
        Siblings * new_sib = new Siblings(
              siblings,                                 // oncles
              simplex->first,                           // parent
              boost::adaptors::reverse(intersection));  // boost::container::ordered_unique_range_t
        simplex->second.assign_children(new_sib);
        std::vector<Vertex_handle> blocked_new_sib_vertex_list;
        // As all intersections are inserted, we can call the blocker function on all new_sib members
        for (auto new_sib_member = new_sib->members().begin();
             new_sib_member != new_sib->members().end();
             new_sib_member++) {
           update_simplex_tree_after_node_insertion(new_sib_member);
           bool blocker_result = block_simplex(new_sib_member);
           // new_sib member has been blocked by the blocker function
           // add it to the list to be removed - do not perform it while looping on it
           if (blocker_result) {
             blocked_new_sib_vertex_list.push_back(new_sib_member->first);
             // update data structures for all deleted simplices
             // can be done in the loop as part of another data structure
             update_simplex_tree_before_node_removal(new_sib_member);
           }
        }
        if (blocked_new_sib_vertex_list.size() == new_sib->members().size()) {
          // Specific case where all have to be deleted
          delete new_sib;
          // ensure the children property
          simplex->second.assign_children(siblings);
        } else {
          for (auto& blocked_new_sib_member : blocked_new_sib_vertex_list) {
            new_sib->members().erase(blocked_new_sib_member);
          }
          // ensure recursive call
          siblings_expansion_with_blockers(new_sib, max_dim, k - 1, block_simplex);
        }
      } else {
        // ensure the children property
        simplex->second.assign_children(siblings);
      }
    }
  }

  /** \private Returns the Simplex_handle composed of the vertex list (from the Simplex_handle), plus the given
   * Vertex_handle if the Vertex_handle is found in the Simplex_handle children list.
   * Returns null_simplex() if it does not exist
  */
  Simplex_handle find_child(Simplex_handle sh, Vertex_handle vh) const {
    if (!has_children(sh))
      return null_simplex();

    Simplex_handle child = sh->second.children()->find(vh);
    // Specific case of boost::flat_map does not find, returns boost::flat_map::end()
    // in simplex tree we want a null_simplex()
    if (child == sh->second.children()->members().end())
      return null_simplex();

    return child;
  }

 public:
  /** \brief Write the hasse diagram of the simplicial complex in os.
   *
   * Each row in the file correspond to a simplex. A line is written:
   * dim idx_1 ... idx_k fil   where dim is the dimension of the simplex,
   * idx_1 ... idx_k are the row index (starting from 0) of the simplices of the boundary
   * of the simplex, and fil is its filtration value.
   *
   * @note Not thread safe
   */
  void print_hasse(std::ostream& os) const {
    os << num_simplices() << " " << std::endl;
    // TODO: should use complex_simplex_range ?
    for (auto sh : filtration_simplex_range()) {
      os << dimension(sh) << " ";
      for (auto b_sh : boundary_simplex_range(sh)) {
        os << key(b_sh) << " ";
      }
      os << filtration(sh) << " \n";
    }
  }

 public:
  /** Calls a function on each simplex. The order ensures that faces are visited before cofaces.
   * While it is fine to modify the data of a simplex (filtration, key) in the function, modifying
   * the structure itself (insertion, removal) is not supported.
   *
   * @param[in] fun Function that takes as argument a Simplex_handle and an int (representing the dimension of this
   * simplex). It may return void or bool, and in the second case returning true means that the iteration will skip
   * the children of this simplex (a subset of the cofaces).
   */
  template<class Fun>
  void for_each_simplex(Fun&& fun) const {
    // Wrap callback so it always returns bool
    auto f = [&fun](Simplex_handle sh, int dim) -> bool {
      if constexpr (std::is_same_v<void, decltype(fun(sh, dim))>) {
        fun(sh, dim);
        return false;
      } else {
        return fun(sh, dim);
      }
    };
    if (!is_empty())
      rec_for_each_simplex(root(), 0, f);
  }

 private:
  template<class Fun>
  void rec_for_each_simplex(const Siblings* sib, int dim, Fun&& fun) const {
    Simplex_handle sh = sib->members().end();
    GUDHI_CHECK(sh != sib->members().begin(), "Bug in Gudhi: only the root siblings may be empty");
    do {
      --sh;
      if (!fun(sh, dim) && has_children(sh)) {
        rec_for_each_simplex(sh->second.children(), dim+1, fun);
      }
      // We could skip checking has_children for the first element of the iteration, we know it returns false.
    }
    while(sh != sib->members().begin());
  }

 public:
  /** \brief This function ensures that each simplex has a higher filtration value than its faces by increasing the
   * filtration values.
   * @return True if any filtration value was modified, false if the filtration was already non-decreasing.
   *
   * If a simplex has a `NaN` filtration value, it is considered lower than any other defined filtration value.
   */
  bool make_filtration_non_decreasing() {
    bool modified = false;
    auto fun = [&modified, this](Simplex_handle sh, int dim) -> void {
      if (dim == 0) return;
<<<<<<< HEAD

      Filtration_value& current_filt = sh->second.filtration();

      // Find the maximum filtration value in the border and assigns it if it is greater than the current
      for (Simplex_handle b : boundary_simplex_range(sh)) {
        // considers NaN as the lowest possible value.
        // stores the filtration modification information
        modified |= intersect_lifetimes(current_filt, b->second.filtration());
=======
      // Find the maximum filtration value in the border
      Boundary_simplex_range&& boundary = boundary_simplex_range(sh);
      Boundary_simplex_iterator max_border = std::max_element(std::begin(boundary), std::end(boundary),
                                                              [this](Simplex_handle sh1, Simplex_handle sh2) {
                                                                return filtration(sh1) < filtration(sh2);
                                                              });

      Filtration_value max_filt_border_value = filtration(*max_border);
      // Replacing if(f<max) with if(!(f>=max)) would mean that if f is NaN, we replace it with the max of the children.
      // That seems more useful than keeping NaN.
      if (!(sh->second.filtration() >= max_filt_border_value)) {
        // Store the filtration modification information
        modified = true;
        assign_filtration(sh, max_filt_border_value);
>>>>>>> 5cdc175a
      }
    };
    // Loop must be from the end to the beginning, as higher dimension simplex are always on the left part of the tree
    for_each_simplex(fun);

    if (modified)
      clear_filtration(); // Drop the cache.
    return modified;
  }

 public:
  /** \brief Remove all the simplices, leaving an empty complex. */
  void clear() {
    root_members_recursive_deletion();
    clear_filtration();
    dimension_ = -1;
    dimension_to_be_lowered_ = false;
    if constexpr (Options::link_nodes_by_label)
      nodes_label_to_list_.clear();
  }

  /** \brief Prune above filtration value given as parameter. That is: if \f$ f \f$ is the given filtration value
   * and \f$ f_s \f$ the filtration value associated to the simplex \f$ s \f$ contained in the tree, \f$ s \f$ is
   * removed if and only if \f$ f < f_s \f$ or \f$ f_s = NaN \f$, where \f$ < \f$ is the
   * @ref FiltrationValue::operator< "operator<" defined for the type
   * @ref SimplexTreeOptions::Filtration_value "Simplex_tree::Filtration_value".
   * @param[in] filtration Maximum threshold value.
   * @return True if any simplex was removed, false if all simplices already had a value below the threshold.
   * \post Note that the dimension of the simplicial complex may be lower after calling `prune_above_filtration()`
   * than it was before. However, `upper_bound_dimension()` will return the old value, which remains a valid upper
   * bound. If you care, you can call `dimension()` to recompute the exact dimension.
   */
  bool prune_above_filtration(const Filtration_value& filtration) {
    if (filtration == Filtration_simplex_base_real::get_infinity())
      return false;  // ---->>
    bool modified = rec_prune_above_filtration(root(), filtration);
    if(modified)
      clear_filtration(); // Drop the cache.
    return modified;
  }

 private:
  bool rec_prune_above_filtration(Siblings* sib, const Filtration_value& filt) {
    auto&& list = sib->members();
    bool modified = false;
    bool emptied = false;
    Simplex_handle last;

    auto to_remove = [this, filt](Dit_value_t& simplex) {
      //if filt and simplex.second.filtration() are non comparable, should return false.
      //if simplex.second.filtration() is NaN, should return true.
      if (filt < simplex.second.filtration() || !(simplex.second.filtration() == simplex.second.filtration())) {
        if (has_children(&simplex)) rec_delete(simplex.second.children());
        // dimension may need to be lowered
        dimension_to_be_lowered_ = true;
        return true;
      }
      return false;
    };

    //TODO: `if constexpr` replaceable by `std::erase_if` in C++20? Has a risk of additional runtime,
    //so to benchmark first.
    if constexpr (Options::stable_simplex_handles) {
      modified = false;
      for (auto sh = list.begin(); sh != list.end();) {
        if (to_remove(*sh)) {
          sh = list.erase(sh);
          modified = true;
        } else {
          ++sh;
        }
      }
      emptied = (list.empty() && sib != root());
    } else {
      last = std::remove_if(list.begin(), list.end(), to_remove);
      modified = (last != list.end());
      emptied = (last == list.begin() && sib != root());
    }

    if (emptied) {
      // Removing the whole siblings, parent becomes a leaf.
      sib->oncles()->members()[sib->parent()].assign_children(sib->oncles());
      delete sib;
      // dimension may need to be lowered
      dimension_to_be_lowered_ = true;
      return true;
    } else {
      // Keeping some elements of siblings. Remove the others, and recurse in the remaining ones.
      if constexpr (!Options::stable_simplex_handles) list.erase(last, list.end());
      for (auto&& simplex : list)
        if (has_children(&simplex)) modified |= rec_prune_above_filtration(simplex.second.children(), filt);
    }

    return modified;
  }

 public:
  /** \brief Remove all simplices of dimension greater than a given value.
   * @param[in] dimension Maximum dimension value.
   * @return True if any simplex was removed, false if all simplices already had a value below the dimension.
   */
  bool prune_above_dimension(int dimension) {
    if (dimension >= dimension_)
      return false;

    bool modified = false;
    if (dimension < 0) {
      if (num_vertices() > 0) {
        root_members_recursive_deletion();
        modified = true;
      }
      // Force dimension to -1, in case user calls `prune_above_dimension(-10)`
      dimension = -1;
    } else {
      modified = rec_prune_above_dimension(root(), dimension, 0);
    }
    if(modified) {
      // Thanks to `if (dimension >= dimension_)` and dimension forced to -1 `if (dimension < 0)`, we know the new dimension
      dimension_ = dimension;
      clear_filtration(); // Drop the cache.
    }
    return modified;
  }

 private:
  bool rec_prune_above_dimension(Siblings* sib, int dim, int actual_dim) {
    bool modified = false;
    auto&& list = sib->members();

    for (auto&& simplex : list)
      if (has_children(&simplex)) {
        if (actual_dim >= dim) {
          rec_delete(simplex.second.children());
          simplex.second.assign_children(sib);
          modified = true;
        } else {
          modified |= rec_prune_above_dimension(simplex.second.children(), dim, actual_dim + 1);
        }
      }

    return modified;
  }

 private:
  /** \brief Deep search simplex tree dimension recompute.
   * @return True if the dimension was modified, false otherwise.
   * \pre Be sure the simplex tree has not a too low dimension value as the deep search stops when the former dimension
   * has been reached (cf. `upper_bound_dimension()` and `set_dimension()` methods).
   */
  bool lower_upper_bound_dimension() const {
    // reset automatic detection to recompute
    dimension_to_be_lowered_ = false;
    int new_dimension = -1;
    // Browse the tree from the left to the right as higher dimension cells are more likely on the left part of the tree
    for (Simplex_handle sh : complex_simplex_range()) {
#ifdef DEBUG_TRACES
      for (auto vertex : simplex_vertex_range(sh)) {
        std::clog << " " << vertex;
      }
      std::clog << std::endl;
#endif  // DEBUG_TRACES

      int sh_dimension = dimension(sh);
      if (sh_dimension >= dimension_)
        // Stop browsing as soon as the dimension is reached, no need to go further
        return false;
      new_dimension = (std::max)(new_dimension, sh_dimension);
    }
    dimension_ = new_dimension;
    return true;
  }


 public:
  /** \brief Remove a maximal simplex.
   * @param[in] sh Simplex handle on the maximal simplex to remove.
   * \pre Please check the simplex has no coface before removing it.
   * \exception std::invalid_argument In debug mode, if sh has children.
   * \post Note that the dimension of the simplicial complex may be lower after calling `remove_maximal_simplex()`
   * than it was before. However, `upper_bound_dimension()` will return the old value, which remains a valid upper
   * bound. If you care, you can call `dimension()` to recompute the exact dimension.
   */
  void remove_maximal_simplex(Simplex_handle sh) {
    // Guarantee the simplex has no children
    GUDHI_CHECK(!has_children(sh),
                std::invalid_argument("Simplex_tree::remove_maximal_simplex - argument has children"));

    update_simplex_tree_before_node_removal(sh);

    // Simplex is a leaf, it means the child is the Siblings owning the leaf
    Dictionary_it nodeIt = _to_node_it(sh);
    Siblings* child = nodeIt->second.children();

    if ((child->size() > 1) || (child == root())) {
      // Not alone, just remove it from members
      // Special case when child is the root of the simplex tree, just remove it from members
      child->erase(nodeIt);
    } else {
      // Sibling is emptied : must be deleted, and its parent must point on his own Sibling
      child->oncles()->members().at(child->parent()).assign_children(child->oncles());
      delete child;
      // dimension may need to be lowered
      dimension_to_be_lowered_ = true;
    }
  }

  /** \brief Retrieve the original filtration value for a given simplex in the Simplex_tree. Since the
   * computation of extended persistence requires modifying the filtration values, this function can be used
   * to recover the original values. Moreover, computing extended persistence requires adding new simplices
   * in the Simplex_tree. Hence, this function also outputs the type of each simplex. It can be either UP (which means
   * that the simplex was present originally, and is thus part of the ascending extended filtration), DOWN (which means
   * that the simplex is the cone of an original simplex, and is thus part of the descending extended filtration) or
   * EXTRA (which means the simplex is the cone point). See the definition of Extended_simplex_type. Note that if the simplex type is DOWN, the original filtration value
   * is set to be the original filtration value of the corresponding (not coned) original simplex.
   * \pre This function should be called only if `extend_filtration()` has been called first!
   * \post The output filtration value is supposed to be the same, but might be a little different, than the
   * original filtration value, due to the internal transformation (scaling to [-2,-1]) that is
   * performed on the original filtration values during the computation of extended persistence.
   * @param[in] f Filtration value of the simplex in the extended (i.e., modified) filtration.
   * @param[in] efd Structure containing the minimum and maximum values of the original filtration. This the output of `extend_filtration()`.
   * @return A pair containing the original filtration value of the simplex as well as the simplex type.
   */
<<<<<<< HEAD
  std::pair<Filtration_value, Extended_simplex_type> decode_extended_filtration(const Filtration_value& f,
                                                                                const Extended_filtration_data& efd)
  {
=======
  std::pair<Filtration_value, Extended_simplex_type> decode_extended_filtration(Filtration_value f, const Extended_filtration_data& efd) const{
>>>>>>> 5cdc175a
    std::pair<Filtration_value, Extended_simplex_type> p;
    const Filtration_value& minval = efd.minval;
    const Filtration_value& maxval = efd.maxval;
    if (f >= -2 && f <= -1) {
      p.first = minval + (maxval-minval)*(f + 2); p.second = Extended_simplex_type::UP;
    } else if (f >= 1 && f <= 2) {
      p.first = minval - (maxval-minval)*(f - 2); p.second = Extended_simplex_type::DOWN;
    } else {
      p.first = std::numeric_limits<Filtration_value>::quiet_NaN(); p.second = Extended_simplex_type::EXTRA;
    }
    return p;
  };

<<<<<<< HEAD
  //TODO: externalize this method and `decode_extended_filtration`
  /** \brief Extend filtration for computing extended persistence. 
   * This function only uses the filtration values at the 0-dimensional simplices, 
   * and computes the extended persistence diagram induced by the lower-star filtration 
   * computed with these values. 
   * \post Note that after calling this function, the filtration 
   * values are actually modified. The function `decode_extended_filtration()` 
=======
  /** \brief Extend filtration for computing extended persistence.
   * This function only uses the filtration values at the 0-dimensional simplices,
   * and computes the extended persistence diagram induced by the lower-star filtration
   * computed with these values.
   * \post Note that after calling this function, the filtration
   * values are actually modified. The function `decode_extended_filtration()`
>>>>>>> 5cdc175a
   * retrieves the original values and outputs the extended simplex type.
   *
   * @warning Currently only works for @ref SimplexTreeOptions::Filtration_value which are
   * float types like `float` or `double`.
   *
   * @exception std::invalid_argument In debug mode if the Simplex tree contains a vertex with the largest
   * Vertex_handle, as this method requires to create an extra vertex internally.
   * @return A data structure containing the maximum and minimum values of the original filtration.
   * It is meant to be provided as input to `decode_extended_filtration()` in order to retrieve
   * the original filtration values for each simplex.
   */
  Extended_filtration_data extend_filtration() {
    clear_filtration(); // Drop the cache.

    // Compute maximum and minimum of filtration values
    Vertex_handle maxvert = std::numeric_limits<Vertex_handle>::min();
    Filtration_value minval = Filtration_simplex_base_real::get_infinity();
    Filtration_value maxval = -Filtration_simplex_base_real::get_infinity();
    for (auto sh = root_.members().begin(); sh != root_.members().end(); ++sh) {
      const Filtration_value& f = this->filtration(sh);
      minval = std::min(minval, f);
      maxval = std::max(maxval, f);
      maxvert = std::max(sh->first, maxvert);
    }

    GUDHI_CHECK(maxvert < std::numeric_limits<Vertex_handle>::max(), std::invalid_argument("Simplex_tree contains a vertex with the largest Vertex_handle"));
    maxvert++;

    Simplex_tree st_copy = *this;

    // Add point for coning the simplicial complex
    this->insert_simplex_raw({maxvert}, -3);

    Filtration_value scale = maxval-minval;
    if (scale != 0)
      scale = 1 / scale;

    // For each simplex
    std::vector<Vertex_handle> vr;
    for (auto sh_copy : st_copy.complex_simplex_range()) {
      auto&& simplex_range = st_copy.simplex_vertex_range(sh_copy);
      vr.assign(simplex_range.begin(), simplex_range.end());
      auto sh = this->find(vr);

      // Create cone on simplex
      vr.push_back(maxvert);
      if (this->dimension(sh) == 0) {
        const Filtration_value& v = this->filtration(sh);
        Filtration_value scaled_v = (v - minval) * scale;
        // Assign ascending value between -2 and -1 to vertex
        this->assign_filtration(sh, -2 + scaled_v);
        // Assign descending value between 1 and 2 to cone on vertex
        this->insert_simplex(vr, 2 - scaled_v);
      } else {
        // Assign value -3 to simplex and cone on simplex
        this->assign_filtration(sh, -3);
        this->insert_simplex(vr, -3);
      }
    }

    // Automatically assign good values for simplices
    this->make_filtration_non_decreasing();

    // Return the filtration data
    return Extended_filtration_data(minval, maxval);
  }

  /** \brief Returns a vertex of `sh` that has the same filtration value as `sh` if it exists, and `null_vertex()` otherwise.
   *
   * For a lower-star filtration built with `make_filtration_non_decreasing()`, this is a way to invert the process and find out which vertex had its filtration value propagated to `sh`.
   * If several vertices have the same filtration value, the one it returns is arbitrary. */
  Vertex_handle vertex_with_same_filtration(Simplex_handle sh) const {
    auto filt = filtration_(sh);
    for(auto v : simplex_vertex_range(sh))
      if(filtration_(find_vertex(v)) == filt)
        return v;
    return null_vertex();
  }

  /** \brief Returns an edge of `sh` that has the same filtration value as `sh` if it exists, and `null_simplex()` otherwise.
   *
   * For a flag-complex built with `expansion()`, this is a way to invert the process and find out which edge had its filtration value propagated to `sh`.
   * If several edges have the same filtration value, the one it returns is arbitrary.
   *
   * \pre `sh` must have dimension at least 1. */
  Simplex_handle edge_with_same_filtration(Simplex_handle sh) const {
    // See issue #251 for potential speed improvements.
    auto&& vertices = simplex_vertex_range(sh); // vertices in decreasing order
    auto end = std::end(vertices);
    auto vi = std::begin(vertices);
    GUDHI_CHECK(vi != end, "empty simplex");
    auto v0 = *vi;
    ++vi;
    GUDHI_CHECK(vi != end, "simplex of dimension 0");
    if(std::next(vi) == end) return sh; // shortcut for dimension 1
    Static_vertex_vector suffix;
    suffix.push_back(v0);
    auto filt = filtration_(sh);
    do
    {
      Vertex_handle v = *vi;
      auto&& children1 = find_vertex(v)->second.children()->members_;
      for(auto w : suffix){
        // Can we take advantage of the fact that suffix is ordered?
        Simplex_handle s = children1.find(w);
        if(filtration_(s) == filt)
          return s;
      }
      suffix.push_back(v);
    }
    while(++vi != end);
    return null_simplex();
  }

  /** \brief Returns a minimal face of `sh` that has the same filtration value as `sh`.
   *
   * For a filtration built with `make_filtration_non_decreasing()`, this is a way to invert the process and find out which simplex had its filtration value propagated to `sh`.
   * If several minimal (for inclusion) simplices have the same filtration value, the one it returns is arbitrary, and it is not guaranteed to be the one with smallest dimension. */
  Simplex_handle minimal_simplex_with_same_filtration(Simplex_handle sh) const {
    auto filt = filtration_(sh);
    // Naive implementation, it can be sped up.
    for(auto b : boundary_simplex_range(sh))
      if(filtration_(b) == filt)
        return minimal_simplex_with_same_filtration(b);
    return sh; // None of its faces has the same filtration.
  }

 public:
  // intrusive list of Nodes with same label using the hooks
  typedef boost::intrusive::member_hook<Hooks_simplex_base_link_nodes, typename Hooks_simplex_base_link_nodes::Member_hook_t,
                                        &Hooks_simplex_base_link_nodes::list_max_vertex_hook_>
      List_member_hook_t;
  // auto_unlink in Member_hook_t is incompatible with constant time size
  typedef boost::intrusive::list<Hooks_simplex_base_link_nodes, List_member_hook_t,
                                 boost::intrusive::constant_time_size<false>> List_max_vertex;
  // type of hooks stored in each Node, Node inherits from Hooks_simplex_base
  typedef typename std::conditional<Options::link_nodes_by_label, Hooks_simplex_base_link_nodes,
                                    Hooks_simplex_base_dummy>::type Hooks_simplex_base;

  /** Data structure to access all Nodes with a given label u. Can be used for faster
   * computation. */
 private:
  // if Options::link_nodes_by_label is true, store the lists of Nodes with same label, empty otherwise.
  // unordered_map Vertex_handle v -> list of all Nodes with label v.
  std::unordered_map<Vertex_handle, List_max_vertex> nodes_label_to_list_;

  List_max_vertex* nodes_by_label(Vertex_handle v) {
    // Scott Meyers in Effective C++ 3rd Edition. On page 23, Item 3: a non const method can safely call a const one
    // Doing it the other way is not safe
    return const_cast<List_max_vertex*>(std::as_const(*this).nodes_by_label(v));
  }

  List_max_vertex const* nodes_by_label(Vertex_handle v) const {
    if constexpr (Options::link_nodes_by_label) {
      auto it_v = nodes_label_to_list_.find(v);
      if (it_v != nodes_label_to_list_.end()) {
        return &(it_v->second);
      } else {
        return nullptr;
      }
    }
    return nullptr;
  }

  /** \brief Helper method that returns the corresponding Simplex_handle from a member element defined by a node.
   */
  static Simplex_handle simplex_handle_from_node(const Node& node) {
    if constexpr (Options::stable_simplex_handles){
      //Relies on the Dictionary type to be boost::container::map<Vertex_handle, Node>.
      //If the type changes or boost fundamentally changes something on the structure of their map,
      //a safer/more general but much slower version is:
      //   if (node.children()->parent() == label) {  // verifies if node is a leaf
      //     return children->oncles()->find(label);
      //   } else {
      //     return children->members().find(label);
      //   }
      //Requires an additional parameter "Vertex_handle label" which is the label of the node.

      Dictionary_const_it testIt = node.children()->members().begin();
      const Node* testNode = &testIt->second;
      auto testIIt = testIt.get();
      auto testPtr = testIIt.pointed_node();
      //distance between node and pointer to map pair in memory
      auto shift = (const char*)(testNode) - (const char*)(testPtr);

      //decltype(testPtr) = boost::intrusive::compact_rbtree_node<void*>*
      decltype(testPtr) sh_ptr = decltype(testPtr)((const char*)(&node) - shift);   //shifts from node to pointer
      //decltype(testIIt) =
      //boost::intrusive::tree_iterator<
      //  boost::intrusive::bhtraits<
      //    boost::container::base_node<
      //      std::pair<const int, Simplex_tree_node_explicit_storage<Simplex_tree>>,
      //      boost::container::dtl::intrusive_tree_hook<void*, boost::container::red_black_tree, true>, true>,
      //    boost::intrusive::rbtree_node_traits<void*, true>,
      //    boost::intrusive::normal_link,
      //    boost::intrusive::dft_tag,
      //    3>,
      //  false>
      decltype(testIIt) sh_ii;
      sh_ii = sh_ptr;           //creates ``subiterator'' from pointer
      Dictionary_const_it sh(sh_ii);  //creates iterator from subiterator

      return sh;
    } else {
      //node needs to be casted as non const, because a const pair* cannot be casted into a Simplex_handle
      return (Simplex_handle)(boost::intrusive::get_parent_from_member<Dit_value_t>(const_cast<Node*>(&node),
                                                                                    &Dit_value_t::second));
    }
  }

  // Give access to Simplex_tree_optimized_cofaces_rooted_subtrees_simplex_iterator and keep nodes_by_label and
  // simplex_handle_from_node private
  friend class Simplex_tree_optimized_cofaces_rooted_subtrees_simplex_iterator<Simplex_tree>;

 private:
  // update all extra data structures in the Simplex_tree. Must be called after all
  // simplex insertions.
  void update_simplex_tree_after_node_insertion(Simplex_handle sh) {
#ifdef DEBUG_TRACES
    std::clog << "update_simplex_tree_after_node_insertion" << std::endl;
#endif  // DEBUG_TRACES
    if constexpr (Options::link_nodes_by_label) {
      // Creates an entry with sh->first if not already in the map and insert sh->second at the end of the list
      nodes_label_to_list_[sh->first].push_back(_to_node_it(sh)->second);
    }
  }

  // update all extra data structures in the Simplex_tree. Must be called before
  // all simplex removals
  void update_simplex_tree_before_node_removal(Simplex_handle sh) {
#ifdef DEBUG_TRACES
    std::clog << "update_simplex_tree_before_node_removal" << std::endl;
#endif  // DEBUG_TRACES
    if constexpr (Options::link_nodes_by_label) {
      _to_node_it(sh)->second.unlink_hooks();  // remove from lists of same label Nodes
      if (nodes_label_to_list_[sh->first].empty())
        nodes_label_to_list_.erase(sh->first);
    }
  }

 public:
  /** \brief This function resets the filtration value of all the simplices of dimension at least min_dim. Resets all
   * the Simplex_tree when `min_dim = 0`.
   * `reset_filtration` may break the filtration property with `min_dim > 0`, and it is the user's responsibility to
   * make it a valid filtration (using a large enough `filt_value`, or calling `make_filtration_non_decreasing`
   * afterwards for instance).
   * @param[in] filt_value The new filtration value.
   * @param[in] min_dim The minimal dimension. Default value is 0.
   */
  void reset_filtration(const Filtration_value& filt_value, int min_dim = 0) {
    rec_reset_filtration(&root_, filt_value, min_dim);
    clear_filtration(); // Drop the cache.
  }

 private:
  /** \brief Recursively resets filtration value when minimal depth <= 0.
   * @param[in] sib Siblings to be parsed.
   * @param[in] filt_value The new filtration value.
   * @param[in] min_depth The minimal depth.
   */
  void rec_reset_filtration(Siblings * sib, const Filtration_value& filt_value, int min_depth) {
    for (auto sh = sib->members().begin(); sh != sib->members().end(); ++sh) {
      if (min_depth <= 0) {
        sh->second.assign_filtration(filt_value);
      }
      if (has_children(sh)) {
        rec_reset_filtration(sh->second.children(), filt_value, min_depth - 1);
      }
    }
  }

  std::size_t num_simplices_and_filtration_size(Siblings* sib, std::size_t& fv_byte_size) const {
    using namespace Gudhi::simplex_tree;
    
    auto sib_begin = sib->members().begin();
    auto sib_end = sib->members().end();
    size_t simplices_number = sib->members().size();
    for (auto sh = sib_begin; sh != sib_end; ++sh) {
      if constexpr (SimplexTreeOptions::store_filtration)
        fv_byte_size += get_serialization_size_of(sh->second.filtration());
      if (has_children(sh)) {
        simplices_number += num_simplices_and_filtration_size(sh->second.children(), fv_byte_size);
      }
    }
    return simplices_number;
  }

 public:
   /** @private @brief Returns the serialization required buffer size.
   *
   * @return The exact serialization required size in number of bytes.
   *
   * @warning It is meant to return the same size with the same SimplexTreeOptions and on a computer with the same
   *   architecture.
   */
  std::size_t get_serialization_size() const {
    const std::size_t vh_byte_size = sizeof(Vertex_handle);
    std::size_t fv_byte_size = 0;
    const std::size_t tree_size = num_simplices_and_filtration_size(&root_, fv_byte_size);
    const std::size_t buffer_byte_size = vh_byte_size + fv_byte_size + tree_size * 2 * vh_byte_size;
#ifdef DEBUG_TRACES
      std::clog << "Gudhi::simplex_tree::get_serialization_size - buffer size = " << buffer_byte_size << std::endl;
#endif  // DEBUG_TRACES
    return buffer_byte_size;
  }

  /** @private @brief Serialize the Simplex tree - Flatten it in a user given array of char
   *
   * @param[in] buffer An array of char allocated with enough space (cf. Gudhi::simplex_tree::get_serialization_size)
   * @param[in] buffer_size The buffer size.
   *
   * @exception std::invalid_argument If serialization does not match exactly the buffer_size value.
   *
   * @warning Serialize/Deserialize is not portable. It is meant to be read in a Simplex_tree with the same
   * SimplexTreeOptions and on a computer with the same architecture.
   */
  /* Let's take the following simplicial complex as example:         */
  /* (vertices are represented as letters to ease the understanding) */
  /*  o---o---o */
  /*  a   b\X/c */
  /*        o   */
  /*        d   */
  /* The simplex tree is: */
  /* a o  b o     c o   d o   */
  /*   |    |\      |         */
  /* b o  c o o d   o d       */
  /*        |                 */
  /*      d o                 */
  /* The serialization is (without filtration values that comes right after vertex handle value):                    */
  /* 04(number of vertices)0a 0b 0c 0d(list of vertices)01(number of [a] children)0b([a,b] simplex)                  */
  /* 00(number of [a,b] children)02(number of [b] children)0c 0d(list of [b] children)01(number of [b,c] children)   */
  /* 0d(list of [b,c] children)00(number of [b,c,d] children)00(number of [b,d] children)01(number of [c] children)  */
  /* 0d(list of [c] children)00(number of [b,d] children)00(number of [d] children)                                  */
  /* Without explanation and with filtration values:                                                                 */
  /* 04 0a F(a) 0b F(b) 0c F(c) 0d F(d) 01 0b F(a,b) 00 02 0c F(b,c) 0d F(b,d) 01 0d F(b,c,d) 00 00 01 0d F(c,d) 00 00 */
  void serialize(char* buffer, const std::size_t buffer_size) const {
    char* buffer_end = rec_serialize(&root_, buffer);
    if (static_cast<std::size_t>(buffer_end - buffer) != buffer_size)
      throw std::invalid_argument("Serialization does not match end of buffer");
  }

 private:
  /** \brief Serialize each element of the sibling and recursively call serialization. */
  char* rec_serialize(Siblings const *sib, char* buffer) const {
    char* ptr = buffer;
    ptr = serialize_value_to_char_buffer(static_cast<Vertex_handle>(sib->members().size()), ptr);
#ifdef DEBUG_TRACES
    std::clog << "\n" << sib->members().size() << " : ";
#endif  // DEBUG_TRACES
    for (auto& map_el : sib->members()) {
      ptr = serialize_value_to_char_buffer(map_el.first, ptr); // Vertex
      if (Options::store_filtration)
        ptr = serialize_value_to_char_buffer(map_el.second.filtration(), ptr); // Filtration
#ifdef DEBUG_TRACES
      std::clog << " [ " << map_el.first << " | " << map_el.second.filtration() << " ] ";
#endif  // DEBUG_TRACES
    }
    for (auto& map_el : sib->members()) {
      if (has_children(&map_el)) {
        ptr = rec_serialize(map_el.second.children(), ptr);
      } else {
        ptr = serialize_value_to_char_buffer(static_cast<Vertex_handle>(0), ptr);
#ifdef DEBUG_TRACES
        std::cout << "\n0 : ";
#endif  // DEBUG_TRACES
      }
    }
    return ptr;
  }

 public:
  /** @private @brief Deserialize the array of char (flatten version of the tree) to initialize a Simplex tree.
   * It is the user's responsibility to provide an 'empty' Simplex_tree, there is no guarantee otherwise.
   *
   * @param[in] buffer A pointer on a buffer that contains a serialized Simplex_tree.
   * @param[in] buffer_size The size of the buffer.
   *
   * @exception std::invalid_argument In case the deserialization does not finish at the correct buffer_size.
   * @exception std::logic_error In debug mode, if the Simplex_tree is not 'empty'.
   *
   * @warning Serialize/Deserialize is not portable. It is meant to be read in a Simplex_tree with the same
   * SimplexTreeOptions and on a computer with the same architecture.
   *
   */
  void deserialize(const char* buffer, const std::size_t buffer_size) {
    deserialize(buffer, buffer_size, [](Filtration_value& filtration, const char* ptr) {
      return deserialize_value_to_char_buffer(filtration, ptr);
    });
  }

  /** @private @brief Deserialize the array of char (flatten version of the tree) to initialize a Simplex tree.
   * It is the user's responsibility to provide an 'empty' Simplex_tree, there is no guarantee otherwise.
   * 
   * @tparam F Method taking an @ref Filtration_value and a `const char*` as input and returning a
   * `const char*`.
   * @param[in] buffer A pointer on a buffer that contains a serialized Simplex_tree.
   * @param[in] buffer_size The size of the buffer.
   * @param[in] deserialize_filtration_value To provide if the type of @ref Filtration_value is not trivially
   * convertible from the filtration value type of the serialized simplex tree. Takes the filtration value to fill and
   * a pointer to the current position in the buffer as arguments and returns the new position of the pointer after
   * reading the filtration value and transforming it into a element of the host's filtration value type.
   * 
   * @exception std::invalid_argument In case the deserialization does not finish at the correct buffer_size.
   * @exception std::logic_error In debug mode, if the Simplex_tree is not 'empty'.
   * 
   * @warning Serialize/Deserialize is not portable. It is meant to be read in a Simplex_tree with the same
   * SimplexTreeOptions (except for the @ref Filtration_value type) and on a computer with the same architecture.
   * 
   */
  template <class F>
  void deserialize(const char* buffer, const std::size_t buffer_size, F&& deserialize_filtration_value) {
    GUDHI_CHECK(num_vertices() == 0, std::logic_error("Simplex_tree::deserialize - Simplex_tree must be empty"));
    const char* ptr = buffer;
    // Needs to read size before recursivity to manage new siblings for children
    Vertex_handle members_size;
    ptr = deserialize_value_to_char_buffer(members_size, ptr);
    ptr = rec_deserialize(&root_, members_size, ptr, 0, deserialize_filtration_value);
    if (static_cast<std::size_t>(ptr - buffer) != buffer_size) {
      throw std::invalid_argument("Deserialization does not match end of buffer");
    }
  }

 private:
  /** \brief Serialize each element of the sibling and recursively call serialization. */
  template <class F>
  const char* rec_deserialize(Siblings* sib,
                              Vertex_handle members_size,
                              const char* ptr,
                              int dim,
                              [[maybe_unused]] F&& deserialize_filtration_value)
  {
    // In case buffer is just a 0 char
    if (members_size > 0) {
      if constexpr (!Options::stable_simplex_handles) sib->members_.reserve(members_size);
      Vertex_handle vertex;
      // Set explicitly to zero to avoid false positive error raising in debug mode when store_filtration == false
      // and to force array like Filtration_value value to be empty.
      Filtration_value filtration = Gudhi::simplex_tree::empty_filtration_value;
      for (Vertex_handle idx = 0; idx < members_size; idx++) {
        ptr = deserialize_value_to_char_buffer(vertex, ptr);
        if constexpr (Options::store_filtration) {
          ptr = deserialize_filtration_value(filtration, ptr);
        }
        // Default is no children
        // If store_filtration is false, `filtration` is ignored.
        sib->members_.emplace_hint(sib->members_.end(), vertex, Node(sib, filtration));
      }
      Vertex_handle child_size;
      for (auto sh = sib->members().begin(); sh != sib->members().end(); ++sh) {
        update_simplex_tree_after_node_insertion(sh);
        ptr = deserialize_value_to_char_buffer(child_size, ptr);
        if (child_size > 0) {
          Siblings* child = new Siblings(sib, sh->first);
          sh->second.assign_children(child);
          ptr = rec_deserialize(child, child_size, ptr, dim + 1, deserialize_filtration_value);
        }
      }
      if (dim > dimension_) {
        // Update dimension if needed
        dimension_ = dim;
      }
    }
    return ptr;
  }

 private:
  Vertex_handle null_vertex_;
  /** \brief Total number of simplices in the complex, without the empty simplex.*/
  /** \brief Set of simplex tree Nodes representing the vertices.*/
  Siblings root_;

  // all mutable as their content has no impact on the content of the simplex tree itself
  // they correspond to some kind of cache or helper attributes.
  /** \brief Simplices ordered according to a filtration.*/
  mutable std::vector<Simplex_handle> filtration_vect_;
  /** \brief Upper bound on the dimension of the simplicial complex.*/
  mutable int dimension_;
  mutable bool dimension_to_be_lowered_ = false;
};

// Print a Simplex_tree in os.
template<typename...T>
std::ostream& operator<<(std::ostream & os, const Simplex_tree<T...> & st) {
  for (auto sh : st.filtration_simplex_range()) {
    os << st.dimension(sh) << " ";
    for (auto v : st.simplex_vertex_range(sh)) {
      os << v << " ";
    }
    os << st.filtration(sh) << "\n";  // TODO(VR): why adding the key ?? not read ?? << "     " << st.key(sh) << " \n";
  }
  return os;
}

template<typename...T>
std::istream& operator>>(std::istream & is, Simplex_tree<T...> & st) {
  typedef Simplex_tree<T...> ST;
  std::vector<typename ST::Vertex_handle> simplex;
  typename ST::Filtration_value fil;
  int max_dim = -1;
  while (read_simplex(is, simplex, fil)) {
    // read all simplices in the file as a list of vertices
    // Warning : simplex_size needs to be casted in int - Can be 0
    int dim = static_cast<int> (simplex.size() - 1);
    if (max_dim < dim) {
      max_dim = dim;
    }
    // insert every simplex in the simplex tree
    st.insert_simplex(simplex, fil);
    simplex.clear();
  }
  st.set_dimension(max_dim);

  return is;
}

/** @}*/  // end addtogroup simplex_tree

}  // namespace Gudhi

#endif  // SIMPLEX_TREE_H_<|MERGE_RESOLUTION|>--- conflicted
+++ resolved
@@ -959,8 +959,8 @@
    * @return Pair of the iterator to the new node and a boolean indicating if the insertion succeeded.
    */
   template<bool update_fil, bool update_children, bool set_to_null, class Filt>
-  std::pair<Simplex_handle, bool> insert_node_(Siblings *sib, Vertex_handle v, Filt&& filtration_value) {
-    std::pair<Simplex_handle, bool> ins = sib->members_.try_emplace(v, sib, std::forward<Filt>(filtration_value));
+  std::pair<Dictionary_it, bool> insert_node_(Siblings *sib, Vertex_handle v, Filt&& filtration_value) {
+    std::pair<Dictionary_it, bool> ins = sib->members_.try_emplace(v, sib, std::forward<Filt>(filtration_value));
 
     if constexpr (update_children){
       if (!(has_children(ins.first))) {
@@ -979,7 +979,7 @@
     }
 
     if constexpr (set_to_null){
-      ins.first = null_simplex();
+      ins.first = Dictionary_it();
     }
 
     return ins;
@@ -1118,7 +1118,6 @@
     // - insert all the vertices at once in sib
     // - loop over those (new or not) simplices, with a recursive call(++first, last)
     Vertex_handle vertex_one = *first;
-<<<<<<< HEAD
 
     if (++first == last) return insert_node_<true, false, true>(sib, vertex_one, filt);
 
@@ -1126,30 +1125,6 @@
     auto insertion_result = insert_node_<true, true, false>(sib, vertex_one, filt);
 
     auto res = rec_insert_simplex_and_subfaces_sorted(insertion_result.first->second.children(), first, last, filt);
-=======
-    auto&& dict = sib->members();
-    auto insertion_result = dict.emplace(vertex_one, Node(sib, filt));
-    std::pair<Simplex_handle, bool> result(insertion_result); // const version of insertion_result for null_simplex()
-
-    auto simplex_one = insertion_result.first;
-    bool one_is_new = insertion_result.second;
-    if (one_is_new) {
-      // update extra data structures if the insertion is successful
-      update_simplex_tree_after_node_insertion(insertion_result.first);
-    } else {
-      if (filtration(simplex_one) > filt) {
-        assign_filtration(simplex_one, filt);
-      } else {
-        // FIXME: this interface makes no sense, and it doesn't seem to be tested.
-        result.first = null_simplex();
-      }
-    }
-    if (++first == last) return result;
-    if (!has_children(simplex_one))
-      // TODO: have special code here, we know we are building the whole subtree from scratch.
-      simplex_one->second.assign_children(new Siblings(sib, vertex_one));
-    auto res = rec_insert_simplex_and_subfaces_sorted(simplex_one->second.children(), first, last, filt);
->>>>>>> 5cdc175a
     // No need to continue if the full simplex was already there with a low enough filtration value.
     if (res.first != null_simplex()) rec_insert_simplex_and_subfaces_sorted(sib, first, last, filt);
     return res;
@@ -1215,7 +1190,7 @@
    * It defines a StrictWeakOrdering on simplices. The Simplex_vertex_iterators
    * must traverse the Vertex_handle in decreasing order. Reverse lexicographic order satisfy
    * the property that a subsimplex of a simplex is always strictly smaller with this order. */
-  bool reverse_lexicographic_order(Simplex_handle sh1, Simplex_handle sh2) {
+  bool reverse_lexicographic_order(Simplex_handle sh1, Simplex_handle sh2) const {
     Simplex_vertex_range rg1 = simplex_vertex_range(sh1);
     Simplex_vertex_range rg2 = simplex_vertex_range(sh2);
     Simplex_vertex_iterator it1 = rg1.begin();
@@ -1238,7 +1213,7 @@
    * Reverse lexicographic order has the property to always consider the subsimplex of a simplex
    * to be smaller. The filtration function must be monotonic. */
   struct is_before_in_totally_ordered_filtration {
-    explicit is_before_in_totally_ordered_filtration(Simplex_tree * st)
+    explicit is_before_in_totally_ordered_filtration(Simplex_tree const* st)
         : st_(st) { }
 
     bool operator()(const Simplex_handle sh1, const Simplex_handle sh2) const {
@@ -1250,7 +1225,7 @@
       return st_->reverse_lexicographic_order(sh1, sh2);
     }
 
-    Simplex_tree * st_;
+    Simplex_tree const* st_;
   };
 
  public:
@@ -1264,9 +1239,10 @@
    *
    * Any insertion, deletion or change of filtration value invalidates this cache,
    * which can be cleared with clear_filtration().
-<<<<<<< HEAD
-   */
-  void initialize_filtration(bool ignore_infinite_values = false) {
+   *
+   * @note Not thread safe
+   */
+  void initialize_filtration(bool ignore_infinite_values = false) const {
     if (ignore_infinite_values){
       initialize_filtration(is_before_in_totally_ordered_filtration(this), [&](Simplex_handle sh) -> bool {
         return filtration(sh) == Filtration_simplex_base_real::get_infinity();
@@ -1308,15 +1284,11 @@
    * the resulting filtration is still a valid filtration, that is all proper faces of a not ignored simplex
    * should also not be ignored and have to appear before this simplex. There will be no tests to ensure that, so
    * it is of the users responsibility.
+   *
+   * @note Not thread safe
    */
   template<typename Comparator, typename Ignorer>
-  void initialize_filtration(Comparator&& is_before_in_filtration, Ignorer&& ignore_simplex) {
-=======
-   *
-   * @note Not thread safe
-   */
-  void initialize_filtration(bool ignore_infinite_values = false) const {
->>>>>>> 5cdc175a
+  void initialize_filtration(Comparator&& is_before_in_filtration, Ignorer&& ignore_simplex) const {
     filtration_vect_.clear();
     filtration_vect_.reserve(num_simplices());
     for (Simplex_handle sh : complex_simplex_range()) {
@@ -1459,55 +1431,6 @@
     }
   }
 
-<<<<<<< HEAD
-=======
- private:
-  /** \brief Returns true iff the list of vertices of sh1
-   * is smaller than the list of vertices of sh2 w.r.t.
-   * lexicographic order on the lists read in reverse.
-   *
-   * It defines a StrictWeakOrdering on simplices. The Simplex_vertex_iterators
-   * must traverse the Vertex_handle in decreasing order. Reverse lexicographic order satisfy
-   * the property that a subsimplex of a simplex is always strictly smaller with this order. */
-  bool reverse_lexicographic_order(Simplex_handle sh1, Simplex_handle sh2) const {
-    Simplex_vertex_range rg1 = simplex_vertex_range(sh1);
-    Simplex_vertex_range rg2 = simplex_vertex_range(sh2);
-    Simplex_vertex_iterator it1 = rg1.begin();
-    Simplex_vertex_iterator it2 = rg2.begin();
-    while (it1 != rg1.end() && it2 != rg2.end()) {
-      if (*it1 == *it2) {
-        ++it1;
-        ++it2;
-      } else {
-        return *it1 < *it2;
-      }
-    }
-    return ((it1 == rg1.end()) && (it2 != rg2.end()));
-  }
-
-  /** \brief StrictWeakOrdering, for the simplices, defined by the filtration.
-   *
-   * It corresponds to the partial order
-   * induced by the filtration values, with ties resolved using reverse lexicographic order.
-   * Reverse lexicographic order has the property to always consider the subsimplex of a simplex
-   * to be smaller. The filtration function must be monotonic. */
-  struct is_before_in_filtration {
-    explicit is_before_in_filtration(Simplex_tree const* st)
-        : st_(st) { }
-
-    bool operator()(const Simplex_handle sh1, const Simplex_handle sh2) const {
-      // Not using st_->filtration(sh1) because it uselessly tests for null_simplex.
-      if (sh1->second.filtration() != sh2->second.filtration()) {
-        return sh1->second.filtration() < sh2->second.filtration();
-      }
-      // is sh1 a proper subface of sh2
-      return st_->reverse_lexicographic_order(sh1, sh2);
-    }
-
-    Simplex_tree const* st_;
-  };
-
->>>>>>> 5cdc175a
  public:
   /** \brief Inserts a 1-skeleton in an empty Simplex_tree.
    *
@@ -1828,17 +1751,10 @@
    * k must be > 0
    */
   void create_local_expansion(
-<<<<<<< HEAD
-        Simplex_handle               sh_v             //Node with label v which has just been inserted
-      , Siblings                    *curr_sib         //Siblings containing the node sh_v
+        Dictionary_it             sh_v             //Node with label v which has just been inserted
+      , Siblings                 *curr_sib         //Siblings containing the node sh_v
       , const Filtration_value&   fil_uv           //Fil value of the edge uv in the zz filtration
-      , int                          k                //Stopping condition for recursion based on max dim
-=======
-        Dictionary_it    sh_v       //Node with label v which has just been inserted
-      , Siblings       * curr_sib   //Siblings containing the node sh_v
-      , Filtration_value fil_uv     //Fil value of the edge uv in the zz filtration
-      , int              k          //Stopping condition for recursion based on max dim
->>>>>>> 5cdc175a
+      , int                       k                //Stopping condition for recursion based on max dim
       , std::vector<Simplex_handle> &added_simplices) //range of all new simplices
   { //pick N^+(v)
     //intersect N^+(v) with labels y > v in curr_sib
@@ -1952,15 +1868,9 @@
    * and assigns the maximal possible Filtration_value to the Nodes. */
   template<bool force_filtration_value = false>
   static void intersection(std::vector<std::pair<Vertex_handle, Node> >& intersection,
-<<<<<<< HEAD
-                           Dictionary_it begin1, Dictionary_it end1,
-                           Dictionary_it begin2, Dictionary_it end2,
-                           const Filtration_value& filtration_) {
-=======
                            Dictionary_const_it begin1, Dictionary_const_it end1,
                            Dictionary_const_it begin2, Dictionary_const_it end2,
-                           Filtration_value filtration_) {
->>>>>>> 5cdc175a
+                           const Filtration_value& filtration_) {
     if (begin1 == end1 || begin2 == end2)
       return;  // ----->>
     while (true) {
@@ -2176,31 +2086,14 @@
     bool modified = false;
     auto fun = [&modified, this](Simplex_handle sh, int dim) -> void {
       if (dim == 0) return;
-<<<<<<< HEAD
-
-      Filtration_value& current_filt = sh->second.filtration();
+
+      Filtration_value& current_filt = _to_node_it(sh)->second.filtration();
 
       // Find the maximum filtration value in the border and assigns it if it is greater than the current
       for (Simplex_handle b : boundary_simplex_range(sh)) {
         // considers NaN as the lowest possible value.
         // stores the filtration modification information
         modified |= intersect_lifetimes(current_filt, b->second.filtration());
-=======
-      // Find the maximum filtration value in the border
-      Boundary_simplex_range&& boundary = boundary_simplex_range(sh);
-      Boundary_simplex_iterator max_border = std::max_element(std::begin(boundary), std::end(boundary),
-                                                              [this](Simplex_handle sh1, Simplex_handle sh2) {
-                                                                return filtration(sh1) < filtration(sh2);
-                                                              });
-
-      Filtration_value max_filt_border_value = filtration(*max_border);
-      // Replacing if(f<max) with if(!(f>=max)) would mean that if f is NaN, we replace it with the max of the children.
-      // That seems more useful than keeping NaN.
-      if (!(sh->second.filtration() >= max_filt_border_value)) {
-        // Store the filtration modification information
-        modified = true;
-        assign_filtration(sh, max_filt_border_value);
->>>>>>> 5cdc175a
       }
     };
     // Loop must be from the end to the beginning, as higher dimension simplex are always on the left part of the tree
@@ -2423,27 +2316,26 @@
    * @param[in] efd Structure containing the minimum and maximum values of the original filtration. This the output of `extend_filtration()`.
    * @return A pair containing the original filtration value of the simplex as well as the simplex type.
    */
-<<<<<<< HEAD
-  std::pair<Filtration_value, Extended_simplex_type> decode_extended_filtration(const Filtration_value& f,
-                                                                                const Extended_filtration_data& efd)
+  std::pair<Filtration_value, Extended_simplex_type> decode_extended_filtration(
+      const Filtration_value& f,
+      const Extended_filtration_data& efd) const
   {
-=======
-  std::pair<Filtration_value, Extended_simplex_type> decode_extended_filtration(Filtration_value f, const Extended_filtration_data& efd) const{
->>>>>>> 5cdc175a
     std::pair<Filtration_value, Extended_simplex_type> p;
     const Filtration_value& minval = efd.minval;
     const Filtration_value& maxval = efd.maxval;
     if (f >= -2 && f <= -1) {
-      p.first = minval + (maxval-minval)*(f + 2); p.second = Extended_simplex_type::UP;
+      p.first = minval + (maxval - minval) * (f + 2);
+      p.second = Extended_simplex_type::UP;
     } else if (f >= 1 && f <= 2) {
-      p.first = minval - (maxval-minval)*(f - 2); p.second = Extended_simplex_type::DOWN;
+      p.first = minval - (maxval - minval) * (f - 2);
+      p.second = Extended_simplex_type::DOWN;
     } else {
-      p.first = std::numeric_limits<Filtration_value>::quiet_NaN(); p.second = Extended_simplex_type::EXTRA;
+      p.first = std::numeric_limits<Filtration_value>::quiet_NaN();
+      p.second = Extended_simplex_type::EXTRA;
     }
     return p;
   };
 
-<<<<<<< HEAD
   //TODO: externalize this method and `decode_extended_filtration`
   /** \brief Extend filtration for computing extended persistence. 
    * This function only uses the filtration values at the 0-dimensional simplices, 
@@ -2451,14 +2343,6 @@
    * computed with these values. 
    * \post Note that after calling this function, the filtration 
    * values are actually modified. The function `decode_extended_filtration()` 
-=======
-  /** \brief Extend filtration for computing extended persistence.
-   * This function only uses the filtration values at the 0-dimensional simplices,
-   * and computes the extended persistence diagram induced by the lower-star filtration
-   * computed with these values.
-   * \post Note that after calling this function, the filtration
-   * values are actually modified. The function `decode_extended_filtration()`
->>>>>>> 5cdc175a
    * retrieves the original values and outputs the extended simplex type.
    *
    * @warning Currently only works for @ref SimplexTreeOptions::Filtration_value which are
@@ -2730,7 +2614,7 @@
     }
   }
 
-  std::size_t num_simplices_and_filtration_size(Siblings* sib, std::size_t& fv_byte_size) const {
+  std::size_t num_simplices_and_filtration_size(Siblings const* sib, std::size_t& fv_byte_size) const {
     using namespace Gudhi::simplex_tree;
     
     auto sib_begin = sib->members().begin();
