/*    This file is part of the Gudhi Library - https://gudhi.inria.fr/ - which is released under MIT.
 *    See file LICENSE or go to https://gudhi.inria.fr/licensing/ for full license details.
 *    Author(s):       Clément Maria
 *
 *    Copyright (C) 2014 Inria
 *
 *    Modification(s):
 *      - 2023/02 Vincent Rouvreau: Add de/serialize methods for pickle feature
 *      - 2023/07 Clément Maria: Option to link all simplex tree nodes with same label in an intrusive list
 *      - 2023/05 Clément Maria: Edge insertion method for flag complexes
 *      - 2023/05 Hannah Schreiber: Factorization of expansion methods
 *      - 2023/08 Hannah Schreiber (& Clément Maria): Add possibility of stable simplex handles.
 *      - 2024/08 Hannah Schreiber: Addition of customizable copy constructor.
<<<<<<< HEAD
 *      - 2024/08 Marc Glisse: Allow storing custom data in simplices.
=======
 *      - 2024/10 Hannah Schreiber: Const version of the Simplex_tree
>>>>>>> 9b26cab4
 *      - YYYY/MM Author: Description of the modification
 */

#ifndef SIMPLEX_TREE_H_
#define SIMPLEX_TREE_H_

#include <gudhi/Simplex_tree/simplex_tree_options.h>
#include <gudhi/Simplex_tree/Simplex_tree_node_explicit_storage.h>
#include <gudhi/Simplex_tree/Simplex_tree_siblings.h>
#include <gudhi/Simplex_tree/Simplex_tree_iterators.h>
#include <gudhi/Simplex_tree/Simplex_tree_star_simplex_iterators.h>
#include <gudhi/Simplex_tree/serialization_utils.h>  // for Gudhi::simplex_tree::de/serialize_trivial
#include <gudhi/Simplex_tree/hooks_simplex_base.h>

#include <gudhi/reader_utils.h>
#include <gudhi/graph_simplicial_complex.h>
#include <gudhi/Debug_utils.h>

#include <boost/container/map.hpp>
#include <boost/container/flat_map.hpp>
#include <boost/iterator/transform_iterator.hpp>
#include <boost/graph/adjacency_list.hpp>
#include <boost/range/adaptor/reversed.hpp>
#include <boost/range/adaptor/transformed.hpp>
#include <boost/range/size.hpp>
#include <boost/container/static_vector.hpp>
#include <boost/range/adaptors.hpp>

#include <boost/intrusive/list.hpp>
#include <boost/intrusive/parent_from_member.hpp>
#include <cstddef>

#ifdef GUDHI_USE_TBB
#include <tbb/parallel_sort.h>
#endif

#include <utility>  // for std::move
#include <vector>
#include <functional>  // for greater<>
#include <stdexcept>
#include <limits>  // Inf
#include <initializer_list>
#include <algorithm>  // for std::max
#include <iterator>  // for std::distance
#include <type_traits>  // for std::conditional
#include <unordered_map>
#include <iterator>  // for std::prev

namespace Gudhi {

/** \addtogroup simplex_tree
 *  @{
 */

/**
 * \class Extended_simplex_type Simplex_tree.h gudhi/Simplex_tree.h
 * \brief Extended simplex type data structure for representing the type of simplices in an extended filtration.
 *
 * \details The extended simplex type can be either UP (which means
 * that the simplex was present originally, and is thus part of the ascending extended filtration), DOWN (which means
 * that the simplex is the cone of an original simplex, and is thus part of the descending extended filtration) or
 * EXTRA (which means the simplex is the cone point).
 *
 * Details may be found in \cite Cohen-Steiner2009 and section 2.2 in \cite Carriere16.
 *
 */
enum class Extended_simplex_type {UP, DOWN, EXTRA};

/**
 * \class Simplex_tree Simplex_tree.h gudhi/Simplex_tree.h
 * \brief Simplex Tree data structure for representing simplicial complexes.
 *
 * \details Every simplex \f$[v_0, \cdots ,v_d]\f$ admits a canonical orientation
 * induced by the order relation on vertices \f$ v_0 < \cdots < v_d \f$.
 *
 * Details may be found in \cite boissonnatmariasimplextreealgorithmica.
 *
 * \implements FilteredComplex
 *
 */

template<typename SimplexTreeOptions = Simplex_tree_options_default>
class Simplex_tree {
 public:
  typedef SimplexTreeOptions Options;
  typedef typename Options::Indexing_tag Indexing_tag;
  /** \brief Type for the value of the filtration function.
   *
   * Must be comparable with <. */
  typedef typename Options::Filtration_value Filtration_value;
  /** \brief Key associated to each simplex.
   *
   * Must be an integer type. */
  typedef typename Options::Simplex_key Simplex_key;
  /** \brief Extra data stored in each simplex. */
  typedef typename Get_simplex_data_type<Options>::type Simplex_data;
  /** \brief Type for the vertex handle.
   *
   * Must be a signed integer type. It admits a total order <. */
  typedef typename Options::Vertex_handle Vertex_handle;

  /* Type of node in the simplex tree. */
  typedef Simplex_tree_node_explicit_storage<Simplex_tree> Node;
  /* Type of dictionary Vertex_handle -> Node for traversing the simplex tree. */
  // Note: this wastes space when Vertex_handle is 32 bits and Node is aligned on 64 bits. It would be better to use a
  // flat_set (with our own comparator) where we can control the layout of the struct (put Vertex_handle and
  // Simplex_key next to each other).
  typedef typename boost::container::flat_map<Vertex_handle, Node> flat_map;
  //Dictionary::iterator remain valid under insertions and deletions,
  //necessary e.g. when computing oscillating rips zigzag filtrations.
  typedef typename boost::container::map<Vertex_handle, Node> map;
  typedef typename std::conditional<Options::stable_simplex_handles,
                                    map,
                                    flat_map>::type Dictionary;

  /** \brief Set of nodes sharing a same parent in the simplex tree. */
  typedef Simplex_tree_siblings<Simplex_tree, Dictionary> Siblings;



  struct Key_simplex_base_real {
    Key_simplex_base_real() : key_(-1) {}
    Key_simplex_base_real(Simplex_key k) : key_(k) {}
    void assign_key(Simplex_key k) { key_ = k; }
    Simplex_key key() const { return key_; }
   private:
    Simplex_key key_;
  };
  struct Key_simplex_base_dummy {
    Key_simplex_base_dummy() {}
    // Undefined so it will not link
    void assign_key(Simplex_key);
    Simplex_key key() const;
  };

  struct Extended_filtration_data {
    Filtration_value minval;
    Filtration_value maxval;
    Extended_filtration_data(){}
    Extended_filtration_data(Filtration_value vmin, Filtration_value vmax): minval(vmin), maxval(vmax) {}
  };
  typedef typename std::conditional<Options::store_key, Key_simplex_base_real, Key_simplex_base_dummy>::type
      Key_simplex_base;

  struct Filtration_simplex_base_real {
    Filtration_simplex_base_real() : filt_(0) {}
    Filtration_simplex_base_real(Filtration_value f) : filt_(f) {}
    void assign_filtration(Filtration_value f) { filt_ = f; }
    Filtration_value filtration() const { return filt_; }
   private:
    Filtration_value filt_;
  };
  struct Filtration_simplex_base_dummy {
    Filtration_simplex_base_dummy() {}
    Filtration_simplex_base_dummy(Filtration_value GUDHI_CHECK_code(f)) {
      GUDHI_CHECK(f == 0, "filtration value specified for a complex that does not store them");
    }
    void assign_filtration(Filtration_value GUDHI_CHECK_code(f)) {
      GUDHI_CHECK(f == 0, "filtration value specified for a complex that does not store them");
    }
    Filtration_value filtration() const { return 0; }
  };
  typedef typename std::conditional<Options::store_filtration, Filtration_simplex_base_real,
    Filtration_simplex_base_dummy>::type Filtration_simplex_base;

 public:
  /** \brief Handle type to a simplex contained in the simplicial complex represented
   * by the simplex tree.
   *
   * They are essentially pointers into internal vectors, and any insertion or removal
   * of a simplex may invalidate any other Simplex_handle in the complex,
   * unless Options::stable_simplex_handles == true. */
  typedef typename Dictionary::const_iterator Simplex_handle;

 private:
  typedef typename Dictionary::iterator Dictionary_it;
  typedef typename Dictionary::const_iterator Dictionary_const_it;
  typedef typename Dictionary_it::value_type Dit_value_t;

  struct return_first {
    Vertex_handle operator()(const Dit_value_t& p_sh) const {
      return p_sh.first;
    }
  };

 private:
  /** \brief An iterator for an optimized search for the star of a simplex.
   *
   * \details It requires the Options::link_nodes_by_label to be true and store two
   * extra pointers in each node of the simplex tree. The Nodes of same label are
   * linked in a list.
   */
  using Optimized_star_simplex_iterator = Simplex_tree_optimized_star_simplex_iterator<Simplex_tree>;
  /** \brief Range for an optimized search for the star of a simplex. */
  using Optimized_star_simplex_range = boost::iterator_range<Optimized_star_simplex_iterator>;

  class Fast_cofaces_predicate {
    Simplex_tree const* st_;
    int codim_;
    int dim_;
   public:
    Fast_cofaces_predicate(Simplex_tree const* st, int codim, int dim)
      : st_(st), codim_(codim), dim_(codim + dim) {}
    bool operator()( const Simplex_handle iter ) const {
      if (codim_ == 0)
        // Always true for a star
        return true;
      // Specific coface case
      return dim_ == st_->dimension(iter);
    }
  };

  // WARNING: this is safe only because boost::filtered_range is containing a copy of begin and end iterator.
  // This would not be safe if it was containing a pointer to a range (maybe the case for std::views)
  using Optimized_cofaces_simplex_filtered_range = boost::filtered_range<Fast_cofaces_predicate,
                                                                         Optimized_star_simplex_range>;


  /** The largest dimension supported for simplex trees.
   * 40 seems a conservative bound for now, as 2^41 simplices would not fit on the biggest hard-drive. */
  static constexpr int max_dimension() { return 40; }
 public:
  /** \name Range and iterator types
   *
   * The naming convention is Container_content_(iterator/range). A Container_content_range is
   * essentially an object on which the methods begin() and end() can be called. They both return
   * an object of type Container_content_iterator, and allow the traversal of the range
   * [ begin();end() ).
   * @{ */

  /** \brief Iterator over the vertices of the simplicial complex.
   *
   * 'value_type' is Vertex_handle. */
  typedef boost::transform_iterator<return_first, Dictionary_const_it> Complex_vertex_iterator;
  /** \brief Range over the vertices of the simplicial complex. */
  typedef boost::iterator_range<Complex_vertex_iterator> Complex_vertex_range;
  /** \brief Iterator over the vertices of a simplex.
   *
   * 'value_type' is Vertex_handle. */
  typedef Simplex_tree_simplex_vertex_iterator<Simplex_tree> Simplex_vertex_iterator;
  /** \brief Range over the vertices of a simplex. */
  typedef boost::iterator_range<Simplex_vertex_iterator> Simplex_vertex_range;
  /** \brief Range over the cofaces of a simplex. */
  typedef typename std::conditional<Options::link_nodes_by_label,
                                    Optimized_cofaces_simplex_filtered_range,  // faster implementation
                                    std::vector<Simplex_handle>>::type Cofaces_simplex_range;

  /** \private
   * static_vector still has some overhead compared to a trivial hand-made version using std::aligned_storage, or
   * compared to reusing a static object. */
  using Static_vertex_vector = boost::container::static_vector<Vertex_handle, max_dimension()>;

  /** \brief Iterator over the simplices of the boundary of a simplex.
   *
   * 'value_type' is Simplex_handle. */
  typedef Simplex_tree_boundary_simplex_iterator<Simplex_tree> Boundary_simplex_iterator;
  /** \brief Range over the simplices of the boundary of a simplex. */
  typedef boost::iterator_range<Boundary_simplex_iterator> Boundary_simplex_range;
  /** \brief Iterator over the simplices of the boundary of a simplex and their opposite vertices.
   *
   * 'value_type' is std::pair<Simplex_handle, Vertex_handle>. */
  typedef Simplex_tree_boundary_opposite_vertex_simplex_iterator<Simplex_tree> Boundary_opposite_vertex_simplex_iterator;
  /** \brief Range over the simplices of the boundary of a simplex and their opposite vertices. */
  typedef boost::iterator_range<Boundary_opposite_vertex_simplex_iterator> Boundary_opposite_vertex_simplex_range;
  /** \brief Iterator over the simplices of the simplicial complex.
   *
   * 'value_type' is Simplex_handle. */
  typedef Simplex_tree_complex_simplex_iterator<Simplex_tree> Complex_simplex_iterator;
  /** \brief Range over the simplices of the simplicial complex. */
  typedef boost::iterator_range<Complex_simplex_iterator> Complex_simplex_range;
  /** \brief Iterator over the simplices of the skeleton of the simplicial complex, for a given
   * dimension.
   *
   * 'value_type' is Simplex_handle. */
  typedef Simplex_tree_skeleton_simplex_iterator<Simplex_tree> Skeleton_simplex_iterator;
  /** \brief Range over the simplices of the skeleton of the simplicial complex, for a given
   * dimension. */
  typedef boost::iterator_range<Skeleton_simplex_iterator> Skeleton_simplex_range;
  /** \brief Range over the simplices of the simplicial complex, ordered by the filtration. */
  typedef std::vector<Simplex_handle> Filtration_simplex_range;
  /** \brief Iterator over the simplices of the simplicial complex, ordered by the filtration.
   *
   * 'value_type' is Simplex_handle. */
  typedef typename Filtration_simplex_range::const_iterator Filtration_simplex_iterator;

  /* @} */  // end name range and iterator types
  /** \name Range and iterator methods
   * @{ */

  /** \brief Returns a range over the vertices of the simplicial complex.
   * The order is increasing according to < on Vertex_handles.*/
  Complex_vertex_range complex_vertex_range() const {
    return Complex_vertex_range(boost::make_transform_iterator(root_.members_.begin(), return_first()),
                                boost::make_transform_iterator(root_.members_.end(), return_first()));
  }

  /** \brief Returns a range over the simplices of the simplicial complex.
   *
   * In the Simplex_tree, the tree is traverse in a depth-first fashion.
   * Consequently, simplices are ordered according to lexicographic order on the list of
   * Vertex_handles of a simplex, read in increasing < order for Vertex_handles. */
  Complex_simplex_range complex_simplex_range() const {
    return Complex_simplex_range(Complex_simplex_iterator(this),
                                 Complex_simplex_iterator());
  }

  /** \brief Returns a range over the simplices of the dim-skeleton of the simplicial complex.
   *
   * The \f$d\f$-skeleton of a simplicial complex \f$\mathbf{K}\f$ is the simplicial complex containing the
   * simplices of \f$\mathbf{K}\f$ of dimension at most \f$d\f$.
   *
   * @param[in] dim The maximal dimension of the simplices in the skeleton.
   *
   * The simplices are ordered according to lexicographic order on the list of
   * Vertex_handles of a simplex, read in increasing < order for Vertex_handles. */
  Skeleton_simplex_range skeleton_simplex_range(int dim) const {
    return Skeleton_simplex_range(Skeleton_simplex_iterator(this, dim),
                                  Skeleton_simplex_iterator());
  }

  /** \brief Returns a range over the simplices of the simplicial complex,
   * in the order of the filtration.
   *
   * The filtration is a monotonic function \f$ f: \mathbf{K} \rightarrow \mathbb{R} \f$, i.e. if two simplices
   * \f$\tau\f$ and \f$\sigma\f$ satisfy \f$\tau \subseteq \sigma\f$ then
   * \f$f(\tau) \leq f(\sigma)\f$.
   *
   * The method returns simplices ordered according to increasing filtration values. Ties are
   * resolved by considering inclusion relation (subsimplices appear before their cofaces). If two
   * simplices have same filtration value but are not comparable w.r.t. inclusion, lexicographic
   * order is used.
   *
   * The filtration must be valid. If the filtration has not been initialized yet, the
   * method initializes it (i.e. order the simplices). If the complex has changed since the last time the filtration
   * was initialized, please call `clear_filtration()` or `initialize_filtration()` to recompute it.
   *
   * @note Not thread safe
   */
  Filtration_simplex_range const& filtration_simplex_range(Indexing_tag = Indexing_tag()) const {
    maybe_initialize_filtration();
    return filtration_vect_;
  }

  /** \brief Returns a range over the vertices of a simplex.
   *
   * The order in which the vertices are visited is the decreasing order for < on Vertex_handles,
   * which is consequently
   * equal to \f$(-1)^{\text{dim} \sigma}\f$ the canonical orientation on the simplex.
   */
  Simplex_vertex_range simplex_vertex_range(Simplex_handle sh) const {
    GUDHI_CHECK(sh != null_simplex(), "empty simplex");
    return Simplex_vertex_range(Simplex_vertex_iterator(this, sh),
                                Simplex_vertex_iterator(this));
  }

  /** \brief Returns a range over the simplices of the boundary of a simplex.
   *
   * The boundary of a simplex is the set of codimension \f$1\f$ subsimplices of the simplex.
   * If the simplex is \f$[v_0, \cdots ,v_d]\f$, with canonical orientation
   * induced by \f$ v_0 < \cdots < v_d \f$, the iterator enumerates the
   * simplices of the boundary in the order:
   * \f$[v_0,\cdots,\widehat{v_i},\cdots,v_d]\f$ for \f$i\f$ from \f$0\f$ to \f$d\f$,
   * where \f$\widehat{v_i}\f$ means that the vertex \f$v_i\f$ is omitted.
   *
   * We note that the alternate sum of the simplices given by the iterator
   * gives \f$(-1)^{\text{dim} \sigma}\f$ the chains corresponding to the boundary
   * of the simplex.
   *
   * @param[in] sh Simplex for which the boundary is computed. */
  template<class SimplexHandle>
  Boundary_simplex_range boundary_simplex_range(SimplexHandle sh) const {
    return Boundary_simplex_range(Boundary_simplex_iterator(this, sh),
                                  Boundary_simplex_iterator(this));
  }

  /** \brief Given a simplex, returns a range over the simplices of its boundary and their opposite vertices.
   *
   * The boundary of a simplex is the set of codimension \f$1\f$ subsimplices of the simplex.
   * If the simplex is \f$[v_0, \cdots ,v_d]\f$, with canonical orientation induced by \f$ v_0 < \cdots < v_d \f$, the
   * iterator enumerates the simplices of the boundary in the order:
   * \f$[v_0,\cdots,\widehat{v_i},\cdots,v_d]\f$ for \f$i\f$ from \f$d\f$ to \f$0\f$, where \f$\widehat{v_i}\f$ means
   * that the vertex \f$v_i\f$, known as the opposite vertex, is omitted from boundary, but returned as the second
   * element of a pair.
   *
   * @param[in] sh Simplex for which the boundary is computed.
   */
  template<class SimplexHandle>
  Boundary_opposite_vertex_simplex_range boundary_opposite_vertex_simplex_range(SimplexHandle sh) const {
    return Boundary_opposite_vertex_simplex_range(Boundary_opposite_vertex_simplex_iterator(this, sh),
                                                  Boundary_opposite_vertex_simplex_iterator(this));
  }

  /** @} */  // end range and iterator methods
  /** \name Constructor/Destructor
   * @{ */

  /** \brief Constructs an empty simplex tree. */
  Simplex_tree()
      : null_vertex_(-1),
      root_(nullptr, null_vertex_),
      filtration_vect_(),
      dimension_(-1) { }

  /**
   * @brief Construct the simplex tree as the copy of a given simplex tree with eventually different template
   * parameters.
   * Therefore, should provide a method converting the filtration values of one tree to the another. All other values
   * are already implicitly convertible if the concept of @ref SimplexTreeOptions is respected (note that there is
   * an eventual loss of precision or an undefined behaviour if a value is converted into a new type too small to
   * contain it). Any extra data (@ref Simplex_data) stored in the simplices are ignored in the copy for now.
   *
   * @tparam OtherSimplexTreeOptions Options of the given simplex tree.
   * @tparam F Method taking an OtherSimplexTreeOptions::Filtration_value as input and returning an
   * Options::Filtration_value.
   * @param complex_source Simplex tree to copy.
   * @param translate_filtration_value Method taking an OtherSimplexTreeOptions::Filtration_value from the source tree
   * as input and returning the corresponding Options::Filtration_value in the new tree.
   */
  template<typename OtherSimplexTreeOptions, typename F>
  Simplex_tree(const Simplex_tree<OtherSimplexTreeOptions>& complex_source, F&& translate_filtration_value) {
#ifdef DEBUG_TRACES
    std::clog << "Simplex_tree custom copy constructor" << std::endl;
#endif  // DEBUG_TRACES
    copy_from(complex_source, translate_filtration_value);
  }

  /** \brief User-defined copy constructor reproduces the whole tree structure including extra data (@ref Simplex_data)
   * stored in the simplices.
   */
  Simplex_tree(const Simplex_tree& complex_source) {
#ifdef DEBUG_TRACES
    std::clog << "Simplex_tree copy constructor" << std::endl;
#endif  // DEBUG_TRACES
    copy_from(complex_source);
  }

  /** \brief User-defined move constructor relocates the whole tree structure including extra data (@ref Simplex_data)
   * stored in the simplices.
   *  \exception std::invalid_argument In debug mode, if the complex_source is invalid.
   */
  Simplex_tree(Simplex_tree && complex_source) {
#ifdef DEBUG_TRACES
    std::clog << "Simplex_tree move constructor" << std::endl;
#endif  // DEBUG_TRACES
    move_from(complex_source);

    // just need to set dimension_ on source to make it available again
    // (filtration_vect_ and members are already set from the move)
    complex_source.dimension_ = -1;
  }

  /** \brief Destructor; deallocates the whole tree structure. */
  ~Simplex_tree() {
    root_members_recursive_deletion();
  }

  /** \brief User-defined copy assignment reproduces the whole tree structure including extra data (@ref Simplex_data)
   * stored in the simplices.
   */
  Simplex_tree& operator= (const Simplex_tree& complex_source) {
#ifdef DEBUG_TRACES
    std::clog << "Simplex_tree copy assignment" << std::endl;
#endif  // DEBUG_TRACES
    // Self-assignment detection
    if (&complex_source != this) {
      // We start by deleting root_ if not empty
      root_members_recursive_deletion();

      copy_from(complex_source);
    }
    return *this;
  }

  /** \brief User-defined move assignment relocates the whole tree structure including extra data (@ref Simplex_data)
   * stored in the simplices.
   *  \exception std::invalid_argument In debug mode, if the complex_source is invalid.
   */
  Simplex_tree& operator=(Simplex_tree&& complex_source) {
#ifdef DEBUG_TRACES
    std::clog << "Simplex_tree move assignment" << std::endl;
#endif  // DEBUG_TRACES
    // Self-assignment detection
    if (&complex_source != this) {
      // root_ deletion in case it was not empty
      root_members_recursive_deletion();

      move_from(complex_source);
    }
    return *this;
  }
  /** @} */  // end constructor/destructor

 private:
  // Copy from complex_source to "this"
  void copy_from(const Simplex_tree& complex_source) {
    null_vertex_ = complex_source.null_vertex_;
    filtration_vect_.clear();
    dimension_ = complex_source.dimension_;
    auto root_source = complex_source.root_;

    // root members copy
    root_.members() =
        Dictionary(boost::container::ordered_unique_range, root_source.members().begin(), root_source.members().end());
    // Needs to reassign children
    for (auto& map_el : root_.members()) {
      map_el.second.assign_children(&root_);
    }
    // Specific for optionnal data
    if constexpr (!std::is_same_v<Simplex_data, No_simplex_data>) {
      auto dst_iter = root_.members().begin();
      auto src_iter = root_source.members().begin();

      while(dst_iter != root_.members().end() || src_iter != root_source.members().end()) {
        dst_iter->second.data() = src_iter->second.data();
        dst_iter++;
        src_iter++;
      }
      // Check in debug mode members data were copied
      assert(dst_iter == root_.members().end());
      assert(src_iter == root_source.members().end());
    }
    rec_copy<Options::store_key, true>(
        &root_, &root_source, [](const Filtration_value& fil) -> const Filtration_value& { return fil; });
  }

  // Copy from complex_source to "this"
  template<typename OtherSimplexTreeOptions, typename F>
  void copy_from(const Simplex_tree<OtherSimplexTreeOptions>& complex_source, F&& translate_filtration_value) {
    null_vertex_ = complex_source.null_vertex_;
    filtration_vect_.clear();
    dimension_ = complex_source.dimension_;
    auto root_source = complex_source.root_;

    // root members copy
    if constexpr (!Options::stable_simplex_handles) root_.members().reserve(root_source.size());
    for (auto& p : root_source.members()){
      if constexpr (Options::store_key && OtherSimplexTreeOptions::store_key) {
        auto it = root_.members().try_emplace(
            root_.members().end(), p.first, &root_, translate_filtration_value(p.second.filtration()), p.second.key());
      } else {
        auto it = root_.members().try_emplace(
            root_.members().end(), p.first, &root_, translate_filtration_value(p.second.filtration()));
      }
    }

    rec_copy<OtherSimplexTreeOptions::store_key, false>(&root_, &root_source, translate_filtration_value);
  }

  /** \brief depth first search, inserts simplices when reaching a leaf. */
  template<bool store_key, bool copy_simplex_data, typename OtherSiblings, typename F>
  void rec_copy(Siblings *sib, OtherSiblings *sib_source, F&& translate_filtration_value) {
    auto sh_source = sib_source->members().begin();
    for (auto sh = sib->members().begin(); sh != sib->members().end(); ++sh, ++sh_source) {
      update_simplex_tree_after_node_insertion(sh);
      if (has_children(sh_source)) {
        Siblings * newsib = new Siblings(sib, sh_source->first);
        if constexpr (!Options::stable_simplex_handles) {
          newsib->members_.reserve(sh_source->second.children()->members().size());
        }
        for (auto & child : sh_source->second.children()->members()){
          Dictionary_it new_it{};
          if constexpr (store_key && Options::store_key) {
            new_it = newsib->members_.emplace_hint(
                newsib->members_.end(),
                child.first,
                Node(newsib, translate_filtration_value(child.second.filtration()), child.second.key()));
          } else {
            new_it = newsib->members_.emplace_hint(newsib->members_.end(),
                                          child.first,
                                          Node(newsib, translate_filtration_value(child.second.filtration())));
          }
          // Specific for optionnal data
          if constexpr (copy_simplex_data && !std::is_same_v<Simplex_data, No_simplex_data>) {
            new_it->second.data() = child.second.data();
          }
        }
        rec_copy<store_key, copy_simplex_data>(newsib, sh_source->second.children(), translate_filtration_value);
        sh->second.assign_children(newsib);
      }
    }
  }

  // Move from complex_source to "this"
  void move_from(Simplex_tree& complex_source) {
    null_vertex_ = std::move(complex_source.null_vertex_);
    root_ = std::move(complex_source.root_);
    filtration_vect_ = std::move(complex_source.filtration_vect_);
    dimension_ = complex_source.dimension_;
    if constexpr (Options::link_nodes_by_label) {
      nodes_label_to_list_.swap(complex_source.nodes_label_to_list_);
    }
    // Need to update root members (children->oncles and children need to point on the new root pointer)
    for (auto& map_el : root_.members()) {
      if (map_el.second.children() != &(complex_source.root_)) {
        // reset children->oncles with the moved root_ pointer value
        map_el.second.children()->oncles_ = &root_;
      } else {
        // if simplex is of dimension 0, oncles_ shall be nullptr
        GUDHI_CHECK(map_el.second.children()->oncles_ == nullptr,
                    std::invalid_argument("Simplex_tree move constructor from an invalid Simplex_tree"));
        // and children points on root_ - to be moved
        map_el.second.assign_children(&root_);
      }
    }
  }

  // delete all root_.members() recursively
  void root_members_recursive_deletion() {
    for (auto sh = root_.members().begin(); sh != root_.members().end(); ++sh) {
      if (has_children(sh)) {
        rec_delete(sh->second.children());
      }
    }
    root_.members().clear();
  }

  // Recursive deletion
  void rec_delete(Siblings * sib) {
    for (auto sh = sib->members().begin(); sh != sib->members().end(); ++sh) {
      if (has_children(sh)) {
        rec_delete(sh->second.children());
      }
    }
    delete sib;
  }

 public:
  template<typename> friend class Simplex_tree;

  /** \brief Checks if two simplex trees are equal. Any extra data (@ref Simplex_data) stored in the simplices are
   * ignored in the comparison.
   */
  template<class OtherSimplexTreeOptions>
  bool operator==(const Simplex_tree<OtherSimplexTreeOptions>& st2) const {
    if ((null_vertex_ != st2.null_vertex_) ||
        (dimension_ != st2.dimension_ && !dimension_to_be_lowered_ && !st2.dimension_to_be_lowered_))
      return false;
    return rec_equal(&root_, &st2.root_);
  }

  /** \brief Checks if two simplex trees are different. */
  template<class OtherSimplexTreeOptions>
  bool operator!=(const Simplex_tree<OtherSimplexTreeOptions>& st2) const {
    return (!(*this == st2));
  }

 private:
  /** rec_equal: Checks recursively whether or not two simplex trees are equal, using depth first search. */
  template<class OtherSiblings>
  bool rec_equal(Siblings const* s1, OtherSiblings const* s2) const {
    if (s1->members().size() != s2->members().size())
      return false;
    auto sh2 = s2->members().begin();
    for (auto sh1 = s1->members().begin();
         (sh1 != s1->members().end() && sh2 != s2->members().end());
         ++sh1, ++sh2) {
      if (sh1->first != sh2->first || sh1->second.filtration() != sh2->second.filtration())
        return false;
      if (has_children(sh1) != has_children(sh2))
        return false;
      // Recursivity on children only if both have children
      else if (has_children(sh1))
        if (!rec_equal(sh1->second.children(), sh2->second.children()))
          return false;
    }
    return true;
  }

  /** \brief Returns the filtration value of a simplex.
   *
   * Same as `filtration()`, but does not handle `null_simplex()`.
   */
  static Filtration_value filtration_(Simplex_handle sh) {
    GUDHI_CHECK (sh != null_simplex(), "null simplex");
    return sh->second.filtration();
  }

  // Transform a Dictionary_const_it into a Dictionary_it
  Dictionary_it _to_node_it(Simplex_handle sh) {
    return self_siblings(sh)->to_non_const_it(sh);
  }

 public:
  /** \brief Returns the key associated to a simplex.
   *
   * If no key has been assigned, returns `null_key()`.
   * \pre SimplexTreeOptions::store_key
   */
  static Simplex_key key(Simplex_handle sh) {
    return sh->second.key();
  }

  /** \brief Returns the simplex that has index idx in the filtration.
   *
   * The filtration must be initialized.
   *
   * @note Not thread safe
   */
  Simplex_handle simplex(Simplex_key idx) const {
    return filtration_vect_[idx];
  }

  /** \brief Returns the filtration value of a simplex.
   *
   * Called on the null_simplex, it returns infinity.
   * If SimplexTreeOptions::store_filtration is false, returns 0.
   */
  static Filtration_value filtration(Simplex_handle sh) {
    if (sh != null_simplex()) {
      return sh->second.filtration();
    } else {
      return std::numeric_limits<Filtration_value>::infinity();
    }
  }

  /** \brief Sets the filtration value of a simplex.
   * \exception std::invalid_argument In debug mode, if sh is a null_simplex.
   */
  void assign_filtration(Simplex_handle sh, Filtration_value fv) {
    GUDHI_CHECK(sh != null_simplex(),
                std::invalid_argument("Simplex_tree::assign_filtration - cannot assign filtration on null_simplex"));
    _to_node_it(sh)->second.assign_filtration(fv);
  }

  /** \brief Returns a Simplex_handle different from all Simplex_handles
   * associated to the simplices in the simplicial complex.
   *
   * One can call filtration(null_simplex()). */
  static Simplex_handle null_simplex() {
    return Dictionary_const_it();
  }

  /** \brief Returns a fixed number not in the interval [0, `num_simplices()`).  */
  static Simplex_key null_key() {
    return -1;
  }

  /** \brief Returns the extra data stored in a simplex. */
  Simplex_data& simplex_data(Simplex_handle sh) {
    GUDHI_CHECK(sh != null_simplex(),
                std::invalid_argument("Simplex_tree::simplex_data - no data associated to null_simplex"));
    return _to_node_it(sh)->second.data();
  }

  /** \brief Returns the extra data stored in a simplex. */
  const Simplex_data& simplex_data(Simplex_handle sh) const {
    GUDHI_CHECK(sh != null_simplex(),
                std::invalid_argument("Simplex_tree::simplex_data - no data associated to null_simplex"));
    return sh->second.data();
  }

  /** \brief Returns a Vertex_handle different from all Vertex_handles associated
   * to the vertices of the simplicial complex. */
  Vertex_handle null_vertex() const {
    return null_vertex_;
  }

  /** \brief Returns the number of vertices in the complex. */
  size_t num_vertices() const {
    return root_.members_.size();
  }

  /** \brief Returns whether the complex is empty. */
  bool is_empty() const {
    return root_.members_.empty();
  }

 public:
  /** \brief Returns the number of simplices in the simplex_tree.
   *
   * This function takes time linear in the number of simplices. */
  size_t num_simplices() const {
    return num_simplices(root());
  }

 private:
  /** \brief Returns the number of simplices in the simplex_tree. */
  size_t num_simplices(const Siblings * sib) const {
    auto sib_begin = sib->members().begin();
    auto sib_end = sib->members().end();
    size_t simplices_number = sib->members().size();
    for (auto sh = sib_begin; sh != sib_end; ++sh) {
      if (has_children(sh)) {
        simplices_number += num_simplices(sh->second.children());
      }
    }
    return simplices_number;
  }

  /**
   * @brief Returns the dimension of the given sibling simplices.
   *
   * @param curr_sib Pointer to the sibling container.
   * @return Height of the siblings in the tree (root counts as zero to make the height correspond to the dimension).
   */
  int dimension(Siblings const* curr_sib) const {
    int dim = -1;
    while (curr_sib != nullptr) {
      ++dim;
      curr_sib = curr_sib->oncles();
    }
    return dim;
  }

 public:
  /** \brief Returns the number of simplices of each dimension in the simplex tree. */
  std::vector<size_t> num_simplices_by_dimension() const {
    if (is_empty()) return {};
    // std::min in case the upper bound got crazy
    std::vector<size_t> res(std::min(upper_bound_dimension()+1, max_dimension()+1));
    auto fun = [&res](Simplex_handle, int dim) -> void { ++res[dim]; };
    for_each_simplex(fun);
    if (dimension_to_be_lowered_) {
      GUDHI_CHECK(res.front() != 0, std::logic_error("Bug in Gudhi: non-empty complex has no vertex"));
      while (res.back() == 0) res.pop_back();
      dimension_ = static_cast<int>(res.size()) - 1;
      dimension_to_be_lowered_ = false;
    } else {
      GUDHI_CHECK(res.back() != 0,
          std::logic_error("Bug in Gudhi: there is no simplex of dimension the dimension of the complex"));
    }
    return res;
  }

  /** \brief Returns the dimension of a simplex.
   *
   * Must be different from null_simplex().*/
  int dimension(Simplex_handle sh) const {
    return dimension(self_siblings(sh));
  }

  /** \brief Returns an upper bound on the dimension of the simplicial complex.
   *
   * @note Not thread safe
   */
  int upper_bound_dimension() const {
    return dimension_;
  }

  /** \brief Returns the dimension of the simplicial complex.
    * \details This function is not constant time because it can recompute dimension if required (can be triggered by
    * `remove_maximal_simplex()` or `prune_above_filtration()`).
    *
    * @note Not thread safe
    */
  int dimension() const {
    if (dimension_to_be_lowered_)
      lower_upper_bound_dimension();
    return dimension_;
  }

  /** \brief Returns true if the node in the simplex tree pointed by
   * the given simplex handle has children.*/
  template<class SimplexHandle>
  bool has_children(SimplexHandle sh) const {
    // Here we rely on the root using null_vertex(), which cannot match any real vertex.
    return (sh->second.children()->parent() == sh->first);
  }

 private:
  friend class Simplex_tree_optimized_star_simplex_iterator<Simplex_tree>;

  /** \brief Returns the children of the node in the simplex tree pointed by sh.
   * \exception std::invalid_argument In debug mode, if sh has no child.
   */
  Siblings const* children(Simplex_handle sh) const {
    GUDHI_CHECK(has_children(sh), std::invalid_argument("Simplex_tree::children - argument has no child"));
    return sh->second.children();
  }

 public:
  /** \brief Given a range of Vertex_handles, returns the Simplex_handle
   * of the simplex in the simplicial complex containing the corresponding
   * vertices. Return null_simplex() if the simplex is not in the complex.
   *
   * The type InputVertexRange must be a range of <CODE>Vertex_handle</CODE>
   * on which we can call std::begin() function
   */
  template<class InputVertexRange = std::initializer_list<Vertex_handle>>
  Simplex_handle find(const InputVertexRange & s) const {
    auto first = std::begin(s);
    auto last = std::end(s);

    if (first == last)
      return null_simplex();  // ----->>

    // Copy before sorting
    std::vector<Vertex_handle> copy(first, last);
    std::sort(std::begin(copy), std::end(copy));
    return find_simplex(copy);
  }

 private:
  /** Find function, with a sorted range of vertices. */
  Simplex_handle find_simplex(const std::vector<Vertex_handle> & simplex) const {
    Siblings const* tmp_sib = &root_;
    Dictionary_const_it tmp_dit;
    auto vi = simplex.begin();
    if constexpr (Options::contiguous_vertices && !Options::stable_simplex_handles) {
      // Equivalent to the first iteration of the normal loop
      GUDHI_CHECK(contiguous_vertices(), "non-contiguous vertices");
      Vertex_handle v = *vi++;
      if(v < 0 || v >= static_cast<Vertex_handle>(root_.members_.size()))
        return null_simplex();
      tmp_dit = root_.members_.begin() + v;
      if (vi == simplex.end())
        return tmp_dit;
      if (!has_children(tmp_dit))
        return null_simplex();
      tmp_sib = tmp_dit->second.children();
    }
    for (;;) {
      tmp_dit = tmp_sib->members_.find(*vi++);
      if (tmp_dit == tmp_sib->members_.end())
        return null_simplex();
      if (vi == simplex.end())
        return tmp_dit;
      if (!has_children(tmp_dit))
        return null_simplex();
      tmp_sib = tmp_dit->second.children();
    }
  }

  /** \brief Returns the Simplex_handle corresponding to the 0-simplex
   * representing the vertex with Vertex_handle v. */
  Simplex_handle find_vertex(Vertex_handle v) const {
    if constexpr (Options::contiguous_vertices && !Options::stable_simplex_handles) {
      assert(contiguous_vertices());
      return root_.members_.begin() + v;
    } else {
      return root_.members_.find(v);
    }
  }

 public:
  /** \private \brief Test if the vertices have contiguous numbering: 0, 1, etc.  */
  bool contiguous_vertices() const {
    if (root_.members_.empty()) return true;
    if (root_.members_.begin()->first != 0) return false;
    if (std::prev(root_.members_.end())->first != static_cast<Vertex_handle>(root_.members_.size() - 1)) return false;
    return true;
  }

 protected:
  /** \brief Inserts a simplex represented by a range of vertex.
   * @param[in]  simplex    range of Vertex_handles, representing the vertices of the new simplex. The range must be
   * sorted by increasing vertex handle order, and not empty.
   * @param[in]  filtration the filtration value assigned to the new simplex.
   * @return If the new simplex is inserted successfully (i.e. it was not in the
   * simplicial complex yet) the bool is set to true and the Simplex_handle is the handle assigned
   * to the new simplex.
   * If the insertion fails (the simplex is already there), the bool is set to false. If the insertion
   * fails and the simplex already in the complex has a filtration value strictly bigger than 'filtration',
   * we assign this simplex with the new value 'filtration', and set the Simplex_handle field of the
   * output pair to the Simplex_handle of the simplex. Otherwise, we set the Simplex_handle part to
   * null_simplex.
   *
  */
  template <class RandomVertexHandleRange = std::initializer_list<Vertex_handle>>
  std::pair<Simplex_handle, bool> insert_simplex_raw(const RandomVertexHandleRange& simplex,
                                                     Filtration_value filtration) {
    Siblings * curr_sib = &root_;
    std::pair<Dictionary_it, bool> res_insert;
    auto vi = simplex.begin();
    for (; vi != std::prev(simplex.end()); ++vi) {
      GUDHI_CHECK(*vi != null_vertex(), "cannot use the dummy null_vertex() as a real vertex");
      res_insert = curr_sib->members_.emplace(*vi, Node(curr_sib, filtration));
      if (res_insert.second) {
        // Only required when insertion is successful
        update_simplex_tree_after_node_insertion(res_insert.first);
      }
      if (!(has_children(res_insert.first))) {
        res_insert.first->second.assign_children(new Siblings(curr_sib, *vi));
      }
      curr_sib = res_insert.first->second.children();
    }
    GUDHI_CHECK(*vi != null_vertex(), "cannot use the dummy null_vertex() as a real vertex");
    res_insert = curr_sib->members_.emplace(*vi, Node(curr_sib, filtration));
    if (!res_insert.second) {
      // if already in the complex
      if (res_insert.first->second.filtration() > filtration) {
        // if filtration value modified
        res_insert.first->second.assign_filtration(filtration);
        return res_insert;
      }
      // if filtration value unchanged
      return std::pair<Simplex_handle, bool>(null_simplex(), false);
    } else {
      // Only required when insertion is successful
      update_simplex_tree_after_node_insertion(res_insert.first);
    }
    // otherwise the insertion has succeeded - size is a size_type
    int dim = static_cast<int>(boost::size(simplex)) - 1;
    if (dim > dimension_) {
      // Update dimension if needed
      dimension_ = dim;
    }
    return res_insert;
  }

 public:
  /** \brief Insert a simplex, represented by a range of Vertex_handles, in the simplicial complex.
   *
   * @param[in]  simplex    range of Vertex_handles, representing the vertices of the new simplex
   * @param[in]  filtration the filtration value assigned to the new simplex.
   * @return If the new simplex is inserted successfully (i.e. it was not in the
   * simplicial complex yet) the bool is set to true and the Simplex_handle is the handle assigned
   * to the new simplex.
   * If the insertion fails (the simplex is already there), the bool is set to false. If the insertion
   * fails and the simplex already in the complex has a filtration value strictly bigger than 'filtration',
   * we assign this simplex with the new value 'filtration', and set the Simplex_handle field of the
   * output pair to the Simplex_handle of the simplex. Otherwise, we set the Simplex_handle part to
   * null_simplex.
   *
   * All subsimplices do not necessary need to be already in the simplex tree to proceed to an
   * insertion. However, the property of being a simplicial complex will be violated. This allows
   * us to insert a stream of simplices contained in a simplicial complex without considering any
   * order on them.
   *
   * The filtration value
   * assigned to the new simplex must preserve the monotonicity of the filtration.
   *
   * The type InputVertexRange must be a range for which .begin() and
   * .end() return input iterators, with 'value_type' Vertex_handle. */
  template<class InputVertexRange = std::initializer_list<Vertex_handle>>
  std::pair<Simplex_handle, bool> insert_simplex(const InputVertexRange & simplex,
                                                 Filtration_value filtration = 0) {
    auto first = std::begin(simplex);
    auto last = std::end(simplex);

    if (first == last)
      return std::pair<Simplex_handle, bool>(null_simplex(), true);  // ----->>

    // Copy before sorting
    std::vector<Vertex_handle> copy(first, last);
    std::sort(std::begin(copy), std::end(copy));
    return insert_simplex_raw(copy, filtration);
  }

    /** \brief Insert a N-simplex and all his subfaces, from a N-simplex represented by a range of
   * Vertex_handles, in the simplicial complex.
   *
   * @param[in]  Nsimplex   range of Vertex_handles, representing the vertices of the new N-simplex
   * @param[in]  filtration the filtration value assigned to the new N-simplex.
   * @return If the new simplex is inserted successfully (i.e. it was not in the
   * simplicial complex yet) the bool is set to true and the Simplex_handle is the handle assigned
   * to the new simplex.
   * If the insertion fails (the simplex is already there), the bool is set to false. If the insertion
   * fails and the simplex already in the complex has a filtration value strictly bigger than 'filtration',
   * we assign this simplex with the new value 'filtration', and set the Simplex_handle field of the
   * output pair to the Simplex_handle of the simplex. Otherwise, we set the Simplex_handle part to
   * null_simplex.
   */
  template<class InputVertexRange = std::initializer_list<Vertex_handle>>
  std::pair<Simplex_handle, bool> insert_simplex_and_subfaces(const InputVertexRange& Nsimplex,
                    Filtration_value filtration = 0) {
    auto first = std::begin(Nsimplex);
    auto last = std::end(Nsimplex);

    if (first == last)
      return { null_simplex(), true }; // FIXME: false would make more sense to me.

    thread_local std::vector<Vertex_handle> copy;
    copy.clear();
    copy.insert(copy.end(), first, last);
    std::sort(copy.begin(), copy.end());
    auto last_unique = std::unique(copy.begin(), copy.end());
    copy.erase(last_unique, copy.end());
    GUDHI_CHECK_code(
      for (Vertex_handle v : copy)
        GUDHI_CHECK(v != null_vertex(), "cannot use the dummy null_vertex() as a real vertex");
    )
    // Update dimension if needed. We could wait to see if the insertion succeeds, but I doubt there is much to gain.
    dimension_ = (std::max)(dimension_, static_cast<int>(std::distance(copy.begin(), copy.end())) - 1);

    return rec_insert_simplex_and_subfaces_sorted(root(), copy.begin(), copy.end(), filtration);
  }

 private:
  // To insert {1,2,3,4}, we insert {2,3,4} twice, once at the root, and once below 1.
  template<class ForwardVertexIterator>
  std::pair<Simplex_handle, bool> rec_insert_simplex_and_subfaces_sorted(Siblings* sib,
                                                                           ForwardVertexIterator first,
                                                                           ForwardVertexIterator last,
                                                                           Filtration_value filt) {
    // An alternative strategy would be:
    // - try to find the complete simplex, if found (and low filtration) exit
    // - insert all the vertices at once in sib
    // - loop over those (new or not) simplices, with a recursive call(++first, last)
    Vertex_handle vertex_one = *first;
    auto&& dict = sib->members();
    auto insertion_result = dict.emplace(vertex_one, Node(sib, filt));
    std::pair<Simplex_handle, bool> result(insertion_result); // const version of insertion_result for null_simplex()

    auto simplex_one = insertion_result.first;
    bool one_is_new = insertion_result.second;
    if (one_is_new) {
      // update extra data structures if the insertion is successful
      update_simplex_tree_after_node_insertion(insertion_result.first);
    } else {
      if (filtration(simplex_one) > filt) {
        assign_filtration(simplex_one, filt);
      } else {
        // FIXME: this interface makes no sense, and it doesn't seem to be tested.
        result.first = null_simplex();
      }
    }
    if (++first == last) return result;
    if (!has_children(simplex_one))
      // TODO: have special code here, we know we are building the whole subtree from scratch.
      simplex_one->second.assign_children(new Siblings(sib, vertex_one));
    auto res = rec_insert_simplex_and_subfaces_sorted(simplex_one->second.children(), first, last, filt);
    // No need to continue if the full simplex was already there with a low enough filtration value.
    if (res.first != null_simplex()) rec_insert_simplex_and_subfaces_sorted(sib, first, last, filt);
    return res;
  }

 public:
  /** \brief Assign a value 'key' to the key of the simplex
   * represented by the Simplex_handle 'sh'. */
  void assign_key(Simplex_handle sh, Simplex_key key) {
    _to_node_it(sh)->second.assign_key(key);
  }

  /** Returns the two Simplex_handle corresponding to the endpoints of
   * and edge. sh must point to a 1-dimensional simplex. This is an
   * optimized version of the boundary computation. */
  std::pair<Simplex_handle, Simplex_handle> endpoints(Simplex_handle sh) const {
    assert(dimension(sh) == 1);
    return { find_vertex(sh->first), find_vertex(self_siblings(sh)->parent()) };
  }

  /** Returns the Siblings containing a simplex.*/
  template<class SimplexHandle>
  Siblings const* self_siblings(SimplexHandle sh) const {
    if (sh->second.children()->parent() == sh->first)
      return sh->second.children()->oncles();
    else
      return sh->second.children();
  }

  /** Returns the Siblings containing a simplex.*/
  template<class SimplexHandle>
  Siblings* self_siblings(SimplexHandle sh) {
    // Scott Meyers in Effective C++ 3rd Edition. On page 23, Item 3: a non const method can safely call a const one
    // Doing it the other way is not safe
    return const_cast<Siblings*>(std::as_const(*this).self_siblings(sh));
  }

 public:
  /** Returns a pointer to the root nodes of the simplex tree. */
  Siblings* root() { return &root_; }

  /** Returns a pointer to the root nodes of the simplex tree. */
  const Siblings * root() const {
    return &root_;
  }

  /** \brief Set a dimension for the simplicial complex.
   *  \details
   *  If `exact` is false, `dimension` is only an upper bound on the dimension of the complex.
   *  This function must be used with caution because it disables or limits the on-demand recomputation of the dimension
   * (the need for recomputation can be caused by `remove_maximal_simplex()` or `prune_above_filtration()`).
   */
  void set_dimension(int dimension, bool exact=true) {
    dimension_to_be_lowered_ = !exact;
    dimension_ = dimension;
  }

 public:
  /** \brief Initializes the filtration cache, i.e. sorts the
   * simplices according to their order in the filtration.
   *
   * It always recomputes the cache, even if one already exists.
   *
   * Any insertion, deletion or change of filtration value invalidates this cache,
   * which can be cleared with clear_filtration().
   *
   * @note Not thread safe
   */
  void initialize_filtration(bool ignore_infinite_values = false) const {
    filtration_vect_.clear();
    filtration_vect_.reserve(num_simplices());
    for (Simplex_handle sh : complex_simplex_range()) {
      if (ignore_infinite_values &&
          std::numeric_limits<Filtration_value>::has_infinity &&
          filtration(sh) == std::numeric_limits<Filtration_value>::infinity()) continue;
      filtration_vect_.push_back(sh);
    }

    /* We use stable_sort here because with libstdc++ it is faster than sort.
     * is_before_in_filtration is now a total order, but we used to call
     * stable_sort for the following heuristic:
     * The use of a depth-first traversal of the simplex tree, provided by
     * complex_simplex_range(), combined with a stable sort is meant to
     * optimize the order of simplices with same filtration value. The
     * heuristic consists in inserting the cofaces of a simplex as soon as
     * possible.
     */
#ifdef GUDHI_USE_TBB
    tbb::parallel_sort(filtration_vect_.begin(), filtration_vect_.end(), is_before_in_filtration(this));
#else
    std::stable_sort(filtration_vect_.begin(), filtration_vect_.end(), is_before_in_filtration(this));
#endif
  }
  /** \brief Initializes the filtration cache if it isn't initialized yet.
   *
   * Automatically called by filtration_simplex_range().
   *
   * @note Not thread safe
   */
  void maybe_initialize_filtration() const {
    if (filtration_vect_.empty()) {
      initialize_filtration();
    }
  }
  /** \brief Clears the filtration cache produced by initialize_filtration().
   *
   * Useful when initialize_filtration() has already been called and we perform an operation
   * (say an insertion) that invalidates the cache.
   *
   * @note Not thread safe
   */
  void clear_filtration() const {
    filtration_vect_.clear();
  }

 private:
  /** Recursive search of cofaces
   * This function uses DFS
   *\param vertices contains a list of vertices, which represent the vertices of the simplex not found yet.
   *\param curr_sib pointer to the siblings to iterate over for this iteration of the recursion.
   *\param curr_nbVertices represents the number of vertices of the simplex we reached by going through the tree.
   *\param cofaces contains a list of Simplex_handle, representing all the cofaces asked.
   *\param star true if we need the star of the simplex
   *\param nbVertices number of vertices of the cofaces we search
   * Prefix actions : When the bottom vertex matches with the current vertex in the tree, we remove the bottom vertex from vertices.
   * Infix actions : Then we call or not the recursion.
   * Postfix actions : Finally, we add back the removed vertex into vertices, and remove this vertex from curr_nbVertices so that we didn't change the parameters.
   * If the vertices list is empty, we need to check if curr_nbVertices matches with the dimension of the cofaces asked.
   */
  void rec_coface(std::vector<Vertex_handle> &vertices, Siblings const*curr_sib, int curr_nbVertices,
                  std::vector<Simplex_handle>& cofaces, bool star, int nbVertices) const {
    if (!(star || curr_nbVertices <= nbVertices))  // dimension of actual simplex <= nbVertices
      return;
    for (Simplex_handle simplex = curr_sib->members().begin(); simplex != curr_sib->members().end(); ++simplex) {
      if (vertices.empty()) {
        // If we reached the end of the vertices, and the simplex has more vertices than the given simplex
        // => we found a coface

        // Add a coface if we want the star or if the number of vertices of the current simplex matches with nbVertices
        bool addCoface = (star || curr_nbVertices == nbVertices);
        if (addCoface)
          cofaces.push_back(simplex);
        if ((!addCoface || star) && has_children(simplex))  // Rec call
          rec_coface(vertices, simplex->second.children(), curr_nbVertices + 1, cofaces, star, nbVertices);
      } else {
        if (simplex->first == vertices.back()) {
          // If curr_sib matches with the top vertex
          bool equalDim = (star || curr_nbVertices == nbVertices);  // dimension of actual simplex == nbVertices
          bool addCoface = vertices.size() == 1 && equalDim;
          if (addCoface)
            cofaces.push_back(simplex);
          if ((!addCoface || star) && has_children(simplex)) {
            // Rec call
            Vertex_handle tmp = vertices.back();
            vertices.pop_back();
            rec_coface(vertices, simplex->second.children(), curr_nbVertices + 1, cofaces, star, nbVertices);
            vertices.push_back(tmp);
          }
        } else if (simplex->first > vertices.back()) {
          return;
        } else {
          // (simplex->first < vertices.back()
          if (has_children(simplex))
            rec_coface(vertices, simplex->second.children(), curr_nbVertices + 1, cofaces, star, nbVertices);
        }
      }
    }
  }

 public:
  /** \brief Compute the star of a n simplex
   * \param simplex represent the simplex of which we search the star
   * \return Vector of Simplex_tree::Simplex_handle (empty vector if no star found) when
   * SimplexTreeOptions::link_nodes_by_label is false.
   *
   * Simplex_tree::Simplex_handle range for an optimized search for the star of a simplex when
   * SimplexTreeOptions::link_nodes_by_label is true.
   */
  Cofaces_simplex_range star_simplex_range(const Simplex_handle simplex) const {
    return cofaces_simplex_range(simplex, 0);
  }

  /** \brief Compute the cofaces of a n simplex
   * \param simplex represent the n-simplex of which we search the n+codimension cofaces
   * \param codimension The function returns the n+codimension-cofaces of the n-simplex. If codimension = 0, return all
   * cofaces (equivalent of star function)
   * \return Vector of Simplex_tree::Simplex_handle (empty vector if no cofaces found) when
   * SimplexTreeOptions::link_nodes_by_label is false.
   *
   * Simplex_tree::Simplex_handle range for an optimized search for the coface of a simplex when
   * SimplexTreeOptions::link_nodes_by_label is true.
   */
  Cofaces_simplex_range cofaces_simplex_range(const Simplex_handle simplex, int codimension) const{
    // codimension must be positive or null integer
    assert(codimension >= 0);

    if constexpr (Options::link_nodes_by_label) {
      Simplex_vertex_range rg = simplex_vertex_range(simplex);
      Static_vertex_vector simp(rg.begin(), rg.end());
      // must be sorted in decreasing order
      assert(std::is_sorted(simp.begin(), simp.end(), std::greater<Vertex_handle>()));
      auto range = Optimized_star_simplex_range(Optimized_star_simplex_iterator(this, std::move(simp)),
                                                Optimized_star_simplex_iterator());
      // Lazy filtered range
      Fast_cofaces_predicate select(this, codimension, this->dimension(simplex));
      return boost::adaptors::filter(range, select);
    } else {
      Cofaces_simplex_range cofaces;
      Simplex_vertex_range rg = simplex_vertex_range(simplex);
      std::vector<Vertex_handle> copy(rg.begin(), rg.end());
      if (codimension + static_cast<int>(copy.size()) > dimension_ + 1 ||
          (codimension == 0 && static_cast<int>(copy.size()) > dimension_))  // n+codimension greater than dimension_
        return cofaces;
      // must be sorted in decreasing order
      assert(std::is_sorted(copy.begin(), copy.end(), std::greater<Vertex_handle>()));
      bool star = codimension == 0;
      rec_coface(copy, &root_, 1, cofaces, star, codimension + static_cast<int>(copy.size()));
      return cofaces;
    }
  }

 private:
  /** \brief Returns true iff the list of vertices of sh1
   * is smaller than the list of vertices of sh2 w.r.t.
   * lexicographic order on the lists read in reverse.
   *
   * It defines a StrictWeakOrdering on simplices. The Simplex_vertex_iterators
   * must traverse the Vertex_handle in decreasing order. Reverse lexicographic order satisfy
   * the property that a subsimplex of a simplex is always strictly smaller with this order. */
  bool reverse_lexicographic_order(Simplex_handle sh1, Simplex_handle sh2) const {
    Simplex_vertex_range rg1 = simplex_vertex_range(sh1);
    Simplex_vertex_range rg2 = simplex_vertex_range(sh2);
    Simplex_vertex_iterator it1 = rg1.begin();
    Simplex_vertex_iterator it2 = rg2.begin();
    while (it1 != rg1.end() && it2 != rg2.end()) {
      if (*it1 == *it2) {
        ++it1;
        ++it2;
      } else {
        return *it1 < *it2;
      }
    }
    return ((it1 == rg1.end()) && (it2 != rg2.end()));
  }

  /** \brief StrictWeakOrdering, for the simplices, defined by the filtration.
   *
   * It corresponds to the partial order
   * induced by the filtration values, with ties resolved using reverse lexicographic order.
   * Reverse lexicographic order has the property to always consider the subsimplex of a simplex
   * to be smaller. The filtration function must be monotonic. */
  struct is_before_in_filtration {
    explicit is_before_in_filtration(Simplex_tree const* st)
        : st_(st) { }

    bool operator()(const Simplex_handle sh1, const Simplex_handle sh2) const {
      // Not using st_->filtration(sh1) because it uselessly tests for null_simplex.
      if (sh1->second.filtration() != sh2->second.filtration()) {
        return sh1->second.filtration() < sh2->second.filtration();
      }
      // is sh1 a proper subface of sh2
      return st_->reverse_lexicographic_order(sh1, sh2);
    }

    Simplex_tree const* st_;
  };

 public:
  /** \brief Inserts a 1-skeleton in an empty Simplex_tree.
   *
   * The Simplex_tree must contain no simplex when the method is
   * called.
   *
   * Inserts all vertices and edges given by a OneSkeletonGraph.
   * OneSkeletonGraph must be a model of
   * <a href="https://www.boost.org/doc/libs/release/libs/graph/doc/VertexAndEdgeListGraph.html">boost::VertexAndEdgeListGraph</a>
   * and <a href="https://www.boost.org/doc/libs/release/libs/graph/doc/PropertyGraph.html">boost::PropertyGraph</a>.
   *
   * The vertex filtration value is accessible through the property tag
   * vertex_filtration_t.
   * The edge filtration value is accessible through the property tag
   * edge_filtration_t.
   *
   * boost::graph_traits<OneSkeletonGraph>::vertex_descriptor
   *                                    must be Vertex_handle.
   * boost::graph_traits<OneSkeletonGraph>::directed_category
   *                                    can be directed_tag (the fastest, the least RAM use), undirected_tag or even
   *                                    bidirected_tag.
   *
   * If an edge appears with multiplicity, the function will arbitrarily pick
   * one representative to read the filtration value.  */
  template<class OneSkeletonGraph>
  void insert_graph(const OneSkeletonGraph& skel_graph) {
    // the simplex tree must be empty
    assert(num_simplices() == 0);

    // is there a better way to let the compiler know that we don't mean Simplex_tree::num_vertices?
    using boost::num_vertices;

    if (num_vertices(skel_graph) == 0) {
      return;
    }
    if (num_edges(skel_graph) == 0) {
      dimension_ = 0;
    } else {
      dimension_ = 1;
    }

    if constexpr (!Options::stable_simplex_handles)
      root_.members_.reserve(num_vertices(skel_graph)); // probably useless in most cases
    auto verts = vertices(skel_graph) | boost::adaptors::transformed([&](auto v){
        return Dit_value_t(v, Node(&root_, get(vertex_filtration_t(), skel_graph, v))); });
    root_.members_.insert(boost::begin(verts), boost::end(verts));
    // This automatically sorts the vertices, the graph concept doesn't guarantee the order in which we iterate.

    for (Dictionary_it it = boost::begin(root_.members_); it != boost::end(root_.members_); it++) {
      update_simplex_tree_after_node_insertion(it);
    }

    std::pair<typename boost::graph_traits<OneSkeletonGraph>::edge_iterator,
              typename boost::graph_traits<OneSkeletonGraph>::edge_iterator> boost_edges = edges(skel_graph);
    // boost_edges.first is the equivalent to boost_edges.begin()
    // boost_edges.second is the equivalent to boost_edges.end()
    for (; boost_edges.first != boost_edges.second; boost_edges.first++) {
      auto edge = *(boost_edges.first);
      auto u = source(edge, skel_graph);
      auto v = target(edge, skel_graph);
      if (u == v) throw std::invalid_argument("Self-loops are not simplicial");
      // We cannot skip edges with the wrong orientation and expect them to
      // come a second time with the right orientation, that does not always
      // happen in practice. emplace() should be a NOP when an element with the
      // same key is already there, so seeing the same edge multiple times is
      // ok.
      // Should we actually forbid multiple edges? That would be consistent
      // with rejecting self-loops.
      if (v < u) std::swap(u, v);
      auto sh = _to_node_it(find_vertex(u));
      if (!has_children(sh)) {
        sh->second.assign_children(new Siblings(&root_, sh->first));
      }

      auto insertion_res = sh->second.children()->members().emplace(
          v, Node(sh->second.children(), get(edge_filtration_t(), skel_graph, edge)));
      if (insertion_res.second) update_simplex_tree_after_node_insertion(insertion_res.first);
    }
  }

  /** \brief Inserts several vertices.
   * @param[in] vertices A range of Vertex_handle
   * @param[in] filt filtration value of the new vertices (the same for all)
   *
   * This may be faster than inserting the vertices one by one, especially in a random order.
   * The complex does not need to be empty before calling this function. However, if a vertex is
   * already present, its filtration value is not modified, unlike with other insertion functions. */
  template <class VertexRange>
  void insert_batch_vertices(VertexRange const& vertices, Filtration_value filt = 0) {
    auto verts = vertices | boost::adaptors::transformed([&](auto v){
        return Dit_value_t(v, Node(&root_, filt)); });
    root_.members_.insert(boost::begin(verts), boost::end(verts));
    if (dimension_ < 0 && !root_.members_.empty()) dimension_ = 0;
    if constexpr (Options::link_nodes_by_label) {
      for (auto sh = root_.members().begin(); sh != root_.members().end(); sh++) {
        // update newly inserted simplex (the one that are not linked)
        if (!sh->second.list_max_vertex_hook_.is_linked())
          update_simplex_tree_after_node_insertion(sh);
      }
    }
  }

  /** \brief Expands the Simplex_tree containing only its one skeleton
   * until dimension max_dim.
   *
   * The expanded simplicial complex until dimension \f$d\f$
   * attached to a graph \f$G\f$ is the maximal simplicial complex of
   * dimension at most \f$d\f$ admitting the graph \f$G\f$ as \f$1\f$-skeleton.
   * The filtration value assigned to a simplex is the maximal filtration
   * value of one of its edges.
   *
   * The Simplex_tree must contain no simplex of dimension bigger than
   * 1 when calling the method. */
  void expansion(int max_dim) {
    if (max_dim <= 1) return;
    clear_filtration(); // Drop the cache.
    dimension_ = max_dim;
    for (Dictionary_it root_it = root_.members_.begin();
         root_it != root_.members_.end(); ++root_it) {
      if (has_children(root_it)) {
        siblings_expansion(root_it->second.children(), max_dim - 1);
      }
    }
    dimension_ = max_dim - dimension_;
  }

  /**
    * @brief Adds a new vertex or a new edge in a flag complex, as well as all
    * simplices of its star, defined to maintain the property
    * of the complex to be a flag complex, truncated at dimension dim_max.
    * To insert a new edge, the two given vertex handles have to correspond
    * to the two end points of the edge. To insert a new vertex, the handles
    * have to be twice the same and correspond to the number you want assigned
    * to it. I.e., to insert vertex \f$i\f$, give \f$u = v = i\f$.
    * The method assumes that the given edge was not already contained in
    * the simplex tree, so the behaviour is undefined if called on an existing
    * edge. Also, the vertices of an edge have to be inserted before the edge.
    *
    * @param[in] u,v              Vertex_handle representing the new edge
    *                             (@p v != @p u) or the new vertex (@p v == @p u).
    * @param[in] fil              Filtration value of the edge.
    * @param[in] dim_max          Maximal dimension of the expansion.
    *                             If set to -1, the expansion goes as far as possible.
    * @param[out] added_simplices Contains at the end all new
    *                             simplices induced by the insertion of the edge.
    *                             The container is not emptied and new simplices are
    *                             appended at the end.
    *
    * @pre `SimplexTreeOptions::link_nodes_by_label` must be true.
    * @pre When inserting the edge `[u,v]`, the vertices @p u and @p v have to be
    * already inserted in the simplex tree.
    *
    * @warning If the edges and vertices are not inserted in the order of their
    * filtration values, the method `make_filtration_non_decreasing()` has to be
    * called at the end of the insertions to restore the intended filtration.
    * Note that even then, an edge has to be inserted after its vertices.
    * @warning The method assumes that the given edge or vertex was not already
    * contained in the simplex tree, so the behaviour is undefined if called on
    * an existing simplex.
    */
  void insert_edge_as_flag(  Vertex_handle                   u
                           , Vertex_handle                   v
                           , Filtration_value                fil
                           , int                             dim_max
                           , std::vector<Simplex_handle>&    added_simplices)
  {
    /**
     * In term of edges in the graph, inserting edge `[u,v]` only affects
     * the subtree rooted at @p u.
     *
     * For a new node with label @p v, we first do a local expansion for
     * computing the children of this new node, and then a standard expansion
     * for its children.
     * Nodes with label @p v (and their subtrees) already in the tree
     * do not get affected.
     *
     * Nodes with label @p u get affected only if a Node with label @p v is in their same
     * siblings set.
     * We then try to insert "punctually" @p v all over the subtree rooted
     * at `Node(u)`. Each insertion of a Node with @p v label induces a local
     * expansion at this Node (as explained above) and a sequence of "punctual"
     * insertion of `Node(v)` in the subtree rooted at sibling nodes of the new node,
     * on its left.
     */

    static_assert(Options::link_nodes_by_label, "Options::link_nodes_by_label must be true");

    if (u == v) { // Are we inserting a vertex?
      auto res_ins = root_.members().emplace(u, Node(&root_,fil));
      if (res_ins.second) { //if the vertex is not in the complex, insert it
        added_simplices.push_back(res_ins.first); //no more insert in root_.members()
        update_simplex_tree_after_node_insertion(res_ins.first);
        if (dimension_ == -1) dimension_ = 0;
      }
      return; //because the vertex is isolated, no more insertions.
    }
    // else, we are inserting an edge: ensure that u < v
    if (v < u) { std::swap(u,v); }

    //Note that we copy Simplex_handle (aka map iterators) in added_simplices
    //while we are still modifying the Simplex_tree. Insertions in siblings may
    //invalidate Simplex_handles; we take care of this fact by first doing all
    //insertion in a Sibling, then inserting all handles in added_simplices.

#ifdef GUDHI_DEBUG
    //check whether vertices u and v are in the tree. If not, return an error.
    auto sh_u = root_.members().find(u);
    GUDHI_CHECK(sh_u != root_.members().end() &&
          root_.members().find(v) != root_.members().end(),
          std::invalid_argument(
                  "Simplex_tree::insert_edge_as_flag - inserts an edge whose vertices are not in the complex")
                );
    GUDHI_CHECK(!has_children(sh_u) ||
          sh_u->second.children()->members().find(v) == sh_u->second.children()->members().end(),
          std::invalid_argument(
                  "Simplex_tree::insert_edge_as_flag - inserts an already existing edge")
                );
#endif

    // to update dimension
    const auto tmp_dim = dimension_;
    auto tmp_max_dim = dimension_;

    //for all siblings containing a Node labeled with u (including the root), run
    //compute_punctual_expansion
    //todo parallelize
    List_max_vertex* nodes_with_label_u = nodes_by_label(u);//all Nodes with u label

    GUDHI_CHECK(nodes_with_label_u != nullptr,
                "Simplex_tree::insert_edge_as_flag - cannot find the list of Nodes with label u");

    for (auto&& node_as_hook : *nodes_with_label_u)
    {
      Node& node_u = static_cast<Node&>(node_as_hook); //corresponding node, has label u
      Simplex_handle sh_u = simplex_handle_from_node(node_u);
      Siblings* sib_u = self_siblings(sh_u);
      if (sib_u->members().find(v) != sib_u->members().end()) { //v is the label of a sibling of node_u
        int curr_dim = dimension(sib_u);
        if (dim_max == -1 || curr_dim < dim_max){
          if (!has_children(sh_u)) {
            //then node_u was a leaf and now has a new child Node labeled v
            //the child v is created in compute_punctual_expansion
            node_u.assign_children(new Siblings(sib_u, u));
          }
          dimension_ = dim_max - curr_dim - 1;
          compute_punctual_expansion(
                v,
                node_u.children(),
                fil,
                dim_max - curr_dim - 1, //>= 0 if dim_max >= 0, <0 otherwise
                added_simplices );
          dimension_ = dim_max - dimension_;
          if (dimension_ > tmp_max_dim) tmp_max_dim = dimension_;
        }
      }
    }
    if (tmp_dim <= tmp_max_dim){
        dimension_ = tmp_max_dim;
        dimension_to_be_lowered_ = false;
    } else {
        dimension_ = tmp_dim;
    }
  }

 private:
  /** \brief Inserts a Node with label @p v in the set of siblings sib, and percolate the
   * expansion on the subtree rooted at sib. Sibling sib must not contain
   * @p v.
   * The percolation of the expansion is twofold:
   * 1- the newly inserted Node labeled @p v in sib has a subtree computed
   * via create_local_expansion.
   * 2- All Node in the members of sib, with label @p x and @p x < @p v,
   * need in turn a local_expansion by @p v iff N^+(x) contains @p v.
   */
  void compute_punctual_expansion(  Vertex_handle    v
                                  , Siblings *       sib
                                  , Filtration_value fil
                                  , int              k    //k == dim_max - dimension simplices in sib
                                  , std::vector<Simplex_handle>& added_simplices )
  { //insertion always succeeds because the edge {u,v} used to not be here.
    auto res_ins_v = sib->members().emplace(v, Node(sib,fil));
    added_simplices.push_back(res_ins_v.first); //no more insertion in sib
    update_simplex_tree_after_node_insertion(res_ins_v.first);

    if (k == 0) {   // reached the maximal dimension. if max_dim == -1, k is never equal to 0.
      dimension_ = 0;  // to keep track of the max height of the recursion tree
      return;
    }

    //create the subtree of new Node(v)
    create_local_expansion(  res_ins_v.first
                           , sib
                           , fil
                           , k
                           , added_simplices );

    //punctual expansion in nodes on the left of v, i.e. with label x < v
    for (auto sh = sib->members().begin(); sh != res_ins_v.first; ++sh)
    { //if v belongs to N^+(x), punctual expansion
      Simplex_handle root_sh = find_vertex(sh->first); //Node(x), x < v
      if (has_children(root_sh) &&
          root_sh->second.children()->members().find(v) != root_sh->second.children()->members().end())
      { //edge {x,v} is in the complex
        if (!has_children(sh)){
          sh->second.assign_children(new Siblings(sib, sh->first));
        }
        //insert v in the children of sh, and expand.
        compute_punctual_expansion(  v
                                   , sh->second.children()
                                   , fil
                                   , k-1
                                   , added_simplices );
      }
    }
  }

  /** \brief After the insertion of edge `{u,v}`, expansion of a subtree rooted at @p v, where the
   * Node with label @p v has just been inserted, and its parent is a Node labeled with
   * @p u. sh has no children here.
   *
   * k must be > 0
   */
  void create_local_expansion(
        Dictionary_it    sh_v       //Node with label v which has just been inserted
      , Siblings       * curr_sib   //Siblings containing the node sh_v
      , Filtration_value fil_uv     //Fil value of the edge uv in the zz filtration
      , int              k          //Stopping condition for recursion based on max dim
      , std::vector<Simplex_handle> &added_simplices) //range of all new simplices
  { //pick N^+(v)
    //intersect N^+(v) with labels y > v in curr_sib
    Dictionary_it next_it = sh_v;
    ++next_it;

    if (dimension_ > k) {
      dimension_ = k;   //to keep track of the max height of the recursion tree
    }

    create_expansion<true>(curr_sib, sh_v, next_it, fil_uv, k, &added_simplices);
  }
  //TODO boost::container::ordered_unique_range_t in the creation of a Siblings

  /** \brief Global expansion of a subtree in the simplex tree.
   *
   * The filtration value is absolute and defined by `Filtration_value fil`.
   * The new Node are also connected appropriately in the coface
   * data structure.
   *
   * Only called in the case of `void insert_edge_as_flag(...)`.
   */
  void siblings_expansion(
        Siblings       * siblings  // must contain elements
      , Filtration_value fil
      , int              k         // == max_dim expansion - dimension curr siblings
      , std::vector<Simplex_handle> & added_simplices )
  {
    if (dimension_ > k) {
      dimension_ = k;   //to keep track of the max height of the recursion tree
    }
    if (k == 0) { return; } //max dimension
    Dictionary_it next = ++(siblings->members().begin());

    for (Dictionary_it s_h = siblings->members().begin();
         next != siblings->members().end(); ++s_h, ++next)
    { //find N^+(s_h)
      create_expansion<true>(siblings, s_h, next, fil, k, &added_simplices);
    }
  }

  /** \brief Recursive expansion of the simplex tree.
   * Only called in the case of `void expansion(int max_dim)`. */
  void siblings_expansion(Siblings * siblings,  // must contain elements
                          int k) {
    if (k >= 0 && dimension_ > k) {
      dimension_ = k;
    }
    if (k == 0)
      return;
    Dictionary_it next = siblings->members().begin();
    ++next;

    for (Dictionary_it s_h = siblings->members().begin();
         s_h != siblings->members().end(); ++s_h, ++next)
    {
      create_expansion<false>(siblings, s_h, next, s_h->second.filtration(), k);
    }
  }

  /** \brief Recursive expansion of the simplex tree.
   * The method is used with `force_filtration_value == true` by `void insert_edge_as_flag(...)` and with
   * `force_filtration_value == false` by `void expansion(int max_dim)`. Therefore, `added_simplices` is assumed
   * to bon non-null in the first case and null in the second.*/
  template<bool force_filtration_value>
  void create_expansion(Siblings * siblings,
                        Dictionary_it& s_h,
                        Dictionary_it& next,
                        Filtration_value fil,
                        int k,
                        std::vector<Simplex_handle>* added_simplices = nullptr)
  {
    Simplex_handle root_sh = find_vertex(s_h->first);
    thread_local std::vector<std::pair<Vertex_handle, Node> > inter;

    if (!has_children(root_sh)) return;

    intersection<force_filtration_value>(
          inter,  // output intersection
          next,   // begin
          siblings->members().end(),  // end
          root_sh->second.children()->members().begin(),
          root_sh->second.children()->members().end(),
          fil);
    if (inter.size() != 0) {
      Siblings * new_sib = new Siblings(siblings,   // oncles
                                        s_h->first, // parent
                                        inter);     // boost::container::ordered_unique_range_t
      for (auto it = new_sib->members().begin(); it != new_sib->members().end(); ++it) {
        update_simplex_tree_after_node_insertion(it);
        if constexpr (force_filtration_value){
          //the way create_expansion is used, added_simplices != nullptr when force_filtration_value == true
          added_simplices->push_back(it);
        }
      }
      inter.clear();
      s_h->second.assign_children(new_sib);
      if constexpr (force_filtration_value){
        siblings_expansion(new_sib, fil, k - 1, *added_simplices);
      } else {
        siblings_expansion(new_sib, k - 1);
      }
    } else {
      // ensure the children property
      s_h->second.assign_children(siblings);
      inter.clear();
    }
  }

  /** \brief Intersects Dictionary 1 [begin1;end1) with Dictionary 2 [begin2,end2)
   * and assigns the maximal possible Filtration_value to the Nodes. */
  template<bool force_filtration_value = false>
  static void intersection(std::vector<std::pair<Vertex_handle, Node> >& intersection,
                           Dictionary_const_it begin1, Dictionary_const_it end1,
                           Dictionary_const_it begin2, Dictionary_const_it end2,
                           Filtration_value filtration_) {
    if (begin1 == end1 || begin2 == end2)
      return;  // ----->>
    while (true) {
      if (begin1->first == begin2->first) {
        if constexpr (force_filtration_value){
          intersection.emplace_back(begin1->first, Node(nullptr, filtration_));
        } else {
          Filtration_value filt = (std::max)({begin1->second.filtration(), begin2->second.filtration(), filtration_});
          intersection.emplace_back(begin1->first, Node(nullptr, filt));
        }
        if (++begin1 == end1 || ++begin2 == end2)
          return;  // ----->>
      } else if (begin1->first < begin2->first) {
        if (++begin1 == end1)
          return;
      } else /* begin1->first > begin2->first */ {
        if (++begin2 == end2)
          return;  // ----->>
      }
    }
  }

 public:
  /** \brief Expands a simplex tree containing only a graph. Simplices corresponding to cliques in the graph are added
   * incrementally, faces before cofaces, unless the simplex has dimension larger than `max_dim` or `block_simplex`
   * returns true for this simplex.
   *
   * @param[in] max_dim Expansion maximal dimension value.
   * @param[in] block_simplex Blocker oracle. Its concept is <CODE>bool block_simplex(Simplex_handle sh)</CODE>
   *
   * The function identifies a candidate simplex whose faces are all already in the complex, inserts
   * it with a filtration value corresponding to the maximum of the filtration values of the faces, then calls
   * `block_simplex` on a `Simplex_handle` for this new simplex. If `block_simplex` returns true, the simplex is
   * removed, otherwise it is kept. Note that the evaluation of `block_simplex` is a good time to update the
   * filtration value of the simplex if you want a customized value. The algorithm then proceeds with the next
   * candidate.
   *
   * @warning several candidates of the same dimension may be inserted simultaneously before calling `block_simplex`,
   * so if you examine the complex in `block_simplex`, you may hit a few simplices of the same dimension that have not
   * been vetted by `block_simplex` yet, or have already been rejected but not yet removed.
   */
  template< typename Blocker >
  void expansion_with_blockers(int max_dim, Blocker block_simplex) {
    // Loop must be from the end to the beginning, as higher dimension simplex are always on the left part of the tree
    for (auto& simplex : boost::adaptors::reverse(root_.members())) {
      if (has_children(&simplex)) {
        siblings_expansion_with_blockers(simplex.second.children(), max_dim, max_dim - 1, block_simplex);
      }
    }
  }

 private:
  /** \brief Recursive expansion with blockers of the simplex tree.*/
  template< typename Blocker >
  void siblings_expansion_with_blockers(Siblings* siblings, int max_dim, int k, Blocker block_simplex) {
    if (dimension_ < max_dim - k) {
      dimension_ = max_dim - k;
    }
    if (k == 0)
      return;
    // No need to go deeper
    if (siblings->members().size() < 2)
      return;
    // Reverse loop starting before the last one for 'next' to be the last one
    for (auto simplex = std::next(siblings->members().rbegin()); simplex != siblings->members().rend(); simplex++) {
      std::vector<std::pair<Vertex_handle, Node> > intersection;
      for(auto next = siblings->members().rbegin(); next != simplex; next++) {
        bool to_be_inserted = true;
        Filtration_value filt = simplex->second.filtration();
        // If all the boundaries are present, 'next' needs to be inserted
        for (Simplex_handle border : boundary_simplex_range(simplex)) {
          Simplex_handle border_child = find_child(border, next->first);
          if (border_child == null_simplex()) {
            to_be_inserted=false;
            break;
          }
          filt = (std::max)(filt, filtration(border_child));
        }
        if (to_be_inserted) {
          intersection.emplace_back(next->first, Node(nullptr, filt));
        }
      }
      if (intersection.size() != 0) {
        // Reverse the order to insert
        Siblings * new_sib = new Siblings(
              siblings,                                 // oncles
              simplex->first,                           // parent
              boost::adaptors::reverse(intersection));  // boost::container::ordered_unique_range_t
        simplex->second.assign_children(new_sib);
        std::vector<Vertex_handle> blocked_new_sib_vertex_list;
        // As all intersections are inserted, we can call the blocker function on all new_sib members
        for (auto new_sib_member = new_sib->members().begin();
             new_sib_member != new_sib->members().end();
             new_sib_member++) {
           update_simplex_tree_after_node_insertion(new_sib_member);
           bool blocker_result = block_simplex(new_sib_member);
           // new_sib member has been blocked by the blocker function
           // add it to the list to be removed - do not perform it while looping on it
           if (blocker_result) {
             blocked_new_sib_vertex_list.push_back(new_sib_member->first);
             // update data structures for all deleted simplices
             // can be done in the loop as part of another data structure
             update_simplex_tree_before_node_removal(new_sib_member);
           }
        }
        if (blocked_new_sib_vertex_list.size() == new_sib->members().size()) {
          // Specific case where all have to be deleted
          delete new_sib;
          // ensure the children property
          simplex->second.assign_children(siblings);
        } else {
          for (auto& blocked_new_sib_member : blocked_new_sib_vertex_list) {
            new_sib->members().erase(blocked_new_sib_member);
          }
          // ensure recursive call
          siblings_expansion_with_blockers(new_sib, max_dim, k - 1, block_simplex);
        }
      } else {
        // ensure the children property
        simplex->second.assign_children(siblings);
      }
    }
  }

  /** \private Returns the Simplex_handle composed of the vertex list (from the Simplex_handle), plus the given
   * Vertex_handle if the Vertex_handle is found in the Simplex_handle children list.
   * Returns null_simplex() if it does not exist
  */
  Simplex_handle find_child(Simplex_handle sh, Vertex_handle vh) const {
    if (!has_children(sh))
      return null_simplex();

    Simplex_handle child = sh->second.children()->find(vh);
    // Specific case of boost::flat_map does not find, returns boost::flat_map::end()
    // in simplex tree we want a null_simplex()
    if (child == sh->second.children()->members().end())
      return null_simplex();

    return child;
  }

 public:
  /** \brief Write the hasse diagram of the simplicial complex in os.
   *
   * Each row in the file correspond to a simplex. A line is written:
   * dim idx_1 ... idx_k fil   where dim is the dimension of the simplex,
   * idx_1 ... idx_k are the row index (starting from 0) of the simplices of the boundary
   * of the simplex, and fil is its filtration value.
   *
   * @note Not thread safe
   */
  void print_hasse(std::ostream& os) const {
    os << num_simplices() << " " << std::endl;
    // TODO: should use complex_simplex_range ?
    for (auto sh : filtration_simplex_range()) {
      os << dimension(sh) << " ";
      for (auto b_sh : boundary_simplex_range(sh)) {
        os << key(b_sh) << " ";
      }
      os << filtration(sh) << " \n";
    }
  }

 public:
  /** Calls a function on each simplex. The order ensures that faces are visited before cofaces.
   * While it is fine to modify the data of a simplex (filtration, key) in the function, modifying
   * the structure itself (insertion, removal) is not supported.
   *
   * @param[in] fun Function that takes as argument a Simplex_handle and an int (representing the dimension of this
   * simplex). It may return void or bool, and in the second case returning true means that the iteration will skip
   * the children of this simplex (a subset of the cofaces).
   */
  template<class Fun>
  void for_each_simplex(Fun&& fun) const {
    // Wrap callback so it always returns bool
    auto f = [&fun](Simplex_handle sh, int dim) -> bool {
      if constexpr (std::is_same_v<void, decltype(fun(sh, dim))>) {
        fun(sh, dim);
        return false;
      } else {
        return fun(sh, dim);
      }
    };
    if (!is_empty())
      rec_for_each_simplex(root(), 0, f);
  }

 private:
  template<class Fun>
  void rec_for_each_simplex(const Siblings* sib, int dim, Fun&& fun) const {
    Simplex_handle sh = sib->members().end();
    GUDHI_CHECK(sh != sib->members().begin(), "Bug in Gudhi: only the root siblings may be empty");
    do {
      --sh;
      if (!fun(sh, dim) && has_children(sh)) {
        rec_for_each_simplex(sh->second.children(), dim+1, fun);
      }
      // We could skip checking has_children for the first element of the iteration, we know it returns false.
    }
    while(sh != sib->members().begin());
  }

 public:
  /** \brief This function ensures that each simplex has a higher filtration value than its faces by increasing the
   * filtration values.
   * @return True if any filtration value was modified, false if the filtration was already non-decreasing.
   *
   * If a simplex has a `NaN` filtration value, it is considered lower than any other defined filtration value.
   */
  bool make_filtration_non_decreasing() {
    bool modified = false;
    auto fun = [&modified, this](Simplex_handle sh, int dim) -> void {
      if (dim == 0) return;
      // Find the maximum filtration value in the border
      Boundary_simplex_range&& boundary = boundary_simplex_range(sh);
      Boundary_simplex_iterator max_border = std::max_element(std::begin(boundary), std::end(boundary),
                                                              [this](Simplex_handle sh1, Simplex_handle sh2) {
                                                                return filtration(sh1) < filtration(sh2);
                                                              });

      Filtration_value max_filt_border_value = filtration(*max_border);
      // Replacing if(f<max) with if(!(f>=max)) would mean that if f is NaN, we replace it with the max of the children.
      // That seems more useful than keeping NaN.
      if (!(sh->second.filtration() >= max_filt_border_value)) {
        // Store the filtration modification information
        modified = true;
        assign_filtration(sh, max_filt_border_value);
      }
    };
    // Loop must be from the end to the beginning, as higher dimension simplex are always on the left part of the tree
    for_each_simplex(fun);

    if(modified)
      clear_filtration(); // Drop the cache.
    return modified;
  }

 public:
  /** \brief Remove all the simplices, leaving an empty complex. */
  void clear() {
    root_members_recursive_deletion();
    clear_filtration();
    dimension_ = -1;
    dimension_to_be_lowered_ = false;
    if constexpr (Options::link_nodes_by_label)
      nodes_label_to_list_.clear();
  }

  /** \brief Prune above filtration value given as parameter.
   * @param[in] filtration Maximum threshold value.
   * @return True if any simplex was removed, false if all simplices already had a value below the threshold.
   * \post Note that the dimension of the simplicial complex may be lower after calling `prune_above_filtration()`
   * than it was before. However, `upper_bound_dimension()` will return the old value, which remains a valid upper
   * bound. If you care, you can call `dimension()` to recompute the exact dimension.
   */
  bool prune_above_filtration(Filtration_value filtration) {
    if (std::numeric_limits<Filtration_value>::has_infinity && filtration == std::numeric_limits<Filtration_value>::infinity())
      return false;  // ---->>
    bool modified = rec_prune_above_filtration(root(), filtration);
    if(modified)
      clear_filtration(); // Drop the cache.
    return modified;
  }

 private:
  bool rec_prune_above_filtration(Siblings* sib, Filtration_value filt) {
    auto&& list = sib->members();
    bool modified = false;
    bool emptied = false;
    Simplex_handle last;

    auto to_remove = [this, filt](Dit_value_t& simplex) {
      if (simplex.second.filtration() <= filt) return false;
      if (has_children(&simplex)) rec_delete(simplex.second.children());
      // dimension may need to be lowered
      dimension_to_be_lowered_ = true;
      return true;
    };

    //TODO: `if constexpr` replaceable by `std::erase_if` in C++20? Has a risk of additional runtime,
    //so to benchmark first.
    if constexpr (Options::stable_simplex_handles) {
      modified = false;
      for (auto sh = list.begin(); sh != list.end();) {
        if (to_remove(*sh)) {
          sh = list.erase(sh);
          modified = true;
        } else {
          ++sh;
        }
      }
      emptied = (list.empty() && sib != root());
    } else {
      last = std::remove_if(list.begin(), list.end(), to_remove);
      modified = (last != list.end());
      emptied = (last == list.begin() && sib != root());
    }

    if (emptied) {
      // Removing the whole siblings, parent becomes a leaf.
      sib->oncles()->members()[sib->parent()].assign_children(sib->oncles());
      delete sib;
      // dimension may need to be lowered
      dimension_to_be_lowered_ = true;
      return true;
    } else {
      // Keeping some elements of siblings. Remove the others, and recurse in the remaining ones.
      if constexpr (!Options::stable_simplex_handles) list.erase(last, list.end());
      for (auto&& simplex : list)
        if (has_children(&simplex)) modified |= rec_prune_above_filtration(simplex.second.children(), filt);
    }

    return modified;
  }

 public:
  /** \brief Remove all simplices of dimension greater than a given value.
   * @param[in] dimension Maximum dimension value.
   * @return True if any simplex was removed, false if all simplices already had a value below the dimension.
   */
  bool prune_above_dimension(int dimension) {
    if (dimension >= dimension_)
      return false;

    bool modified = false;
    if (dimension < 0) {
      if (num_vertices() > 0) {
        root_members_recursive_deletion();
        modified = true;
      }
      // Force dimension to -1, in case user calls `prune_above_dimension(-10)`
      dimension = -1;
    } else {
      modified = rec_prune_above_dimension(root(), dimension, 0);
    }
    if(modified) {
      // Thanks to `if (dimension >= dimension_)` and dimension forced to -1 `if (dimension < 0)`, we know the new dimension
      dimension_ = dimension;
      clear_filtration(); // Drop the cache.
    }
    return modified;
  }

 private:
  bool rec_prune_above_dimension(Siblings* sib, int dim, int actual_dim) {
    bool modified = false;
    auto&& list = sib->members();

    for (auto&& simplex : list)
      if (has_children(&simplex)) {
        if (actual_dim >= dim) {
          rec_delete(simplex.second.children());
          simplex.second.assign_children(sib);
          modified = true;
        } else {
          modified |= rec_prune_above_dimension(simplex.second.children(), dim, actual_dim + 1);
        }
      }

    return modified;
  }

 private:
  /** \brief Deep search simplex tree dimension recompute.
   * @return True if the dimension was modified, false otherwise.
   * \pre Be sure the simplex tree has not a too low dimension value as the deep search stops when the former dimension
   * has been reached (cf. `upper_bound_dimension()` and `set_dimension()` methods).
   */
  bool lower_upper_bound_dimension() const {
    // reset automatic detection to recompute
    dimension_to_be_lowered_ = false;
    int new_dimension = -1;
    // Browse the tree from the left to the right as higher dimension cells are more likely on the left part of the tree
    for (Simplex_handle sh : complex_simplex_range()) {
#ifdef DEBUG_TRACES
      for (auto vertex : simplex_vertex_range(sh)) {
        std::clog << " " << vertex;
      }
      std::clog << std::endl;
#endif  // DEBUG_TRACES

      int sh_dimension = dimension(sh);
      if (sh_dimension >= dimension_)
        // Stop browsing as soon as the dimension is reached, no need to go further
        return false;
      new_dimension = (std::max)(new_dimension, sh_dimension);
    }
    dimension_ = new_dimension;
    return true;
  }


 public:
  /** \brief Remove a maximal simplex.
   * @param[in] sh Simplex handle on the maximal simplex to remove.
   * \pre Please check the simplex has no coface before removing it.
   * \exception std::invalid_argument In debug mode, if sh has children.
   * \post Note that the dimension of the simplicial complex may be lower after calling `remove_maximal_simplex()`
   * than it was before. However, `upper_bound_dimension()` will return the old value, which remains a valid upper
   * bound. If you care, you can call `dimension()` to recompute the exact dimension.
   */
  void remove_maximal_simplex(Simplex_handle sh) {
    // Guarantee the simplex has no children
    GUDHI_CHECK(!has_children(sh),
                std::invalid_argument("Simplex_tree::remove_maximal_simplex - argument has children"));

    update_simplex_tree_before_node_removal(sh);

    // Simplex is a leaf, it means the child is the Siblings owning the leaf
    Dictionary_it nodeIt = _to_node_it(sh);
    Siblings* child = nodeIt->second.children();

    if ((child->size() > 1) || (child == root())) {
      // Not alone, just remove it from members
      // Special case when child is the root of the simplex tree, just remove it from members
      child->erase(nodeIt);
    } else {
      // Sibling is emptied : must be deleted, and its parent must point on his own Sibling
      child->oncles()->members().at(child->parent()).assign_children(child->oncles());
      delete child;
      // dimension may need to be lowered
      dimension_to_be_lowered_ = true;
    }
  }

  /** \brief Retrieve the original filtration value for a given simplex in the Simplex_tree. Since the
   * computation of extended persistence requires modifying the filtration values, this function can be used
   * to recover the original values. Moreover, computing extended persistence requires adding new simplices
   * in the Simplex_tree. Hence, this function also outputs the type of each simplex. It can be either UP (which means
   * that the simplex was present originally, and is thus part of the ascending extended filtration), DOWN (which means
   * that the simplex is the cone of an original simplex, and is thus part of the descending extended filtration) or
   * EXTRA (which means the simplex is the cone point). See the definition of Extended_simplex_type. Note that if the simplex type is DOWN, the original filtration value
   * is set to be the original filtration value of the corresponding (not coned) original simplex.
   * \pre This function should be called only if `extend_filtration()` has been called first!
   * \post The output filtration value is supposed to be the same, but might be a little different, than the
   * original filtration value, due to the internal transformation (scaling to [-2,-1]) that is
   * performed on the original filtration values during the computation of extended persistence.
   * @param[in] f Filtration value of the simplex in the extended (i.e., modified) filtration.
   * @param[in] efd Structure containing the minimum and maximum values of the original filtration. This the output of `extend_filtration()`.
   * @return A pair containing the original filtration value of the simplex as well as the simplex type.
   */
  std::pair<Filtration_value, Extended_simplex_type> decode_extended_filtration(Filtration_value f, const Extended_filtration_data& efd) const{
    std::pair<Filtration_value, Extended_simplex_type> p;
    Filtration_value minval = efd.minval;
    Filtration_value maxval = efd.maxval;
    if (f >= -2 && f <= -1) {
      p.first = minval + (maxval-minval)*(f + 2); p.second = Extended_simplex_type::UP;
    } else if (f >= 1 && f <= 2) {
      p.first = minval - (maxval-minval)*(f - 2); p.second = Extended_simplex_type::DOWN;
    } else {
      p.first = std::numeric_limits<Filtration_value>::quiet_NaN(); p.second = Extended_simplex_type::EXTRA;
    }
    return p;
  };

  /** \brief Extend filtration for computing extended persistence.
   * This function only uses the filtration values at the 0-dimensional simplices,
   * and computes the extended persistence diagram induced by the lower-star filtration
   * computed with these values.
   * \post Note that after calling this function, the filtration
   * values are actually modified. The function `decode_extended_filtration()`
   * retrieves the original values and outputs the extended simplex type.
   * @exception std::invalid_argument In debug mode if the Simplex tree contains a vertex with the largest
   * Vertex_handle, as this method requires to create an extra vertex internally.
   * @return A data structure containing the maximum and minimum values of the original filtration.
   * It is meant to be provided as input to `decode_extended_filtration()` in order to retrieve
   * the original filtration values for each simplex.
   */
  Extended_filtration_data extend_filtration() {
    clear_filtration(); // Drop the cache.

    // Compute maximum and minimum of filtration values
    Vertex_handle maxvert = std::numeric_limits<Vertex_handle>::min();
    Filtration_value minval = std::numeric_limits<Filtration_value>::infinity();
    Filtration_value maxval = -std::numeric_limits<Filtration_value>::infinity();
    for (auto sh = root_.members().begin(); sh != root_.members().end(); ++sh) {
      Filtration_value f = this->filtration(sh);
      minval = std::min(minval, f);
      maxval = std::max(maxval, f);
      maxvert = std::max(sh->first, maxvert);
    }

    GUDHI_CHECK(maxvert < std::numeric_limits<Vertex_handle>::max(), std::invalid_argument("Simplex_tree contains a vertex with the largest Vertex_handle"));
    maxvert++;

    Simplex_tree st_copy = *this;

    // Add point for coning the simplicial complex
    this->insert_simplex_raw({maxvert}, -3);

    Filtration_value scale = maxval-minval;
    if (scale != 0)
      scale = 1 / scale;

    // For each simplex
    std::vector<Vertex_handle> vr;
    for (auto sh_copy : st_copy.complex_simplex_range()) {
      auto&& simplex_range = st_copy.simplex_vertex_range(sh_copy);
      vr.assign(simplex_range.begin(), simplex_range.end());
      auto sh = this->find(vr);

      // Create cone on simplex
      vr.push_back(maxvert);
      if (this->dimension(sh) == 0) {
        Filtration_value v = this->filtration(sh);
        Filtration_value scaled_v = (v - minval) * scale;
        // Assign ascending value between -2 and -1 to vertex
        this->assign_filtration(sh, -2 + scaled_v);
        // Assign descending value between 1 and 2 to cone on vertex
        this->insert_simplex(vr, 2 - scaled_v);
      } else {
        // Assign value -3 to simplex and cone on simplex
        this->assign_filtration(sh, -3);
        this->insert_simplex(vr, -3);
      }
    }

    // Automatically assign good values for simplices
    this->make_filtration_non_decreasing();

    // Return the filtration data
    return Extended_filtration_data(minval, maxval);
  }

  /** \brief Returns a vertex of `sh` that has the same filtration value as `sh` if it exists, and `null_vertex()` otherwise.
   *
   * For a lower-star filtration built with `make_filtration_non_decreasing()`, this is a way to invert the process and find out which vertex had its filtration value propagated to `sh`.
   * If several vertices have the same filtration value, the one it returns is arbitrary. */
  Vertex_handle vertex_with_same_filtration(Simplex_handle sh) const {
    auto filt = filtration_(sh);
    for(auto v : simplex_vertex_range(sh))
      if(filtration_(find_vertex(v)) == filt)
        return v;
    return null_vertex();
  }

  /** \brief Returns an edge of `sh` that has the same filtration value as `sh` if it exists, and `null_simplex()` otherwise.
   *
   * For a flag-complex built with `expansion()`, this is a way to invert the process and find out which edge had its filtration value propagated to `sh`.
   * If several edges have the same filtration value, the one it returns is arbitrary.
   *
   * \pre `sh` must have dimension at least 1. */
  Simplex_handle edge_with_same_filtration(Simplex_handle sh) const {
    // See issue #251 for potential speed improvements.
    auto&& vertices = simplex_vertex_range(sh); // vertices in decreasing order
    auto end = std::end(vertices);
    auto vi = std::begin(vertices);
    GUDHI_CHECK(vi != end, "empty simplex");
    auto v0 = *vi;
    ++vi;
    GUDHI_CHECK(vi != end, "simplex of dimension 0");
    if(std::next(vi) == end) return sh; // shortcut for dimension 1
    Static_vertex_vector suffix;
    suffix.push_back(v0);
    auto filt = filtration_(sh);
    do
    {
      Vertex_handle v = *vi;
      auto&& children1 = find_vertex(v)->second.children()->members_;
      for(auto w : suffix){
        // Can we take advantage of the fact that suffix is ordered?
        Simplex_handle s = children1.find(w);
        if(filtration_(s) == filt)
          return s;
      }
      suffix.push_back(v);
    }
    while(++vi != end);
    return null_simplex();
  }

  /** \brief Returns a minimal face of `sh` that has the same filtration value as `sh`.
   *
   * For a filtration built with `make_filtration_non_decreasing()`, this is a way to invert the process and find out which simplex had its filtration value propagated to `sh`.
   * If several minimal (for inclusion) simplices have the same filtration value, the one it returns is arbitrary, and it is not guaranteed to be the one with smallest dimension. */
  Simplex_handle minimal_simplex_with_same_filtration(Simplex_handle sh) const {
    auto filt = filtration_(sh);
    // Naive implementation, it can be sped up.
    for(auto b : boundary_simplex_range(sh))
      if(filtration_(b) == filt)
        return minimal_simplex_with_same_filtration(b);
    return sh; // None of its faces has the same filtration.
  }

 public:
  // intrusive list of Nodes with same label using the hooks
  typedef boost::intrusive::member_hook<Hooks_simplex_base_link_nodes, typename Hooks_simplex_base_link_nodes::Member_hook_t,
                                        &Hooks_simplex_base_link_nodes::list_max_vertex_hook_>
      List_member_hook_t;
  // auto_unlink in Member_hook_t is incompatible with constant time size
  typedef boost::intrusive::list<Hooks_simplex_base_link_nodes, List_member_hook_t,
                                 boost::intrusive::constant_time_size<false>> List_max_vertex;
  // type of hooks stored in each Node, Node inherits from Hooks_simplex_base
  typedef typename std::conditional<Options::link_nodes_by_label, Hooks_simplex_base_link_nodes,
                                    Hooks_simplex_base_dummy>::type Hooks_simplex_base;

  /** Data structure to access all Nodes with a given label u. Can be used for faster
   * computation. */
 private:
  // if Options::link_nodes_by_label is true, store the lists of Nodes with same label, empty otherwise.
  // unordered_map Vertex_handle v -> list of all Nodes with label v.
  std::unordered_map<Vertex_handle, List_max_vertex> nodes_label_to_list_;

  List_max_vertex* nodes_by_label(Vertex_handle v) {
    // Scott Meyers in Effective C++ 3rd Edition. On page 23, Item 3: a non const method can safely call a const one
    // Doing it the other way is not safe
    return const_cast<List_max_vertex*>(std::as_const(*this).nodes_by_label(v));
  }

  List_max_vertex const* nodes_by_label(Vertex_handle v) const {
    if constexpr (Options::link_nodes_by_label) {
      auto it_v = nodes_label_to_list_.find(v);
      if (it_v != nodes_label_to_list_.end()) {
        return &(it_v->second);
      } else {
        return nullptr;
      }
    }
    return nullptr;
  }

  /** \brief Helper method that returns the corresponding Simplex_handle from a member element defined by a node.
   */
  static Simplex_handle simplex_handle_from_node(const Node& node) {
    if constexpr (Options::stable_simplex_handles){
      //Relies on the Dictionary type to be boost::container::map<Vertex_handle, Node>.
      //If the type changes or boost fundamentally changes something on the structure of their map,
      //a safer/more general but much slower version is:
      //   if (node.children()->parent() == label) {  // verifies if node is a leaf
      //     return children->oncles()->find(label);
      //   } else {
      //     return children->members().find(label);
      //   }
      //Requires an additional parameter "Vertex_handle label" which is the label of the node.

      Dictionary_const_it testIt = node.children()->members().begin();
      const Node* testNode = &testIt->second;
      auto testIIt = testIt.get();
      auto testPtr = testIIt.pointed_node();
      //distance between node and pointer to map pair in memory
      auto shift = (const char*)(testNode) - (const char*)(testPtr);

      //decltype(testPtr) = boost::intrusive::compact_rbtree_node<void*>*
      decltype(testPtr) sh_ptr = decltype(testPtr)((const char*)(&node) - shift);   //shifts from node to pointer
      //decltype(testIIt) =
      //boost::intrusive::tree_iterator<
      //  boost::intrusive::bhtraits<
      //    boost::container::base_node<
      //      std::pair<const int, Simplex_tree_node_explicit_storage<Simplex_tree>>,
      //      boost::container::dtl::intrusive_tree_hook<void*, boost::container::red_black_tree, true>, true>,
      //    boost::intrusive::rbtree_node_traits<void*, true>,
      //    boost::intrusive::normal_link,
      //    boost::intrusive::dft_tag,
      //    3>,
      //  false>
      decltype(testIIt) sh_ii;
      sh_ii = sh_ptr;           //creates ``subiterator'' from pointer
      Dictionary_const_it sh(sh_ii);  //creates iterator from subiterator

      return sh;
    } else {
      //node needs to be casted as non const, because a const pair* cannot be casted into a Simplex_handle
      return (Simplex_handle)(boost::intrusive::get_parent_from_member<Dit_value_t>(const_cast<Node*>(&node),
                                                                                    &Dit_value_t::second));
    }
  }

  // Give access to Simplex_tree_optimized_cofaces_rooted_subtrees_simplex_iterator and keep nodes_by_label and
  // simplex_handle_from_node private
  friend class Simplex_tree_optimized_cofaces_rooted_subtrees_simplex_iterator<Simplex_tree>;

 private:
  // update all extra data structures in the Simplex_tree. Must be called after all
  // simplex insertions.
  void update_simplex_tree_after_node_insertion(Simplex_handle sh) {
#ifdef DEBUG_TRACES
    std::clog << "update_simplex_tree_after_node_insertion" << std::endl;
#endif  // DEBUG_TRACES
    if constexpr (Options::link_nodes_by_label) {
      // Creates an entry with sh->first if not already in the map and insert sh->second at the end of the list
      nodes_label_to_list_[sh->first].push_back(_to_node_it(sh)->second);
    }
  }

  // update all extra data structures in the Simplex_tree. Must be called before
  // all simplex removals
  void update_simplex_tree_before_node_removal(Simplex_handle sh) {
#ifdef DEBUG_TRACES
    std::clog << "update_simplex_tree_before_node_removal" << std::endl;
#endif  // DEBUG_TRACES
    if constexpr (Options::link_nodes_by_label) {
      _to_node_it(sh)->second.unlink_hooks();  // remove from lists of same label Nodes
      if (nodes_label_to_list_[sh->first].empty())
        nodes_label_to_list_.erase(sh->first);
    }
  }

 public:
  /** \brief This function resets the filtration value of all the simplices of dimension at least min_dim. Resets all
   * the Simplex_tree when `min_dim = 0`.
   * `reset_filtration` may break the filtration property with `min_dim > 0`, and it is the user's responsibility to
   * make it a valid filtration (using a large enough `filt_value`, or calling `make_filtration_non_decreasing`
   * afterwards for instance).
   * @param[in] filt_value The new filtration value.
   * @param[in] min_dim The minimal dimension. Default value is 0.
   */
  void reset_filtration(Filtration_value filt_value, int min_dim = 0) {
    rec_reset_filtration(&root_, filt_value, min_dim);
    clear_filtration(); // Drop the cache.
  }

 private:
  /** \brief Recursively resets filtration value when minimal depth <= 0.
   * @param[in] sib Siblings to be parsed.
   * @param[in] filt_value The new filtration value.
   * @param[in] min_depth The minimal depth.
   */
  void rec_reset_filtration(Siblings * sib, Filtration_value filt_value, int min_depth) {
    for (auto sh = sib->members().begin(); sh != sib->members().end(); ++sh) {
      if (min_depth <= 0) {
        sh->second.assign_filtration(filt_value);
      }
      if (has_children(sh)) {
        rec_reset_filtration(sh->second.children(), filt_value, min_depth - 1);
      }
    }
  }

 public:
   /** @private @brief Returns the serialization required buffer size.
   *
   * @return The exact serialization required size in number of bytes.
   *
   * @warning It is meant to return the same size with the same SimplexTreeOptions and on a computer with the same
   *   architecture.
   */
  std::size_t get_serialization_size() const {
    const std::size_t vh_byte_size = sizeof(Vertex_handle);
    const std::size_t fv_byte_size = SimplexTreeOptions::store_filtration ? sizeof(Filtration_value) : 0;
    const std::size_t buffer_byte_size = vh_byte_size + num_simplices() * (fv_byte_size + 2 * vh_byte_size);
#ifdef DEBUG_TRACES
      std::clog << "Gudhi::simplex_tree::get_serialization_size - buffer size = " << buffer_byte_size << std::endl;
#endif  // DEBUG_TRACES
    return buffer_byte_size;
  }

  /** @private @brief Serialize the Simplex tree - Flatten it in a user given array of char
   *
   * @param[in] buffer An array of char allocated with enough space (cf. Gudhi::simplex_tree::get_serialization_size)
   * @param[in] buffer_size The buffer size.
   *
   * @exception std::invalid_argument If serialization does not match exactly the buffer_size value.
   *
   * @warning Serialize/Deserialize is not portable. It is meant to be read in a Simplex_tree with the same
   * SimplexTreeOptions and on a computer with the same architecture.
   *
   * Serialize/Deserialize ignores any extra data (@ref Simplex_data) stored in the simplices for now.
   */
  /* Let's take the following simplicial complex as example:         */
  /* (vertices are represented as letters to ease the understanding) */
  /*  o---o---o */
  /*  a   b\X/c */
  /*        o   */
  /*        d   */
  /* The simplex tree is: */
  /* a o  b o     c o   d o   */
  /*   |    |\      |         */
  /* b o  c o o d   o d       */
  /*        |                 */
  /*      d o                 */
  /* The serialization is (without filtration values that comes right after vertex handle value):                    */
  /* 04(number of vertices)0a 0b 0c 0d(list of vertices)01(number of [a] children)0b([a,b] simplex)                  */
  /* 00(number of [a,b] children)02(number of [b] children)0c 0d(list of [b] children)01(number of [b,c] children)   */
  /* 0d(list of [b,c] children)00(number of [b,c,d] children)00(number of [b,d] children)01(number of [c] children)  */
  /* 0d(list of [c] children)00(number of [b,d] children)00(number of [d] children)                                  */
  /* Without explanation and with filtration values:                                                                 */
  /* 04 0a F(a) 0b F(b) 0c F(c) 0d F(d) 01 0b F(a,b) 00 02 0c F(b,c) 0d F(b,d) 01 0d F(b,c,d) 00 00 01 0d F(c,d) 00 00 */
  void serialize(char* buffer, const std::size_t buffer_size) const {
    char* buffer_end = rec_serialize(&root_, buffer);
    if (static_cast<std::size_t>(buffer_end - buffer) != buffer_size)
      throw std::invalid_argument("Serialization does not match end of buffer");
  }

 private:
  /** \brief Serialize each element of the sibling and recursively call serialization. */
  char* rec_serialize(Siblings const *sib, char* buffer) const {
    char* ptr = buffer;
    ptr = Gudhi::simplex_tree::serialize_trivial(static_cast<Vertex_handle>(sib->members().size()), ptr);
#ifdef DEBUG_TRACES
    std::clog << "\n" << sib->members().size() << " : ";
#endif  // DEBUG_TRACES
    for (auto& map_el : sib->members()) {
      ptr = Gudhi::simplex_tree::serialize_trivial(map_el.first, ptr); // Vertex
      if (Options::store_filtration)
        ptr = Gudhi::simplex_tree::serialize_trivial(map_el.second.filtration(), ptr); // Filtration
#ifdef DEBUG_TRACES
      std::clog << " [ " << map_el.first << " | " << map_el.second.filtration() << " ] ";
#endif  // DEBUG_TRACES
    }
    for (auto& map_el : sib->members()) {
      if (has_children(&map_el)) {
        ptr = rec_serialize(map_el.second.children(), ptr);
      } else {
        ptr = Gudhi::simplex_tree::serialize_trivial(static_cast<Vertex_handle>(0), ptr);
#ifdef DEBUG_TRACES
        std::cout << "\n0 : ";
#endif  // DEBUG_TRACES
      }
    }
    return ptr;
  }

 public:
  /** @private @brief Deserialize the array of char (flatten version of the tree) to initialize a Simplex tree.
   * It is the user's responsibility to provide an 'empty' Simplex_tree, there is no guarantee otherwise.
   *
   * @param[in] buffer A pointer on a buffer that contains a serialized Simplex_tree.
   * @param[in] buffer_size The size of the buffer.
   *
   * @exception std::invalid_argument In case the deserialization does not finish at the correct buffer_size.
   * @exception std::logic_error In debug mode, if the Simplex_tree is not 'empty'.
   *
   * @warning Serialize/Deserialize is not portable. It is meant to be read in a Simplex_tree with the same
   * SimplexTreeOptions and on a computer with the same architecture.
   *
<<<<<<< HEAD
   * Serialize/Deserialize ignores any extra data (@ref Simplex_data) stored in the simplices for now.
=======
>>>>>>> 9b26cab4
   */
  void deserialize(const char* buffer, const std::size_t buffer_size) {
    GUDHI_CHECK(num_vertices() == 0, std::logic_error("Simplex_tree::deserialize - Simplex_tree must be empty"));
    const char* ptr = buffer;
    // Needs to read size before recursivity to manage new siblings for children
    Vertex_handle members_size;
    ptr = Gudhi::simplex_tree::deserialize_trivial(members_size, ptr);
    ptr = rec_deserialize(&root_, members_size, ptr, 0);
    if (static_cast<std::size_t>(ptr - buffer) != buffer_size) {
      throw std::invalid_argument("Deserialization does not match end of buffer");
    }
  }

 private:
  /** \brief Serialize each element of the sibling and recursively call serialization. */
  const char* rec_deserialize(Siblings *sib, Vertex_handle members_size, const char* ptr, int dim) {
    // In case buffer is just a 0 char
    if (members_size > 0) {
      if constexpr (!Options::stable_simplex_handles) sib->members_.reserve(members_size);
      Vertex_handle vertex;
      Filtration_value filtration;
      for (Vertex_handle idx = 0; idx < members_size; idx++) {
        ptr = Gudhi::simplex_tree::deserialize_trivial(vertex, ptr);
        if (Options::store_filtration) {
          ptr = Gudhi::simplex_tree::deserialize_trivial(filtration, ptr);
          // Default is no children
          sib->members_.emplace_hint(sib->members_.end(), vertex, Node(sib, filtration));
        } else {
          // Default is no children
          sib->members_.emplace_hint(sib->members_.end(), vertex, Node(sib));
        }
      }
      Vertex_handle child_size;
      for (auto sh = sib->members().begin(); sh != sib->members().end(); ++sh) {
        update_simplex_tree_after_node_insertion(sh);
        ptr = Gudhi::simplex_tree::deserialize_trivial(child_size, ptr);
        if (child_size > 0) {
          Siblings* child = new Siblings(sib, sh->first);
          sh->second.assign_children(child);
          ptr = rec_deserialize(child, child_size, ptr, dim + 1);
        }
      }
      if (dim > dimension_) {
        // Update dimension if needed
        dimension_ = dim;
      }
    }
    return ptr;
  }

 private:
  Vertex_handle null_vertex_;
  /** \brief Total number of simplices in the complex, without the empty simplex.*/
  /** \brief Set of simplex tree Nodes representing the vertices.*/
  Siblings root_;

  // all mutable as their content has no impact on the content of the simplex tree itself
  // they correspond to some kind of cache or helper attributes.
  /** \brief Simplices ordered according to a filtration.*/
  mutable std::vector<Simplex_handle> filtration_vect_;
  /** \brief Upper bound on the dimension of the simplicial complex.*/
  mutable int dimension_;
  mutable bool dimension_to_be_lowered_ = false;
};

// Print a Simplex_tree in os.
template<typename...T>
std::ostream& operator<<(std::ostream & os, const Simplex_tree<T...> & st) {
  for (auto sh : st.filtration_simplex_range()) {
    os << st.dimension(sh) << " ";
    for (auto v : st.simplex_vertex_range(sh)) {
      os << v << " ";
    }
    os << st.filtration(sh) << "\n";  // TODO(VR): why adding the key ?? not read ?? << "     " << st.key(sh) << " \n";
  }
  return os;
}

template<typename...T>
std::istream& operator>>(std::istream & is, Simplex_tree<T...> & st) {
  typedef Simplex_tree<T...> ST;
  std::vector<typename ST::Vertex_handle> simplex;
  typename ST::Filtration_value fil;
  int max_dim = -1;
  while (read_simplex(is, simplex, fil)) {
    // read all simplices in the file as a list of vertices
    // Warning : simplex_size needs to be casted in int - Can be 0
    int dim = static_cast<int> (simplex.size() - 1);
    if (max_dim < dim) {
      max_dim = dim;
    }
    // insert every simplex in the simplex tree
    st.insert_simplex(simplex, fil);
    simplex.clear();
  }
  st.set_dimension(max_dim);

  return is;
}

/** @}*/  // end addtogroup simplex_tree

}  // namespace Gudhi

#endif  // SIMPLEX_TREE_H_<|MERGE_RESOLUTION|>--- conflicted
+++ resolved
@@ -11,11 +11,8 @@
  *      - 2023/05 Hannah Schreiber: Factorization of expansion methods
  *      - 2023/08 Hannah Schreiber (& Clément Maria): Add possibility of stable simplex handles.
  *      - 2024/08 Hannah Schreiber: Addition of customizable copy constructor.
-<<<<<<< HEAD
  *      - 2024/08 Marc Glisse: Allow storing custom data in simplices.
-=======
  *      - 2024/10 Hannah Schreiber: Const version of the Simplex_tree
->>>>>>> 9b26cab4
  *      - YYYY/MM Author: Description of the modification
  */
 
@@ -2663,10 +2660,7 @@
    * @warning Serialize/Deserialize is not portable. It is meant to be read in a Simplex_tree with the same
    * SimplexTreeOptions and on a computer with the same architecture.
    *
-<<<<<<< HEAD
    * Serialize/Deserialize ignores any extra data (@ref Simplex_data) stored in the simplices for now.
-=======
->>>>>>> 9b26cab4
    */
   void deserialize(const char* buffer, const std::size_t buffer_size) {
     GUDHI_CHECK(num_vertices() == 0, std::logic_error("Simplex_tree::deserialize - Simplex_tree must be empty"));
