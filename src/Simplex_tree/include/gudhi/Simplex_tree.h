/*    This file is part of the Gudhi Library - https://gudhi.inria.fr/ - which is released under MIT.
 *    See file LICENSE or go to https://gudhi.inria.fr/licensing/ for full license details.
 *    Author(s):       Clément Maria
 *
 *    Copyright (C) 2014 Inria
 *
 *    Modification(s):
<<<<<<< HEAD
 *      - 2020/09 Clément Maria: Option to link all simplex tree nodes with same label in an intrusive list
 *      - 2020/09 Clément Maria: Edge insertion method for flag complexes
 *      - 2023/02 Vincent Rouvreau: Add de/serialize methods for pickle feature
 *      - 2023/05 Hannah Schreiber: Factorization of expansion methods
=======
 *      - 2020/09 Clément Maria: option to link all simplex tree nodes with same label in an intrusive list.
 *      - 2023/02 Vincent Rouvreau: Add de/serialize methods for pickle feature
>>>>>>> 584b5807
 *      - YYYY/MM Author: Description of the modification
 */

#ifndef SIMPLEX_TREE_H_
#define SIMPLEX_TREE_H_

#include <gudhi/Simplex_tree/Simplex_tree_node_explicit_storage.h>
#include <gudhi/Simplex_tree/Simplex_tree_siblings.h>
#include <gudhi/Simplex_tree/Simplex_tree_iterators.h>
#include <gudhi/Simplex_tree/Simplex_tree_star_simplex_iterators.h>
#include <gudhi/Simplex_tree/indexing_tag.h>
#include <gudhi/Simplex_tree/serialization_utils.h>  // for Gudhi::simplex_tree::de/serialize_trivial
#include <gudhi/Simplex_tree/hooks_simplex_base.h>
#include <gudhi/Simplex_tree/nodes_by_label.h>

#include <gudhi/reader_utils.h>
#include <gudhi/graph_simplicial_complex.h>
#include <gudhi/Debug_utils.h>

#include <boost/container/flat_map.hpp>
#include <boost/iterator/transform_iterator.hpp>
#include <boost/graph/adjacency_list.hpp>
#include <boost/range/adaptor/reversed.hpp>
#include <boost/range/adaptor/transformed.hpp>
#include <boost/range/size.hpp>
#include <boost/container/static_vector.hpp>

#include <boost/intrusive/list.hpp>

#ifdef GUDHI_USE_TBB
#include <tbb/parallel_sort.h>
#endif

#include <utility>
#include <vector>
#include <functional>  // for greater<>
#include <stdexcept>
#include <limits>  // Inf
#include <initializer_list>
#include <algorithm>  // for std::max
#include <cstdint>  // for std::uint32_t
#include <iterator>  // for std::distance
#include <type_traits>  // for std::conditional

namespace Gudhi {

/** \addtogroup simplex_tree 
 *  @{
 */

/**
 * \class Extended_simplex_type Simplex_tree.h gudhi/Simplex_tree.h
 * \brief Extended simplex type data structure for representing the type of simplices in an extended filtration.
 *
 * \details The extended simplex type can be either UP (which means
 * that the simplex was present originally, and is thus part of the ascending extended filtration), DOWN (which means
 * that the simplex is the cone of an original simplex, and is thus part of the descending extended filtration) or
 * EXTRA (which means the simplex is the cone point).
 *
 * Details may be found in \cite Cohen-Steiner2009 and section 2.2 in \cite Carriere16.
 *
 */
enum class Extended_simplex_type {UP, DOWN, EXTRA};

struct Simplex_tree_options_full_featured;
struct Simplex_tree_options_fast_persistence;
struct Simplex_tree_options_fast_cofaces;

/**
 * \class Simplex_tree Simplex_tree.h gudhi/Simplex_tree.h
 * \brief Simplex Tree data structure for representing simplicial complexes.
 *
 * \details Every simplex \f$[v_0, \cdots ,v_d]\f$ admits a canonical orientation
 * induced by the order relation on vertices \f$ v_0 < \cdots < v_d \f$.
 *
 * Details may be found in \cite boissonnatmariasimplextreealgorithmica.
 *
 * \implements FilteredComplex
 *
 */

template<typename SimplexTreeOptions = Simplex_tree_options_full_featured>
class Simplex_tree {
 public:
  typedef SimplexTreeOptions Options;
  typedef typename Options::Indexing_tag Indexing_tag;
  /** \brief Type for the value of the filtration function.
   *
   * Must be comparable with <. */
  typedef typename Options::Filtration_value Filtration_value;
  /** \brief Key associated to each simplex.
   *
   * Must be an integer type. */
  typedef typename Options::Simplex_key Simplex_key;
  /** \brief Type for the vertex handle.
   *
   * Must be a signed integer type. It admits a total order <. */
  typedef typename Options::Vertex_handle Vertex_handle;

  /* Type of node in the simplex tree. */
  typedef Simplex_tree_node_explicit_storage<Simplex_tree> Node;
  /* Type of dictionary Vertex_handle -> Node for traversing the simplex tree. */
  // Note: this wastes space when Vertex_handle is 32 bits and Node is aligned on 64 bits. It would be better to use a
  // flat_set (with our own comparator) where we can control the layout of the struct (put Vertex_handle and
  // Simplex_key next to each other).
  typedef typename boost::container::flat_map<Vertex_handle, Node> Dictionary;

  /** \brief Set of nodes sharing a same parent in the simplex tree. */
  typedef Simplex_tree_siblings<Simplex_tree, Dictionary> Siblings;



  struct Key_simplex_base_real {
    Key_simplex_base_real() : key_(-1) {}
    void assign_key(Simplex_key k) { key_ = k; }
    Simplex_key key() const { return key_; }
   private:
    Simplex_key key_;
  };
  struct Key_simplex_base_dummy {
    Key_simplex_base_dummy() {}
    // Undefined so it will not link
    void assign_key(Simplex_key);
    Simplex_key key() const;
  };
  struct Extended_filtration_data {
    Filtration_value minval;
    Filtration_value maxval;
    Extended_filtration_data(){}
    Extended_filtration_data(Filtration_value vmin, Filtration_value vmax): minval(vmin), maxval(vmax) {}
  };
  typedef typename std::conditional<Options::store_key, Key_simplex_base_real, Key_simplex_base_dummy>::type
      Key_simplex_base;

  struct Filtration_simplex_base_real {
    Filtration_simplex_base_real() : filt_(0) {}
    void assign_filtration(Filtration_value f) { filt_ = f; }
    Filtration_value filtration() const { return filt_; }
   private:
    Filtration_value filt_;
  };
  struct Filtration_simplex_base_dummy {
    Filtration_simplex_base_dummy() {}
    void assign_filtration(Filtration_value GUDHI_CHECK_code(f))
    {
      GUDHI_CHECK(f == 0, "filtration value specified for a complex that does not store them");
    }
    Filtration_value filtration() const { return 0; }
  };
  typedef typename std::conditional<Options::store_filtration, Filtration_simplex_base_real,
    Filtration_simplex_base_dummy>::type Filtration_simplex_base;

 public:
  /** \brief Handle type to a simplex contained in the simplicial complex represented
   * by the simplex tree.
   *
   * They are essentially pointers into internal vectors, and any insertion or removal
   * of a simplex may invalidate any other Simplex_handle in the complex. */
  typedef typename Dictionary::iterator Simplex_handle;

 private:
  typedef typename Dictionary::iterator Dictionary_it;
  typedef typename Dictionary_it::value_type Dit_value_t;

  struct return_first {
    Vertex_handle operator()(const Dit_value_t& p_sh) const {
      return p_sh.first;
    }
  };

 public:
  /** \name Range and iterator types
   *
   * The naming convention is Container_content_(iterator/range). A Container_content_range is
   * essentially an object on which the methods begin() and end() can be called. They both return
   * an object of type Container_content_iterator, and allow the traversal of the range
   * [ begin();end() ).
   * @{ */

  /** \brief Iterator over the vertices of the simplicial complex.
   *
   * 'value_type' is Vertex_handle. */
  typedef boost::transform_iterator<return_first, Dictionary_it> Complex_vertex_iterator;
  /** \brief Range over the vertices of the simplicial complex. */
  typedef boost::iterator_range<Complex_vertex_iterator> Complex_vertex_range;
  /** \brief Iterator over the vertices of a simplex.
   *
   * 'value_type' is Vertex_handle. */
  typedef Simplex_tree_simplex_vertex_iterator<Simplex_tree> Simplex_vertex_iterator;
  /** \brief Range over the vertices of a simplex. */
  typedef boost::iterator_range<Simplex_vertex_iterator> Simplex_vertex_range;
  /** \brief Range over the cofaces of a simplex. */
  typedef std::vector<Simplex_handle> Cofaces_simplex_range;

 private:
  /** \brief An iterator for an optimized search for the star of a simplex.
   *
   * \details It requires the Options::link_nodes_by_label to be true and store two
   * extra pointers in each node of the simplex tree. The Nodes of same label are
   * linked in a list.
   */
  typedef Simplex_tree_optimized_star_simplex_iterator<Simplex_tree> Optimized_star_simplex_iterator;

 public:
  /** \brief Iterator over the star of a simplex.*/
  typedef typename std::conditional<Options::link_nodes_by_label,
                                    Optimized_star_simplex_iterator,  // faster implem
                                    typename Cofaces_simplex_range::iterator>::type Star_simplex_iterator;
  /** \brief Range over the star of a simplex. */
  typedef typename std::conditional<Options::link_nodes_by_label,
                                    boost::iterator_range<Optimized_star_simplex_iterator>,  // faster implem
                                    Cofaces_simplex_range>::type Star_simplex_range;

  /** \brief Iterator over the simplices of the boundary of a simplex.
   *
   * 'value_type' is Simplex_handle. */
  typedef Simplex_tree_boundary_simplex_iterator<Simplex_tree> Boundary_simplex_iterator;
  /** \brief Range over the simplices of the boundary of a simplex. */
  typedef boost::iterator_range<Boundary_simplex_iterator> Boundary_simplex_range;
  /** \brief Iterator over the simplices of the boundary of a simplex and their opposite vertices.
   *
   * 'value_type' is std::pair<Simplex_handle, Vertex_handle>. */
  typedef Simplex_tree_boundary_opposite_vertex_simplex_iterator<Simplex_tree>
          Boundary_opposite_vertex_simplex_iterator;
  /** \brief Range over the simplices of the boundary of a simplex and their opposite vertices. */
  typedef boost::iterator_range<Boundary_opposite_vertex_simplex_iterator> Boundary_opposite_vertex_simplex_range;
  /** \brief Iterator over the simplices of the simplicial complex.
   *
   * 'value_type' is Simplex_handle. */
  typedef Simplex_tree_complex_simplex_iterator<Simplex_tree> Complex_simplex_iterator;
  /** \brief Range over the simplices of the simplicial complex. */
  typedef boost::iterator_range<Complex_simplex_iterator> Complex_simplex_range;
  /** \brief Iterator over the simplices of the skeleton of the simplicial complex, for a given 
   * dimension.
   *
   * 'value_type' is Simplex_handle. */
  typedef Simplex_tree_skeleton_simplex_iterator<Simplex_tree> Skeleton_simplex_iterator;
  /** \brief Range over the simplices of the skeleton of the simplicial complex, for a given 
   * dimension. */
  typedef boost::iterator_range<Skeleton_simplex_iterator> Skeleton_simplex_range;
  /** \brief Range over the simplices of the simplicial complex, ordered by the filtration. */
  typedef std::vector<Simplex_handle> Filtration_simplex_range;
  /** \brief Iterator over the simplices of the simplicial complex, ordered by the filtration.
   *
   * 'value_type' is Simplex_handle. */
  typedef typename Filtration_simplex_range::const_iterator Filtration_simplex_iterator;

  /* @} */  // end name range and iterator types
  /** \name Range and iterator methods
   * @{ */

  /** \brief Returns a range over the vertices of the simplicial complex. 
   * The order is increasing according to < on Vertex_handles.*/
  Complex_vertex_range complex_vertex_range() {
    return Complex_vertex_range(
                                boost::make_transform_iterator(root_.members_.begin(), return_first()),
                                boost::make_transform_iterator(root_.members_.end(), return_first()));
  }

  /** \brief Returns a range over the simplices of the simplicial complex.
   *
   * In the Simplex_tree, the tree is traverse in a depth-first fashion.
   * Consequently, simplices are ordered according to lexicographic order on the list of
   * Vertex_handles of a simplex, read in increasing < order for Vertex_handles. */
  Complex_simplex_range complex_simplex_range() {
    return Complex_simplex_range(Complex_simplex_iterator(this),
                                 Complex_simplex_iterator());
  }

  /** \brief Returns a range over the simplices of the dim-skeleton of the simplicial complex.
   *
   * The \f$d\f$-skeleton of a simplicial complex \f$\mathbf{K}\f$ is the simplicial complex containing the
   * simplices of \f$\mathbf{K}\f$ of dimension at most \f$d\f$.
   *
   * @param[in] dim The maximal dimension of the simplices in the skeleton.
   *
   * The simplices are ordered according to lexicographic order on the list of
   * Vertex_handles of a simplex, read in increasing < order for Vertex_handles. */
  Skeleton_simplex_range skeleton_simplex_range(int dim) {
    return Skeleton_simplex_range(Skeleton_simplex_iterator(this, dim),
                                  Skeleton_simplex_iterator());
  }

  /** \brief Returns a range over the simplices of the simplicial complex,
   * in the order of the filtration.
   *
   * The filtration is a monotonic function \f$ f: \mathbf{K} \rightarrow \mathbb{R} \f$, i.e. if two simplices
   * \f$\tau\f$ and \f$\sigma\f$ satisfy \f$\tau \subseteq \sigma\f$ then
   * \f$f(\tau) \leq f(\sigma)\f$.
   *
   * The method returns simplices ordered according to increasing filtration values. Ties are
   * resolved by considering inclusion relation (subsimplices appear before their cofaces). If two
   * simplices have same filtration value but are not comparable w.r.t. inclusion, lexicographic
   * order is used.
   *
   * The filtration must be valid. If the filtration has not been initialized yet, the
   * method initializes it (i.e. order the simplices). If the complex has changed since the last time the filtration
   * was initialized, please call `clear_filtration()` or `initialize_filtration()` to recompute it. */
  Filtration_simplex_range const& filtration_simplex_range(Indexing_tag = Indexing_tag()) {
    maybe_initialize_filtration();
    return filtration_vect_;
  }

  /** \brief Returns a range over the vertices of a simplex.
   *
   * The order in which the vertices are visited is the decreasing order for < on Vertex_handles,
   * which is consequenlty
   * equal to \f$(-1)^{\text{dim} \sigma}\f$ the canonical orientation on the simplex.
   */
  Simplex_vertex_range simplex_vertex_range(Simplex_handle sh) const {
    GUDHI_CHECK(sh != null_simplex(), "empty simplex");
    return Simplex_vertex_range(Simplex_vertex_iterator(this, sh),
                                Simplex_vertex_iterator(this));
  }

  /** \brief Returns a range over the simplices of the boundary of a simplex.
   *
   * The boundary of a simplex is the set of codimension \f$1\f$ subsimplices of the simplex.
   * If the simplex is \f$[v_0, \cdots ,v_d]\f$, with canonical orientation
   * induced by \f$ v_0 < \cdots < v_d \f$, the iterator enumerates the
   * simplices of the boundary in the order:
   * \f$[v_0,\cdots,\widehat{v_i},\cdots,v_d]\f$ for \f$i\f$ from \f$0\f$ to \f$d\f$,
   * where \f$\widehat{v_i}\f$ means that the vertex \f$v_i\f$ is omitted.
   *
   * We note that the alternate sum of the simplices given by the iterator
   * gives \f$(-1)^{\text{dim} \sigma}\f$ the chains corresponding to the boundary
   * of the simplex.
   *
   * @param[in] sh Simplex for which the boundary is computed. */
  template<class SimplexHandle>
  Boundary_simplex_range boundary_simplex_range(SimplexHandle sh) {
    return Boundary_simplex_range(Boundary_simplex_iterator(this, sh),
                                  Boundary_simplex_iterator(this));
  }

  /** \brief Given a simplex, returns a range over the simplices of its boundary and their opposite vertices.
   *
   * The boundary of a simplex is the set of codimension \f$1\f$ subsimplices of the simplex.
   * If the simplex is \f$[v_0, \cdots ,v_d]\f$, with canonical orientation induced by \f$ v_0 < \cdots < v_d \f$, the
   * iterator enumerates the simplices of the boundary in the order:
   * \f$[v_0,\cdots,\widehat{v_i},\cdots,v_d]\f$ for \f$i\f$ from \f$d\f$ to \f$0\f$, where \f$\widehat{v_i}\f$ means
   * that the vertex \f$v_i\f$, known as the opposite vertex, is omitted from boundary, but returned as the second
   * element of a pair.
   *
   * @param[in] sh Simplex for which the boundary is computed.
   */
  template<class SimplexHandle>
  Boundary_opposite_vertex_simplex_range boundary_opposite_vertex_simplex_range(SimplexHandle sh) {
    return Boundary_opposite_vertex_simplex_range(Boundary_opposite_vertex_simplex_iterator(this, sh),
                                                  Boundary_opposite_vertex_simplex_iterator(this));
  }

  /** @} */  // end range and iterator methods
  /** \name Constructor/Destructor
   * @{ */

  /** \brief Constructs an empty simplex tree. */
  Simplex_tree()
      : null_vertex_(-1),
      root_(nullptr, null_vertex_),
      filtration_vect_(),
      dimension_(-1) { }

  /** \brief User-defined copy constructor reproduces the whole tree structure. */
  Simplex_tree(const Simplex_tree& complex_source) {
#ifdef DEBUG_TRACES
    std::clog << "Simplex_tree copy constructor" << std::endl;
#endif  // DEBUG_TRACES
    copy_from(complex_source);
  }

  /** \brief User-defined move constructor relocates the whole tree structure.
   *  \exception std::invalid_argument In debug mode, if the complex_source is invalid.
   */
  Simplex_tree(Simplex_tree && complex_source) {
#ifdef DEBUG_TRACES
    std::clog << "Simplex_tree move constructor" << std::endl;
#endif  // DEBUG_TRACES
    move_from(complex_source);

    // just need to set dimension_ on source to make it available again
    // (filtration_vect_ and members are already set from the move)
    complex_source.dimension_ = -1;
  }

  /** \brief Destructor; deallocates the whole tree structure. */
  ~Simplex_tree() {
    root_members_recursive_deletion();
  }

  /** \brief User-defined copy assignment reproduces the whole tree structure. */
  Simplex_tree& operator= (const Simplex_tree& complex_source) {
#ifdef DEBUG_TRACES
    std::clog << "Simplex_tree copy assignment" << std::endl;
#endif  // DEBUG_TRACES
    // Self-assignment detection
    if (&complex_source != this) {
      // We start by deleting root_ if not empty
      root_members_recursive_deletion();

      copy_from(complex_source);
    }
    return *this;
  }

  /** \brief User-defined move assignment relocates the whole tree structure.
   *  \exception std::invalid_argument In debug mode, if the complex_source is invalid.
   */
  Simplex_tree& operator=(Simplex_tree&& complex_source) {
#ifdef DEBUG_TRACES
    std::clog << "Simplex_tree move assignment" << std::endl;
#endif  // DEBUG_TRACES
    // Self-assignment detection
    if (&complex_source != this) {
      // root_ deletion in case it was not empty
      root_members_recursive_deletion();

      move_from(complex_source);
    }
    return *this;
  }
  /** @} */  // end constructor/destructor

 private:
  // Copy from complex_source to "this"
  void copy_from(const Simplex_tree& complex_source) {
    null_vertex_ = complex_source.null_vertex_;
    filtration_vect_.clear();
    dimension_ = complex_source.dimension_;
    auto root_source = complex_source.root_;

    // root members copy
    root_.members() = Dictionary(boost::container::ordered_unique_range,
                                 root_source.members().begin(),
                                 root_source.members().end());
    // Needs to reassign children
    for (auto& map_el : root_.members()) {
      map_el.second.assign_children(&root_);
    }
    rec_copy(&root_, &root_source);
  }

  /** \brief depth first search, inserts simplices when reaching a leaf. */
  void rec_copy(Siblings *sib, Siblings *sib_source) {
    for (auto sh = sib->members().begin(), sh_source = sib_source->members().begin();
         sh != sib->members().end(); ++sh, ++sh_source) {
      if (has_children(sh_source)) {
        Siblings * newsib = new Siblings(sib, sh_source->first);
        newsib->members_.reserve(sh_source->second.children()->members().size());
        for (auto & child : sh_source->second.children()->members())
          newsib->members_.emplace_hint(newsib->members_.end(), child.first, Node(newsib, child.second.filtration()));
        rec_copy(newsib, sh_source->second.children());
        sh->second.assign_children(newsib);
      }
    }
  }

  // Move from complex_source to "this"
  void move_from(Simplex_tree& complex_source) {
    null_vertex_ = std::move(complex_source.null_vertex_);
    root_ = std::move(complex_source.root_);
    filtration_vect_ = std::move(complex_source.filtration_vect_);
    dimension_ = complex_source.dimension_;

    // Need to update root members (children->oncles and children need to point on the new root pointer)
    for (auto& map_el : root_.members()) {
      if (map_el.second.children() != &(complex_source.root_)) {
        // reset children->oncles with the moved root_ pointer value
        map_el.second.children()->oncles_ = &root_;
      } else {
        // if simplex is of dimension 0, oncles_ shall be nullptr
        GUDHI_CHECK(map_el.second.children()->oncles_ == nullptr,
                    std::invalid_argument("Simplex_tree move constructor from an invalid Simplex_tree"));
        // and children points on root_ - to be moved
        map_el.second.assign_children(&root_);
      }
    }
  }

  // delete all root_.members() recursively
  void root_members_recursive_deletion() {
    for (auto sh = root_.members().begin(); sh != root_.members().end(); ++sh) {
      if (has_children(sh)) {
        rec_delete(sh->second.children());
      }
    }
    root_.members().clear();
  }

  // Recursive deletion
  void rec_delete(Siblings * sib) {
    for (auto sh = sib->members().begin(); sh != sib->members().end(); ++sh) {
      if (has_children(sh)) {
        rec_delete(sh->second.children());
      }
    }
    delete sib;
  }

 public:
  friend Simplex_tree<Simplex_tree_options_full_featured>;
  friend Simplex_tree<Simplex_tree_options_fast_persistence>;
  friend Simplex_tree<Simplex_tree_options_fast_cofaces>;

  /** \brief Checks if two simplex trees are equal. */
  template<class OtherSimplexTreeOptions>
  bool operator==(Simplex_tree<OtherSimplexTreeOptions>& st2) {
    if ((null_vertex_ != st2.null_vertex_) ||
        (dimension_ != st2.dimension_ && !dimension_to_be_lowered_ && !st2.dimension_to_be_lowered_))
      return false;
    return rec_equal<OtherSimplexTreeOptions>(&root_, &st2.root_);
  }

  /** \brief Checks if two simplex trees are different. */
  bool operator!=(Simplex_tree& st2) {
    return (!(*this == st2));
  }

 private:
  /** rec_equal: Checks recursively whether or not two simplex trees are equal, using depth first search. */
  template<class OtherSimplexTreeOptions>
  bool rec_equal(Siblings* s1, typename Simplex_tree<OtherSimplexTreeOptions>::Siblings* s2) {
    if (s1->members().size() != s2->members().size())
      return false;
    auto sh2 = s2->members().begin();
    for (auto sh1 = s1->members().begin();
         (sh1 != s1->members().end() && sh2 != s2->members().end());
         ++sh1, ++sh2) {
      if (sh1->first != sh2->first || sh1->second.filtration() != sh2->second.filtration())
        return false;
      if (has_children(sh1) != has_children(sh2))
        return false;
      // Recursivity on children only if both have children
      else if (has_children(sh1))
        if (!rec_equal<OtherSimplexTreeOptions>(sh1->second.children(), sh2->second.children()))
          return false;
    }
    return true;
  }

  /** \brief Returns the filtration value of a simplex.
   *
   * Same as `filtration()`, but does not handle `null_simplex()`.
   */
  static Filtration_value filtration_(Simplex_handle sh) {
    GUDHI_CHECK (sh != null_simplex(), "null simplex");
    return sh->second.filtration();
  }

 public:
  /** \brief Returns the key associated to a simplex.
   *
   * If no key has been assigned, returns `null_key()`.
   * \pre SimplexTreeOptions::store_key
   */
  static Simplex_key key(Simplex_handle sh) {
    return sh->second.key();
  }

  /** \brief Returns the simplex that has index idx in the filtration.
   *
   * The filtration must be initialized.
   */
  Simplex_handle simplex(Simplex_key idx) const {
    return filtration_vect_[idx];
  }

  /** \brief Returns the filtration value of a simplex.
   *
   * Called on the null_simplex, it returns infinity.
   * If SimplexTreeOptions::store_filtration is false, returns 0.
   */
  static Filtration_value filtration(Simplex_handle sh) {
    if (sh != null_simplex()) {
      return sh->second.filtration();
    } else {
      return std::numeric_limits<Filtration_value>::infinity();
    }
  }

  /** \brief Sets the filtration value of a simplex.
   * \exception std::invalid_argument In debug mode, if sh is a null_simplex.
   */
  void assign_filtration(Simplex_handle sh, Filtration_value fv) {
    GUDHI_CHECK(sh != null_simplex(),
                std::invalid_argument("Simplex_tree::assign_filtration - cannot assign filtration on null_simplex"));
    sh->second.assign_filtration(fv);
  }

  /** \brief Returns a Simplex_handle different from all Simplex_handles
   * associated to the simplices in the simplicial complex.
   *
   * One can call filtration(null_simplex()). */
  static Simplex_handle null_simplex() {
    return Dictionary_it(nullptr);
  }

  /** \brief Returns a fixed number not in the interval [0, `num_simplices()`).  */
  static Simplex_key null_key() {
    return -1;
  }

  /** \brief Returns a Vertex_handle different from all Vertex_handles associated
   * to the vertices of the simplicial complex. */
  Vertex_handle null_vertex() const {
    return null_vertex_;
  }

  /** \brief Returns the number of vertices in the complex. */
  size_t num_vertices() const {
    return root_.members_.size();
  }

  /** \brief Returns whether the complex is empty. */
  bool is_empty() const {
    return root_.members_.empty();
  }

 public:
  /** \brief returns the number of simplices in the simplex_tree. */
  size_t num_simplices() {
    return num_simplices(&root_);
  }

 private:
  /** \brief returns the number of simplices in the simplex_tree. */
  size_t num_simplices(Siblings * sib) {
    auto sib_begin = sib->members().begin();
    auto sib_end = sib->members().end();
    size_t simplices_number = sib_end - sib_begin;
    for (auto sh = sib_begin; sh != sib_end; ++sh) {
      if (has_children(sh)) {
        simplices_number += num_simplices(sh->second.children());
      }
    }
    return simplices_number;
  }

 public:
  /** \brief Returns the dimension of a simplex.
   *
   * Must be different from null_simplex().*/
  int dimension(Simplex_handle sh) {
    Siblings * curr_sib = self_siblings(sh);
    int dim = 0;
    while (curr_sib != nullptr) {
      ++dim;
      curr_sib = curr_sib->oncles();
    }
    return dim - 1;
  }

  /** \brief Returns an upper bound on the dimension of the simplicial complex. */
  int upper_bound_dimension() const {
    return dimension_;
  }

  /** \brief Returns the dimension of the simplicial complex.
      \details This function is not constant time because it can recompute dimension if required (can be triggered by
      `remove_maximal_simplex()` or `prune_above_filtration()`).
  */
  int dimension() {
    if (dimension_to_be_lowered_)
      lower_upper_bound_dimension();
    return dimension_;
  }

  /** \brief Returns true if the node in the simplex tree pointed by
   * sh has children.*/
  template<class SimplexHandle>
  bool has_children(SimplexHandle sh) const {
    // Here we rely on the root using null_vertex(), which cannot match any real vertex.
    return (sh->second.children()->parent() == sh->first);
  }

  /** \brief Returns the children of the node in the simplex tree pointed by sh.
<<<<<<< HEAD
   * Invalid if sh has no children.
  */
  Siblings* children(Simplex_handle sh) const { return sh->second.children(); }
=======
   * \exception std::invalid_argument In debug mode, if sh has no child.
   */
  Siblings* children(Simplex_handle sh) const {
    GUDHI_CHECK(has_children(sh), std::invalid_argument("Simplex_tree::children - argument has no child"));
    return sh->second.children();
  }
>>>>>>> 584b5807

  /** \brief Given a range of Vertex_handles, returns the Simplex_handle
   * of the simplex in the simplicial complex containing the corresponding
   * vertices. Return null_simplex() if the simplex is not in the complex.
   *
   * The type InputVertexRange must be a range of <CODE>Vertex_handle</CODE>
   * on which we can call std::begin() function
   */
  template<class InputVertexRange = std::initializer_list<Vertex_handle>>
  Simplex_handle find(const InputVertexRange & s) {
    auto first = std::begin(s);
    auto last = std::end(s);

    if (first == last)
      return null_simplex();  // ----->>

    // Copy before sorting
    std::vector<Vertex_handle> copy(first, last);
    std::sort(std::begin(copy), std::end(copy));
    return find_simplex(copy);
  }

 private:
  /** Find function, with a sorted range of vertices. */
  Simplex_handle find_simplex(const std::vector<Vertex_handle> & simplex) {
    Siblings * tmp_sib = &root_;
    Dictionary_it tmp_dit;
    auto vi = simplex.begin();
    if (Options::contiguous_vertices) {
      // Equivalent to the first iteration of the normal loop
      GUDHI_CHECK(contiguous_vertices(), "non-contiguous vertices");
      Vertex_handle v = *vi++;
      if(v < 0 || v >= static_cast<Vertex_handle>(root_.members_.size()))
        return null_simplex();
      tmp_dit = root_.members_.begin() + v;
      if (vi == simplex.end())
        return tmp_dit;
      if (!has_children(tmp_dit))
        return null_simplex();
      tmp_sib = tmp_dit->second.children();
    }
    for (;;) {
      tmp_dit = tmp_sib->members_.find(*vi++);
      if (tmp_dit == tmp_sib->members_.end())
        return null_simplex();
      if (vi == simplex.end())
        return tmp_dit;
      if (!has_children(tmp_dit))
        return null_simplex();
      tmp_sib = tmp_dit->second.children();
    }
  }

  /** \brief Returns the Simplex_handle corresponding to the 0-simplex
   * representing the vertex with Vertex_handle v. */
  Simplex_handle find_vertex(Vertex_handle v) {
    if (Options::contiguous_vertices) {
      assert(contiguous_vertices());
      return root_.members_.begin() + v;
    } else {
      return root_.members_.find(v);
    }
  }

 public:
  /** \private \brief Test if the vertices have contiguous numbering: 0, 1, etc.  */
  bool contiguous_vertices() const {
    if (root_.members_.empty()) return true;
    if (root_.members_.begin()->first != 0) return false;
    if (std::prev(root_.members_.end())->first != static_cast<Vertex_handle>(root_.members_.size() - 1)) return false;
    return true;
  }

 protected:
  /** \brief Inserts a simplex represented by a range of vertex.
   * @param[in]  simplex    range of Vertex_handles, representing the vertices of the new simplex. The range must be
   * sorted by increasing vertex handle order, and not empty.
   * @param[in]  filtration the filtration value assigned to the new simplex.
   * @return If the new simplex is inserted successfully (i.e. it was not in the
   * simplicial complex yet) the bool is set to true and the Simplex_handle is the handle assigned
   * to the new simplex.
   * If the insertion fails (the simplex is already there), the bool is set to false. If the insertion
   * fails and the simplex already in the complex has a filtration value strictly bigger than 'filtration',
   * we assign this simplex with the new value 'filtration', and set the Simplex_handle field of the
   * output pair to the Simplex_handle of the simplex. Otherwise, we set the Simplex_handle part to
   * null_simplex.
   * 
  */
  template <class RandomVertexHandleRange = std::initializer_list<Vertex_handle>>
  std::pair<Simplex_handle, bool> insert_simplex_raw(const RandomVertexHandleRange& simplex,
                                                     Filtration_value filtration) {
    Siblings * curr_sib = &root_;
    std::pair<Simplex_handle, bool> res_insert;
    auto vi = simplex.begin();
    for (; vi != std::prev(simplex.end()); ++vi) {
      GUDHI_CHECK(*vi != null_vertex(), "cannot use the dummy null_vertex() as a real vertex");
      res_insert = curr_sib->members_.emplace(*vi, Node(curr_sib, filtration));
<<<<<<< HEAD
      // update extra data structures in the insertion is successful
      if (res_insert.second) {
=======
      if (res_insert.second) {
        // Only required when insertion is successful
>>>>>>> 584b5807
        update_simplex_tree_after_node_insertion(res_insert.first);
      }
      if (!(has_children(res_insert.first))) {
        res_insert.first->second.assign_children(new Siblings(curr_sib, *vi));
      }
      curr_sib = res_insert.first->second.children();
    }
    GUDHI_CHECK(*vi != null_vertex(), "cannot use the dummy null_vertex() as a real vertex");
    res_insert = curr_sib->members_.emplace(*vi, Node(curr_sib, filtration));
    if (!res_insert.second) {
      // if already in the complex
      if (res_insert.first->second.filtration() > filtration) {
        // if filtration value modified
        res_insert.first->second.assign_filtration(filtration);
        return res_insert;
      }
      // if filtration value unchanged
      return std::pair<Simplex_handle, bool>(null_simplex(), false);
    } else {
<<<<<<< HEAD
      // update extra data structures in the insertion is successful
=======
      // Only required when insertion is successful
>>>>>>> 584b5807
      update_simplex_tree_after_node_insertion(res_insert.first);
    }
    // otherwise the insertion has succeeded - size is a size_type
    int dim = static_cast<int>(boost::size(simplex)) - 1;
    if (dim > dimension_) {
      // Update dimension if needed
      dimension_ = dim;
    }
    return res_insert;
  }

 public:
  /** \brief Insert a simplex, represented by a range of Vertex_handles, in the simplicial complex.
   *
   * @param[in]  simplex    range of Vertex_handles, representing the vertices of the new simplex
   * @param[in]  filtration the filtration value assigned to the new simplex.
   * @return If the new simplex is inserted successfully (i.e. it was not in the
   * simplicial complex yet) the bool is set to true and the Simplex_handle is the handle assigned
   * to the new simplex.
   * If the insertion fails (the simplex is already there), the bool is set to false. If the insertion
   * fails and the simplex already in the complex has a filtration value strictly bigger than 'filtration',
   * we assign this simplex with the new value 'filtration', and set the Simplex_handle field of the
   * output pair to the Simplex_handle of the simplex. Otherwise, we set the Simplex_handle part to
   * null_simplex.
   *
   * All subsimplices do not necessary need to be already in the simplex tree to proceed to an
   * insertion. However, the property of being a simplicial complex will be violated. This allows
   * us to insert a stream of simplices contained in a simplicial complex without considering any
   * order on them.
   *
   * The filtration value
   * assigned to the new simplex must preserve the monotonicity of the filtration.
   *
   * The type InputVertexRange must be a range for which .begin() and
   * .end() return input iterators, with 'value_type' Vertex_handle. */
  template<class InputVertexRange = std::initializer_list<Vertex_handle>>
  std::pair<Simplex_handle, bool> insert_simplex(const InputVertexRange & simplex,
                                                 Filtration_value filtration = 0) {
    auto first = std::begin(simplex);
    auto last = std::end(simplex);

    if (first == last)
      return std::pair<Simplex_handle, bool>(null_simplex(), true);  // ----->>

    // Copy before sorting
    std::vector<Vertex_handle> copy(first, last);
    std::sort(std::begin(copy), std::end(copy));
    return insert_simplex_raw(copy, filtration);
  }

    /** \brief Insert a N-simplex and all his subfaces, from a N-simplex represented by a range of
   * Vertex_handles, in the simplicial complex.
   *
   * @param[in]  Nsimplex   range of Vertex_handles, representing the vertices of the new N-simplex
   * @param[in]  filtration the filtration value assigned to the new N-simplex.
   * @return If the new simplex is inserted successfully (i.e. it was not in the
   * simplicial complex yet) the bool is set to true and the Simplex_handle is the handle assigned
   * to the new simplex.
   * If the insertion fails (the simplex is already there), the bool is set to false. If the insertion
   * fails and the simplex already in the complex has a filtration value strictly bigger than 'filtration',
   * we assign this simplex with the new value 'filtration', and set the Simplex_handle field of the
   * output pair to the Simplex_handle of the simplex. Otherwise, we set the Simplex_handle part to
   * null_simplex.
   */
  template<class InputVertexRange = std::initializer_list<Vertex_handle>>
  std::pair<Simplex_handle, bool> insert_simplex_and_subfaces(const InputVertexRange& Nsimplex,
				    Filtration_value filtration = 0) {
    auto first = std::begin(Nsimplex);
    auto last = std::end(Nsimplex);

    if (first == last)
      return { null_simplex(), true }; // FIXME: false would make more sense to me.

    thread_local std::vector<Vertex_handle> copy;
    copy.clear();
    copy.insert(copy.end(), first, last);
    std::sort(copy.begin(), copy.end());
    auto last_unique = std::unique(copy.begin(), copy.end());
    copy.erase(last_unique, copy.end());
    GUDHI_CHECK_code(
      for (Vertex_handle v : copy)
        GUDHI_CHECK(v != null_vertex(), "cannot use the dummy null_vertex() as a real vertex");
    )
    // Update dimension if needed. We could wait to see if the insertion succeeds, but I doubt there is much to gain.
    dimension_ = (std::max)(dimension_, static_cast<int>(std::distance(copy.begin(), copy.end())) - 1);

    return rec_insert_simplex_and_subfaces_sorted(root(), copy.begin(), copy.end(), filtration);
  }

 private:
  // To insert {1,2,3,4}, we insert {2,3,4} twice, once at the root, and once below 1.
  template<class ForwardVertexIterator>
  std::pair<Simplex_handle, bool> rec_insert_simplex_and_subfaces_sorted(Siblings* sib,
  	                                                                     ForwardVertexIterator first,
  	                                                                     ForwardVertexIterator last,
  	                                                                     Filtration_value filt) {
    // An alternative strategy would be:
    // - try to find the complete simplex, if found (and low filtration) exit
    // - insert all the vertices at once in sib
    // - loop over those (new or not) simplices, with a recursive call(++first, last)
    Vertex_handle vertex_one = *first;
    auto&& dict = sib->members();
    auto insertion_result = dict.emplace(vertex_one, Node(sib, filt));
    // update extra data structures in the insertion is successful
    if (insertion_result.second) {
<<<<<<< HEAD
=======
      // Only required when insertion is successful
>>>>>>> 584b5807
      update_simplex_tree_after_node_insertion(insertion_result.first);
    }

    Simplex_handle simplex_one = insertion_result.first;
    bool one_is_new = insertion_result.second;
    if (!one_is_new) {
      if (filtration(simplex_one) > filt) {
        assign_filtration(simplex_one, filt);
      } else {
        // FIXME: this interface makes no sense, and it doesn't seem to be tested.
        insertion_result.first = null_simplex();
      }
    }
    if (++first == last) return insertion_result;
    if (!has_children(simplex_one))
      // TODO: have special code here, we know we are building the whole subtree from scratch.
      simplex_one->second.assign_children(new Siblings(sib, vertex_one));
    auto res = rec_insert_simplex_and_subfaces_sorted(simplex_one->second.children(), first, last, filt);
    // No need to continue if the full simplex was already there with a low enough filtration value.
    if (res.first != null_simplex()) rec_insert_simplex_and_subfaces_sorted(sib, first, last, filt);
    return res;
  }

 public:
  /** \brief Assign a value 'key' to the key of the simplex
   * represented by the Simplex_handle 'sh'. */
  void assign_key(Simplex_handle sh, Simplex_key key) {
    sh->second.assign_key(key);
  }

  /** Returns the two Simplex_handle corresponding to the endpoints of
   * and edge. sh must point to a 1-dimensional simplex. This is an
   * optimized version of the boundary computation. */
  std::pair<Simplex_handle, Simplex_handle> endpoints(Simplex_handle sh) {
    assert(dimension(sh) == 1);
    return { find_vertex(sh->first), find_vertex(self_siblings(sh)->parent()) };
  }

  /** Returns the Siblings containing a simplex.*/
  template<class SimplexHandle>
  static Siblings* self_siblings(SimplexHandle sh) {
    if (sh->second.children()->parent() == sh->first)
      return sh->second.children()->oncles();
    else
      return sh->second.children();
  }

 public:
  /** Returns a pointer to the root nodes of the simplex tree. */
  Siblings * root() {
    return &root_;
  }

  /** \brief Set a dimension for the simplicial complex.
   *  \details
   *  If `exact` is false, `dimension` is only an upper bound on the dimension of the complex.
   *  This function must be used with caution because it disables or limits the on-demand recomputation of the dimension
   * (the need for recomputation can be caused by `remove_maximal_simplex()` or `prune_above_filtration()`).
   */
  void set_dimension(int dimension, bool exact=true) {
    dimension_to_be_lowered_ = !exact;
    dimension_ = dimension;
  }

 public:
  /** \brief Initializes the filtration cache, i.e. sorts the
   * simplices according to their order in the filtration.
   *
   * It always recomputes the cache, even if one already exists.
   *
   * Any insertion, deletion or change of filtration value invalidates this cache,
   * which can be cleared with clear_filtration().  */
  void initialize_filtration() {
    filtration_vect_.clear();
    filtration_vect_.reserve(num_simplices());
    for (Simplex_handle sh : complex_simplex_range())
      filtration_vect_.push_back(sh);

    /* We use stable_sort here because with libstdc++ it is faster than sort.
     * is_before_in_filtration is now a total order, but we used to call
     * stable_sort for the following heuristic:
     * The use of a depth-first traversal of the simplex tree, provided by
     * complex_simplex_range(), combined with a stable sort is meant to
     * optimize the order of simplices with same filtration value. The
     * heuristic consists in inserting the cofaces of a simplex as soon as
     * possible.
     */
#ifdef GUDHI_USE_TBB
    tbb::parallel_sort(filtration_vect_.begin(), filtration_vect_.end(), is_before_in_filtration(this));
#else
    std::stable_sort(filtration_vect_.begin(), filtration_vect_.end(), is_before_in_filtration(this));
#endif
  }
  /** \brief Initializes the filtration cache if it isn't initialized yet.
   *
   * Automatically called by filtration_simplex_range(). */
  void maybe_initialize_filtration() {
    if (filtration_vect_.empty()) {
      initialize_filtration();
    }
  }
  /** \brief Clears the filtration cache produced by initialize_filtration().
   *
   * Useful when initialize_filtration() has already been called and we perform an operation
   * (say an insertion) that invalidates the cache. */
  void clear_filtration() {
    filtration_vect_.clear();
  }

 private:
  /** Recursive search of cofaces
   * This function uses DFS
   *\param vertices contains a list of vertices, which represent the vertices of the simplex not found yet.
   *\param curr_nbVertices represents the number of vertices of the simplex we reached by going through the tree.
   *\param cofaces contains a list of Simplex_handle, representing all the cofaces asked.
   *\param star true if we need the star of the simplex
   *\param nbVertices number of vertices of the cofaces we search
   * Prefix actions : When the bottom vertex matches with the current vertex in the tree,
   * we remove the bottom vertex from vertices.
   * Infix actions : Then we call or not the recursion.
   * Postfix actions : Finally, we add back the removed vertex into vertices,
   * and remove this vertex from curr_nbVertices so that we didn't change the parameters.
   * If the vertices list is empty, we need to check if curr_nbVertices matches with the dimension of the cofaces asked.
   */
  void rec_coface(std::vector<Vertex_handle> &vertices, Siblings *curr_sib, int curr_nbVertices,
                  std::vector<Simplex_handle>& cofaces, bool star, int nbVertices) {
    if (!(star || curr_nbVertices <= nbVertices))  // dimension of actual simplex <= nbVertices
      return;
    for (Simplex_handle simplex = curr_sib->members().begin(); simplex != curr_sib->members().end(); ++simplex) {
      if (vertices.empty()) {
        // If we reached the end of the vertices, and the simplex has more vertices than the given simplex
        // => we found a coface

        // Add a coface if we want the star or if the number of vertices of the current simplex matches with nbVertices
        bool addCoface = (star || curr_nbVertices == nbVertices);
        if (addCoface)
          cofaces.push_back(simplex);
        if ((!addCoface || star) && has_children(simplex))  // Rec call
          rec_coface(vertices, simplex->second.children(), curr_nbVertices + 1, cofaces, star, nbVertices);
      } else {
        if (simplex->first == vertices.back()) {
          // If curr_sib matches with the top vertex
          bool equalDim = (star || curr_nbVertices == nbVertices);  // dimension of actual simplex == nbVertices
          bool addCoface = vertices.size() == 1 && equalDim;
          if (addCoface)
            cofaces.push_back(simplex);
          if ((!addCoface || star) && has_children(simplex)) {
            // Rec call
            Vertex_handle tmp = vertices.back();
            vertices.pop_back();
            rec_coface(vertices, simplex->second.children(), curr_nbVertices + 1, cofaces, star, nbVertices);
            vertices.push_back(tmp);
          }
        } else if (simplex->first > vertices.back()) {
          return;
        } else {
          // (simplex->first < vertices.back()
          if (has_children(simplex))
            rec_coface(vertices, simplex->second.children(), curr_nbVertices + 1, cofaces, star, nbVertices);
        }
      }
    }
  }

 public:
  /** \brief Compute the star of a n simplex
   * \param simplex represent the simplex of which we search the star
   * \return Vector of Simplex_handle, empty vector if no cofaces found.
   */
  Star_simplex_range star_simplex_range(const Simplex_handle simplex) {
    if constexpr (Options::link_nodes_by_label) {  // faster cofaces computation
      Simplex_vertex_range rg = simplex_vertex_range(simplex);
      std::vector<Vertex_handle> simp(rg.begin(), rg.end());
      // must be sorted in decreasing order
      assert(std::is_sorted(simp.begin(), simp.end(), std::greater<Vertex_handle>()));
      return Star_simplex_range(Star_simplex_iterator(this, simp), Star_simplex_iterator());
    } else {
      return cofaces_simplex_range(simplex, 0);
    }
  }

  /** \brief Compute the cofaces of a n simplex
   * \param simplex represent the n-simplex of which we search the n+codimension cofaces
   * \param codimension The function returns the n+codimension-cofaces of the n-simplex. If codimension = 0, 
   * return all cofaces (equivalent of star function)
   * \return Vector of Simplex_handle, empty vector if no cofaces found.
   */

  Cofaces_simplex_range cofaces_simplex_range(const Simplex_handle simplex, int codimension) {
    Cofaces_simplex_range cofaces;
    // codimension must be positive or null integer
    assert(codimension >= 0);
    Simplex_vertex_range rg = simplex_vertex_range(simplex);
    std::vector<Vertex_handle> copy(rg.begin(), rg.end());
    if (codimension + static_cast<int>(copy.size()) > dimension_ + 1 ||
        (codimension == 0 && static_cast<int>(copy.size()) > dimension_))  // n+codimension greater than dimension_
      return cofaces;
    // must be sorted in decreasing order
    assert(std::is_sorted(copy.begin(), copy.end(), std::greater<Vertex_handle>()));
    bool star = codimension == 0;
    rec_coface(copy, &root_, 1, cofaces, star, codimension + static_cast<int>(copy.size()));
    return cofaces;
  }

 private:
  /** \brief Returns true iff the list of vertices of sh1
   * is smaller than the list of vertices of sh2 w.r.t.
   * lexicographic order on the lists read in reverse.
   *
   * It defines a StrictWeakOrdering on simplices. The Simplex_vertex_iterators
   * must traverse the Vertex_handle in decreasing order. Reverse lexicographic order satisfy
   * the property that a subsimplex of a simplex is always strictly smaller with this order. */
  bool reverse_lexicographic_order(Simplex_handle sh1, Simplex_handle sh2) {
    Simplex_vertex_range rg1 = simplex_vertex_range(sh1);
    Simplex_vertex_range rg2 = simplex_vertex_range(sh2);
    Simplex_vertex_iterator it1 = rg1.begin();
    Simplex_vertex_iterator it2 = rg2.begin();
    while (it1 != rg1.end() && it2 != rg2.end()) {
      if (*it1 == *it2) {
        ++it1;
        ++it2;
      } else {
        return *it1 < *it2;
      }
    }
    return ((it1 == rg1.end()) && (it2 != rg2.end()));
  }

  /** \brief StrictWeakOrdering, for the simplices, defined by the filtration.
   *
   * It corresponds to the partial order
   * induced by the filtration values, with ties resolved using reverse lexicographic order.
   * Reverse lexicographic order has the property to always consider the subsimplex of a simplex
   * to be smaller. The filtration function must be monotonic. */
  struct is_before_in_filtration {
    explicit is_before_in_filtration(Simplex_tree * st)
        : st_(st) { }

    bool operator()(const Simplex_handle sh1, const Simplex_handle sh2) const {
      // Not using st_->filtration(sh1) because it uselessly tests for null_simplex.
      if (sh1->second.filtration() != sh2->second.filtration()) {
        return sh1->second.filtration() < sh2->second.filtration();
      }
      // is sh1 a proper subface of sh2
      return st_->reverse_lexicographic_order(sh1, sh2);
    }

    Simplex_tree * st_;
  };

 public:
  /** \brief Inserts a 1-skeleton in an empty Simplex_tree.
   *
   * The Simplex_tree must contain no simplex when the method is
   * called.
   *
   * Inserts all vertices and edges given by a OneSkeletonGraph.
   * OneSkeletonGraph must be a model of
   * <a href="https://www.boost.org/doc/libs/release/libs/graph/doc/VertexAndEdgeListGraph.html">
   * boost::VertexAndEdgeListGraph</a>
   * and <a href="https://www.boost.org/doc/libs/release/libs/graph/doc/PropertyGraph.html">boost::PropertyGraph</a>.
   *
   * The vertex filtration value is accessible through the property tag
   * vertex_filtration_t.
   * The edge filtration value is accessible through the property tag
   * edge_filtration_t.
   *
   * boost::graph_traits<OneSkeletonGraph>::vertex_descriptor
   *                                    must be Vertex_handle.
   * boost::graph_traits<OneSkeletonGraph>::directed_category
   *                                    can be directed_tag (the fastest, the least RAM use), undirected_tag or even
   *                                    bidirected_tag.
   *
   * If an edge appears with multiplicity, the function will arbitrarily pick
   * one representative to read the filtration value.  */
  template<class OneSkeletonGraph>
  void insert_graph(const OneSkeletonGraph& skel_graph) {
    // the simplex tree must be empty
    assert(num_simplices() == 0);

    // is there a better way to let the compiler know that we don't mean Simplex_tree::num_vertices?
    using boost::num_vertices;

    if (num_vertices(skel_graph) == 0) {
      return;
    }
    if (num_edges(skel_graph) == 0) {
      dimension_ = 0;
    } else {
      dimension_ = 1;
    }

    root_.members_.reserve(num_vertices(skel_graph));  // probably useless in most cases
    typename boost::graph_traits<OneSkeletonGraph>::vertex_iterator v_it, v_it_end;
    for (std::tie(v_it, v_it_end) = vertices(skel_graph); v_it != v_it_end; ++v_it) {
      auto it = (root_.members_.emplace_hint(root_.members_.end(), *v_it,
                                             Node(&root_, get(vertex_filtration_t(), skel_graph, *v_it))));
<<<<<<< HEAD
      // update extra data structures for new simplex
=======
>>>>>>> 584b5807
      update_simplex_tree_after_node_insertion(it);
    }

    std::pair<typename boost::graph_traits<OneSkeletonGraph>::edge_iterator,
              typename boost::graph_traits<OneSkeletonGraph>::edge_iterator> boost_edges = edges(skel_graph);
    // boost_edges.first is the equivalent to boost_edges.begin()
    // boost_edges.second is the equivalent to boost_edges.end()
    for (; boost_edges.first != boost_edges.second; boost_edges.first++) {
      auto edge = *(boost_edges.first);
      auto u = source(edge, skel_graph);
      auto v = target(edge, skel_graph);
      if (u == v) throw std::invalid_argument("Self-loops are not simplicial");
      // We cannot skip edges with the wrong orientation and expect them to
      // come a second time with the right orientation, that does not always
      // happen in practice. emplace() should be a NOP when an element with the
      // same key is already there, so seeing the same edge multiple times is
      // ok.
      // Should we actually forbid multiple edges? That would be consistent
      // with rejecting self-loops.
      if (v < u) std::swap(u, v);
      auto sh = find_vertex(u);
      if (!has_children(sh)) {
        sh->second.assign_children(new Siblings(&root_, sh->first));
      }

<<<<<<< HEAD
      auto it = (sh->second.children()->members().emplace(
                     v, Node(sh->second.children(), get(edge_filtration_t(), skel_graph, edge))))
                    .first;
      // update extra data structures for new simplex
=======
      auto it = sh->second.children()->members().emplace(
                  v, Node(sh->second.children(), get(edge_filtration_t(), skel_graph, edge))).first;
>>>>>>> 584b5807
      update_simplex_tree_after_node_insertion(it);
    }
  }

  /** \brief Inserts several vertices.
   * @param[in] vertices A range of Vertex_handle
   * @param[in] filt filtration value of the new vertices (the same for all)
   *
   * This may be faster than inserting the vertices one by one, especially in a random order.
   * The complex does not need to be empty before calling this function. However, if a vertex is
   * already present, its filtration value is not modified, unlike with other insertion functions. */
  template <class VertexRange>
  void insert_batch_vertices(VertexRange const& vertices, Filtration_value filt = 0) {
    auto verts = vertices | boost::adaptors::transformed([&](auto v){
        return Dit_value_t(v, Node(&root_, filt)); });
    root_.members_.insert(boost::begin(verts), boost::end(verts));
    if (dimension_ < 0 && !root_.members_.empty()) dimension_ = 0;
  }

  /** \brief Expands the Simplex_tree containing only its one skeleton
   * until dimension max_dim.
   *
   * The expanded simplicial complex until dimension \f$d\f$
   * attached to a graph \f$G\f$ is the maximal simplicial complex of
   * dimension at most \f$d\f$ admitting the graph \f$G\f$ as \f$1\f$-skeleton.
   * The filtration value assigned to a simplex is the maximal filtration
   * value of one of its edges.
   *
   * The Simplex_tree must contain no simplex of dimension bigger than
   * 1 when calling the method. */
  void expansion(int max_dim) {
    if (max_dim <= 1) return;
    clear_filtration(); // Drop the cache.
    dimension_ = max_dim;
    for (Dictionary_it root_it = root_.members_.begin();
         root_it != root_.members_.end(); ++root_it) {
      if (has_children(root_it)) {
        siblings_expansion(root_it->second.children(), max_dim - 1);
      }
    }
    dimension_ = max_dim - dimension_;
  }

  /**
    * @brief Adds a vertex or an edge in a flag complex, as well as all
    * simplices of its star, defined to maintain the property
    * of the complex to be a flag complex, truncated at dimension dim_max.
    *
    * In term of edges in the graph, inserting edge `[u,v]` only affects
    * the subtree rooted at @p u.
    *
    * For a new node with label @p v, we first do a local expansion for
    * computing the children of this new node, and then a standard expansion
    * for its children.
    * Nodes with label @p v (and their subtrees) already in the tree
    * do not get affected.
    *
    * Nodes with label @p u get affected only if a Node with label @p v is in their same
    * siblings set.
    * We then try to insert "ponctually" @p v all over the subtree rooted
    * at `Node(u)`. Each insertion of a Node with @p v label induces a local
    * expansion at this Node (as explained above) and a sequence of "ponctual"
    * insertion of `Node(v)` in the subtree rooted at sibling nodes of the new node,
    * on its left.
    *
    * @param[in] u,v              Vertex_handle representing the new edge
    * @param[in] fil              Filtration value of the edge
    * @param[in] dim_max          Maximal dimension of the expansion
    * @param[in] added_simplices  Contains at the end all new
    *                             simplices induced by the insertion of the edge.
    *
    * @pre `SimplexTreeOptions::link_nodes_by_label` must be true.
    * @pre `Simplex_tree::Dictionary` must sort `Vertex_handles` w/ increasing natural order `<`
    * @pre When inserting the edge `[u,v]`, the vertices @p u and @p v have to be
    * already inserted in the simplex tree.
    *
    * @warning If the edges and vertices are not inserted in the order of their
    * filtration values, the method `make_filtration_non_decreasing()` has to be
    * called at the end of the insertions to restore the intended filtration.
    */
  void insert_edge_as_flag(  Vertex_handle                   u
                           , Vertex_handle                   v
                           , Filtration_value                fil
                           , int                             dim_max
                           , std::vector<Simplex_handle>&    added_simplices)
  {
    static_assert(Options::link_nodes_by_label, "Options::link_nodes_by_label must be true");

    if (u == v) { // Are we inserting a vertex?
      auto res_ins = root_.members().emplace(u, Node(&root_,fil));
      if (res_ins.second) { //if the vertex is not in the complex, insert it
        added_simplices.push_back(res_ins.first); //no more insert in root_.members()
        update_simplex_tree_after_node_insertion(res_ins.first);
      } else {
        GUDHI_CHECK(false,"Simplex_tree::insert_edge_as_flag - insert a vertex already in the complex");
      }
      return; //because the vertex is isolated, no more insertions.
    }
    // else, we are inserting an edge: ensure that u < v
    if (v < u) { std::swap(u,v); }

    //Note that we copy Simplex_handle (aka map iterators) in added_simplices
    //while we are still modifying the Simplex_tree. Insertions in siblings may
    //invalidate Simplex_handles; we take care of this fact by first doing all
    //insertion in a Sibling, then inserting all handles in added_simplices.

    //check whether vertices u and v are in the tree. If not, return an error.
    auto sh_u = root_.members().find(u);
    GUDHI_CHECK(sh_u != root_.members().end() &&
          root_.members().find(v) != root_.members().end(),
          std::invalid_argument(
                  "Simplex_tree::insert_edge_as_flag - insert an edge whose vertices are not in the complex")
                );

    //check if the edge {u,v} is already in the complex, if true, nothing to do.
    if (has_children(sh_u) &&
        sh_u->second.children()->members().find(v) != sh_u->second.children()->members().end())
    {
      GUDHI_CHECK(false,"Simplex_tree::insert_edge_as_flag - insert an edge already in the complex");
      return;
    }

    //upper bound on dimension
    dimension_ = dim_max;
    dimension_to_be_lowered_ = true;

    //for all siblings containing a Node labeled with u (including the root), run
    //compute_punctual_expansion
    //todo parallelise
    auto ptr_list_u = nodes_by_label_.find(u);//all Nodes with u label

    GUDHI_CHECK(ptr_list_u != nullptr,"Simplex_tree::insert_edge_as_flag - cannot find the list of Nodes with label u");

    for (auto hook_u_it = ptr_list_u->begin(); hook_u_it != ptr_list_u->end(); ++hook_u_it)
    {
      Node & node_u = static_cast<Node&>(*hook_u_it); //corresponding node
      Siblings * sib_u = self_siblings(node_u, u);    //Siblings containing node
      if (sib_u->members().find(v) != sib_u->members().end()) {
        int curr_dim = dimension(node_u,u);
        if (curr_dim < dim_max){
          if (!has_children(node_u, u)) { //now has a new child Node labeled v
            node_u.assign_children(new Siblings(sib_u, u));
          }
          compute_punctual_expansion(
                v,
                node_u.children(),
                fil,
                dim_max - curr_dim - 1, //>= 0
                added_simplices );      //u on top
        }
      }
    }
    //sort added_simplices appropriately, using reverse_lex_order (all new simplices have
    //same filtration value)
//  #ifdef GUDHI_USE_TBB
//    tbb::parallel_sort(added_simplices.begin(), added_simplices.end(),
//                      reverse_lexigraphic_order(this));
//  #else
//    sort(added_simplices.begin(), added_simplices.end(), reverse_lexigraphic_order(this));
//  #endif

    //update all extra data structures for the new nodes
//    for(auto sh : added_simplices) { update_simplex_tree_after_node_insertion(sh); }
  }

 private:
  /** \brief Insert a Node with label @p v in the set of siblings sib, and percolate the
   * expansion on the subtree rooted at sib. Sibling sib must not contain
   * @p v.
   * The percolation of the expansion is twofold:
   * 1- the newly inserted Node labeled @p v in sib has a subtree computed
   * via create_local_expansion.
   * 2- All Node in the members of sib, with label @p x and @p x < @p v,
   * need in turn a local_expansion by @p v iff N^+(x) contains @p v.
   */
  void compute_punctual_expansion(  Vertex_handle    v
                                  , Siblings *       sib
                                  , Filtration_value fil
                                  , int              k    //k == dim_max - dimension simplices in sib
                                  , std::vector<Simplex_handle>& added_simplices )
  { //insertion always succeeds because the edge {u,v} used to not be here.
    auto res_ins_v = sib->members().emplace(v, Node(sib,fil));
    added_simplices.push_back(res_ins_v.first); //no more insertion in sib
    update_simplex_tree_after_node_insertion(res_ins_v.first);

    if (k == 0) { return; } //reached the maximal dimension

    //create the subtree of new Node(v)
    create_local_expansion(  res_ins_v.first
                           , sib
                           , fil
                           , k
                           , added_simplices );

    //punctual expansion in nodes on the left of v, i.e. with label x < v
    for (auto sh = sib->members().begin(); sh != res_ins_v.first; ++sh)
    { //if v belongs to N^+(x), punctual expansion
      Simplex_handle root_sh = find_vertex(sh->first); //Node(x), x < v
      if (has_children(root_sh) &&
          root_sh->second.children()->members().find(v) != root_sh->second.children()->members().end())
      { //edge {x,v} is in the complex
        if (!has_children(sh)){
          sh->second.assign_children(new Siblings(sib, sh->first));
        }
        //insert v in the children of sh, and expand.
        compute_punctual_expansion(  v
                                   , sh->second.children()
                                   , fil
                                   , k-1
                                   , added_simplices );
      }
    }
  }

  /** \brief After the insertion of edge `{u,v}`, expansion of a subtree rooted at @p v, where the
   * Node with label @p v has just been inserted, and its parent is a Node labeled with
   * @p u. sh has no children here.
   *
   * k must be > 0
   */
  void create_local_expansion(
        Simplex_handle   sh_v       //Node with label v which has just been inserted
      , Siblings       * curr_sib   //Siblings containing the node sh_v
      , Filtration_value fil_uv     //Fil value of the edge uv in the zz filtration
      , int              k          //Stopping condition for recursion based on max dim
      , std::vector<Simplex_handle> &added_simplices) //range of all new simplices
  { //pick N^+(v)
    //intersect N^+(v) with labels y > v in curr_sib
    Simplex_handle next_it = sh_v;
    ++next_it;
    thread_local std::vector< std::pair<Vertex_handle, Node> > inter;

    create_expansion<true>(curr_sib, sh_v, inter, next_it, fil_uv, k, &added_simplices);
  }
  //TODO boost::container::ordered_unique_range_t in the creation of a Siblings

  /** \brief Global expansion of a subtree in the simplex tree.
   *
   * The filtration value is absolute and defined by `Filtration_value fil`.
   * The new Node are also connected appropriately in the coface
   * data structure.
   */
  void siblings_expansion(
        Siblings       * siblings  // must contain elements
      , Filtration_value fil
      , int              k         //==max_dim expansion - dimension curr siblings
      , std::vector<Simplex_handle> & added_simplices )
  {
    if (k == 0) { return; } //max dimension
    Dictionary_it next = ++(siblings->members().begin());

    thread_local std::vector< std::pair<Vertex_handle, Node> > inter;
    for( Dictionary_it s_h = siblings->members().begin();
         next != siblings->members().end(); ++s_h, ++next)
    { //find N^+(s_h)
      create_expansion<true>(siblings, s_h, inter, next, fil, k, &added_simplices);
    }
  }

  /** \brief Recursive expansion of the simplex tree.*/
  void siblings_expansion(Siblings * siblings,  // must contain elements
                          int k)
  {
    if (dimension_ > k) {
      dimension_ = k;
    }
    if (k == 0)
      return;
    Dictionary_it next = siblings->members().begin();
    ++next;

    thread_local std::vector<std::pair<Vertex_handle, Node> > inter;
    for (Dictionary_it s_h = siblings->members().begin();
<<<<<<< HEAD
         s_h != siblings->members().end(); ++s_h, ++next)
    {
      create_expansion<false>(siblings, s_h, inter, next, s_h->second.filtration(), k);
    }
  }

  /** \brief Recursive expansion of the simplex tree.*/
  template<bool force_filtration_value>
  void create_expansion(Siblings * siblings,
                        Dictionary_it& s_h,
                        std::vector<std::pair<Vertex_handle, Node> >& inter,
                        Dictionary_it& next,
                        Filtration_value fil,
                        int k,
                        std::vector<Simplex_handle>* added_simplices = nullptr)
  {
    Simplex_handle root_sh = find_vertex(s_h->first);

    if (!has_children(root_sh)) return;

    intersection<force_filtration_value>(
          inter,  // output intersection
          next,   // begin
          siblings->members().end(),  // end
          root_sh->second.children()->members().begin(),
          root_sh->second.children()->members().end(),
          fil);
    if (inter.size() != 0) {
      Siblings * new_sib = new Siblings(siblings,   // oncles
                                        s_h->first, // parent
                                        inter);     // boost::container::ordered_unique_range_t
      for (auto it = new_sib->members().begin(); it != new_sib->members().end(); ++it) {
        update_simplex_tree_after_node_insertion(it);
        if constexpr (force_filtration_value){
          added_simplices->push_back(it);
=======
         s_h != siblings->members().end(); ++s_h, ++next) {
      Simplex_handle root_sh = find_vertex(s_h->first);
      if (has_children(root_sh)) {
        intersection(
                     inter,  // output intersection
                     next,  // begin
                     siblings->members().end(),  // end
                     root_sh->second.children()->members().begin(),
                     root_sh->second.children()->members().end(),
                     s_h->second.filtration());
        if (inter.size() != 0) {
          Siblings * new_sib = new Siblings(siblings,  // oncles
                                            s_h->first,  // parent
                                            inter);  // boost::container::ordered_unique_range_t
          for (auto it = new_sib->members().begin(); it != new_sib->members().end(); ++it) {
            update_simplex_tree_after_node_insertion(it);
          }

          inter.clear();
          s_h->second.assign_children(new_sib);
          siblings_expansion(new_sib, k - 1);
        } else {
          // ensure the children property
          s_h->second.assign_children(siblings);
          inter.clear();
>>>>>>> 584b5807
        }
      }
      inter.clear();
      s_h->second.assign_children(new_sib);
      if constexpr (force_filtration_value){
        siblings_expansion(new_sib, fil, k - 1, *added_simplices);
      } else {
        siblings_expansion(new_sib, k - 1);
      }
    } else {
      // ensure the children property
      s_h->second.assign_children(siblings);
      inter.clear();
    }
  }

  /** \brief Intersects Dictionary 1 [begin1;end1) with Dictionary 2 [begin2,end2)
   * and assigns the maximal possible Filtration_value to the Nodes. */
  template<bool force_filtration_value = false>
  static void intersection(std::vector<std::pair<Vertex_handle, Node> >& intersection,
                           Dictionary_it begin1, Dictionary_it end1,
                           Dictionary_it begin2, Dictionary_it end2,
                           Filtration_value filtration_) {
    if (begin1 == end1 || begin2 == end2)
      return;  // ----->>
    while (true) {
      if (begin1->first == begin2->first) {
        if constexpr (force_filtration_value){
          intersection.emplace_back(begin1->first, Node(nullptr, filtration_));
        } else {
          Filtration_value filt = (std::max)({begin1->second.filtration(), begin2->second.filtration(), filtration_});
          intersection.emplace_back(begin1->first, Node(nullptr, filt));
        }
        if (++begin1 == end1 || ++begin2 == end2)
          return;  // ----->>
      } else if (begin1->first < begin2->first) {
        if (++begin1 == end1)
          return;
      } else /* begin1->first > begin2->first */ {
        if (++begin2 == end2)
          return;  // ----->>
      }
    }
  }

 public:
  /** \brief Expands a simplex tree containing only a graph. Simplices corresponding to cliques in the graph are added
   * incrementally, faces before cofaces, unless the simplex has dimension larger than `max_dim` or `block_simplex`
   * returns true for this simplex.
   *
   * @param[in] max_dim Expansion maximal dimension value.
   * @param[in] block_simplex Blocker oracle. Its concept is <CODE>bool block_simplex(Simplex_handle sh)</CODE>
   *
   * The function identifies a candidate simplex whose faces are all already in the complex, inserts
   * it with a filtration value corresponding to the maximum of the filtration values of the faces, then calls
   * `block_simplex` on a `Simplex_handle` for this new simplex. If `block_simplex` returns true, the simplex is
   * removed, otherwise it is kept. Note that the evaluation of `block_simplex` is a good time to update the
   * filtration value of the simplex if you want a customized value. The algorithm then proceeds with the next
   * candidate.
   *
   * @warning several candidates of the same dimension may be inserted simultaneously before calling `block_simplex`,
   * so if you examine the complex in `block_simplex`, you may hit a few simplices of the same dimension that have not
   * been vetted by `block_simplex` yet, or have already been rejected but not yet removed.
   */
  template< typename Blocker >
  void expansion_with_blockers(int max_dim, Blocker block_simplex) {
    // Loop must be from the end to the beginning, as higher dimension simplex are always on the left part of the tree
    for (auto& simplex : boost::adaptors::reverse(root_.members())) {
      if (has_children(&simplex)) {
        siblings_expansion_with_blockers(simplex.second.children(), max_dim, max_dim - 1, block_simplex);
      }
    }
  }

 private:
  /** \brief Recursive expansion with blockers of the simplex tree.*/
  template< typename Blocker >
  void siblings_expansion_with_blockers(Siblings* siblings, int max_dim, int k, Blocker block_simplex) {
    if (dimension_ < max_dim - k) {
      dimension_ = max_dim - k;
    }
    if (k == 0)
      return;
    // No need to go deeper
    if (siblings->members().size() < 2)
      return;
    // Reverse loop starting before the last one for 'next' to be the last one
    for (auto simplex = siblings->members().rbegin() + 1; simplex != siblings->members().rend(); simplex++) {
      std::vector<std::pair<Vertex_handle, Node> > intersection;
      for(auto next = siblings->members().rbegin(); next != simplex; next++) {
        bool to_be_inserted = true;
        Filtration_value filt = simplex->second.filtration();
        // If all the boundaries are present, 'next' needs to be inserted
        for (Simplex_handle border : boundary_simplex_range(simplex)) {
          Simplex_handle border_child = find_child(border, next->first);
          if (border_child == null_simplex()) {
            to_be_inserted=false;
            break;
          }
          filt = (std::max)(filt, filtration(border_child));
        }
        if (to_be_inserted) {
          intersection.emplace_back(next->first, Node(nullptr, filt));
        }
      }
      if (intersection.size() != 0) {
        // Reverse the order to insert
        Siblings * new_sib = new Siblings(
              siblings,                                 // oncles
              simplex->first,                           // parent
              boost::adaptors::reverse(intersection));  // boost::container::ordered_unique_range_t
        simplex->second.assign_children(new_sib);
        std::vector<Vertex_handle> blocked_new_sib_vertex_list;
        // As all intersections are inserted, we can call the blocker function on all new_sib members
        for (auto new_sib_member = new_sib->members().begin();
             new_sib_member != new_sib->members().end();
             new_sib_member++) {
<<<<<<< HEAD
           // update data structures for all new simplices
=======
>>>>>>> 584b5807
           update_simplex_tree_after_node_insertion(new_sib_member);
           bool blocker_result = block_simplex(new_sib_member);
           // new_sib member has been blocked by the blocker function
           // add it to the list to be removed - do not perform it while looping on it
           if (blocker_result) {
             blocked_new_sib_vertex_list.push_back(new_sib_member->first);
             // update data structures for all deleted simplices
             // can be done in the loop as part of another datastructure
             update_simplex_tree_before_node_removal(new_sib_member);
           }
        }
        if (blocked_new_sib_vertex_list.size() == new_sib->members().size()) {
          // Specific case where all have to be deleted
          delete new_sib;
          // ensure the children property
          simplex->second.assign_children(siblings);
        } else {
          for (auto& blocked_new_sib_member : blocked_new_sib_vertex_list) {
            new_sib->members().erase(blocked_new_sib_member);
          }
          // ensure recursive call
          siblings_expansion_with_blockers(new_sib, max_dim, k - 1, block_simplex);
        }
      } else {
        // ensure the children property
        simplex->second.assign_children(siblings);
      }
    }
  }

  /** \private Returns the Simplex_handle composed of the vertex list (from the Simplex_handle), plus the given
   * Vertex_handle if the Vertex_handle is found in the Simplex_handle children list.
   * Returns null_simplex() if it does not exist
  */
  Simplex_handle find_child(Simplex_handle sh, Vertex_handle vh) const {
    if (!has_children(sh))
      return null_simplex();

    Simplex_handle child = sh->second.children()->find(vh);
    // Specific case of boost::flat_map does not find, returns boost::flat_map::end()
    // in simplex tree we want a null_simplex()
    if (child == sh->second.children()->members().end())
      return null_simplex();

    return child;
  }

 public:
  /** \brief Write the hasse diagram of the simplicial complex in os.
   *
   * Each row in the file correspond to a simplex. A line is written:
   * dim idx_1 ... idx_k fil   where dim is the dimension of the simplex,
   * idx_1 ... idx_k are the row index (starting from 0) of the simplices of the boundary
   * of the simplex, and fil is its filtration value. */
  void print_hasse(std::ostream& os) {
    os << num_simplices() << " " << std::endl;
    for (auto sh : filtration_simplex_range()) {
      os << dimension(sh) << " ";
      for (auto b_sh : boundary_simplex_range(sh)) {
        os << key(b_sh) << " ";
      }
      os << filtration(sh) << " \n";
    }
  }

 public:
  /** \brief This function ensures that each simplex has a higher filtration value than its faces by increasing the
   * filtration values.
   * @return True if any filtration value was modified, false if the filtration was already non-decreasing.
   * 
   * If a simplex has a `NaN` filtration value, it is considered lower than any other defined filtration value.
   */
  bool make_filtration_non_decreasing() {
    bool modified = false;
    // Loop must be from the end to the beginning, as higher dimension simplex are always on the left part of the tree
    for (auto& simplex : boost::adaptors::reverse(root_.members())) {
      if (has_children(&simplex)) {
        modified |= rec_make_filtration_non_decreasing(simplex.second.children());
      }
    }
    if(modified)
      clear_filtration(); // Drop the cache.
    return modified;
  }

 private:
  /** \brief Recursively Browse the simplex tree to ensure the filtration is not decreasing.
   * @param[in] sib Siblings to be parsed.
   * @return The filtration modification information in order to trigger initialize_filtration.
   */
  bool rec_make_filtration_non_decreasing(Siblings * sib) {
    bool modified = false;

    // Loop must be from the end to the beginning, as higher dimension simplex are always on the left part of the tree
    for (auto& simplex : boost::adaptors::reverse(sib->members())) {
      // Find the maximum filtration value in the border
      Boundary_simplex_range boundary = boundary_simplex_range(&simplex);
      Boundary_simplex_iterator max_border = std::max_element(std::begin(boundary), std::end(boundary),
                                                              [](Simplex_handle sh1, Simplex_handle sh2) {
                                                                return filtration(sh1) < filtration(sh2);
                                                              });

      Filtration_value max_filt_border_value = filtration(*max_border);
      // Replacing if(f<max) with if(!(f>=max)) would mean that if f is NaN, we replace it with the max of the children.
      // That seems more useful than keeping NaN.
      if (!(simplex.second.filtration() >= max_filt_border_value)) {
        // Store the filtration modification information
        modified = true;
        simplex.second.assign_filtration(max_filt_border_value);
      }
      if (has_children(&simplex)) {
        modified |= rec_make_filtration_non_decreasing(simplex.second.children());
      }
    }
    // Make the modified information to be traced by upper call
    return modified;
  }

 public:
  /** \brief Prune above filtration value given as parameter.
   * @param[in] filtration Maximum threshold value.
   * @return True if any simplex was removed, false if all simplices already had a value below the threshold.
   * \post Note that the dimension of the simplicial complex may be lower after calling `prune_above_filtration()`
   * than it was before. However, `upper_bound_dimension()` will return the old value, which remains a valid upper
   * bound. If you care, you can call `dimension()` to recompute the exact dimension.
   */
  bool prune_above_filtration(Filtration_value filtration) {
    bool modified = rec_prune_above_filtration(root(), filtration);
    if(modified)
      clear_filtration(); // Drop the cache.
    return modified;
  }

 private:
  bool rec_prune_above_filtration(Siblings* sib, Filtration_value filt) {
    auto&& list = sib->members();
    auto last = std::remove_if(list.begin(), list.end(), [this,filt](Dit_value_t& simplex) {
        if (simplex.second.filtration() <= filt) return false;
        if (has_children(&simplex)) rec_delete(simplex.second.children());
        // dimension may need to be lowered
        dimension_to_be_lowered_ = true;
        return true;
      });

    bool modified = (last != list.end());
    if (last == list.begin() && sib != root()) {
      // Removing the whole siblings, parent becomes a leaf.
      sib->oncles()->members()[sib->parent()].assign_children(sib->oncles());
      delete sib;
      // dimension may need to be lowered
      dimension_to_be_lowered_ = true;
      return true;
    } else {
      // Keeping some elements of siblings. Remove the others, and recurse in the remaining ones.
      list.erase(last, list.end());
      for (auto&& simplex : list)
        if (has_children(&simplex))
          modified |= rec_prune_above_filtration(simplex.second.children(), filt);
    }
    return modified;
  }

 public:
  /** \brief Remove all simplices of dimension greater than a given value.
   * @param[in] dimension Maximum dimension value.
   * @return True if any simplex was removed, false if all simplices already had a value below the dimension.
   */
  bool prune_above_dimension(int dimension) {
    if (dimension >= dimension_)
      return false;
    
    bool modified = false;
    if (dimension < 0) {
      if (num_vertices() > 0) {
        root_members_recursive_deletion();
        modified = true;
      }
      // Force dimension to -1, in case user calls `prune_above_dimension(-10)`
      dimension = -1;
    } else {
      modified = rec_prune_above_dimension(root(), dimension, 0);
    }
    if(modified) {
      // Thanks to `if (dimension >= dimension_)` and dimension forced to -1 `if (dimension < 0)`,
      // we know the new dimension
      dimension_ = dimension;
      clear_filtration(); // Drop the cache.
    }
    return modified;
  }

 private:
  bool rec_prune_above_dimension(Siblings* sib, int dim, int actual_dim) {
    bool modified = false;
    auto&& list = sib->members();

    for (auto&& simplex : list)
      if (has_children(&simplex)) {
        if (actual_dim >= dim) {
          rec_delete(simplex.second.children());
          simplex.second.assign_children(sib);
          modified = true;
        } else {
          modified |= rec_prune_above_dimension(simplex.second.children(), dim, actual_dim + 1);
        }
      }

    return modified;
  }

 private:
  /** \brief Deep search simplex tree dimension recompute.
   * @return True if the dimension was modified, false otherwise.
   * \pre Be sure the simplex tree has not a too low dimension value as the deep search stops when the former dimension
   * has been reached (cf. `upper_bound_dimension()` and `set_dimension()` methods).
   */
  bool lower_upper_bound_dimension() {
    // reset automatic detection to recompute
    dimension_to_be_lowered_ = false;
    int new_dimension = -1;
    // Browse the tree from the left to the right as higher dimension cells are more likely on the left part of the tree
    for (Simplex_handle sh : complex_simplex_range()) {
#ifdef DEBUG_TRACES
      for (auto vertex : simplex_vertex_range(sh)) {
        std::clog << " " << vertex;
      }
      std::clog << std::endl;
#endif  // DEBUG_TRACES

      int sh_dimension = dimension(sh);
      if (sh_dimension >= dimension_)
        // Stop browsing as soon as the dimension is reached, no need to go further
        return false;
      new_dimension = (std::max)(new_dimension, sh_dimension);
    }
    dimension_ = new_dimension;
    return true;
  }


 public:
  /** \brief Remove a maximal simplex.
   * @param[in] sh Simplex handle on the maximal simplex to remove.
   * \pre Please check the simplex has no coface before removing it.
   * \exception std::invalid_argument In debug mode, if sh has children.
   * \post Note that the dimension of the simplicial complex may be lower after calling `remove_maximal_simplex()`
   * than it was before. However, `upper_bound_dimension()` will return the old value, which remains a valid upper
   * bound. If you care, you can call `dimension()` to recompute the exact dimension.
   */
  void remove_maximal_simplex(Simplex_handle sh) {
    // Guarantee the simplex has no children
    GUDHI_CHECK(!has_children(sh),
                std::invalid_argument("Simplex_tree::remove_maximal_simplex - argument has children"));

    update_simplex_tree_before_node_removal(sh);

    // Simplex is a leaf, it means the child is the Siblings owning the leaf
    Siblings* child = sh->second.children();

    if ((child->size() > 1) || (child == root())) {
      // Not alone, just remove it from members
      // Special case when child is the root of the simplex tree, just remove it from members
      child->erase(sh);
    } else {
      // Sibling is emptied : must be deleted, and its parent must point on his own Sibling
      child->oncles()->members().at(child->parent()).assign_children(child->oncles());
      delete child;
      // dimension may need to be lowered
      dimension_to_be_lowered_ = true;
    }
  }

  /** \brief Retrieve the original filtration value for a given simplex in the Simplex_tree. Since the 
   * computation of extended persistence requires modifying the filtration values, this function can be used
   * to recover the original values. Moreover, computing extended persistence requires adding new simplices
   * in the Simplex_tree. Hence, this function also outputs the type of each simplex. It can be either UP (which means
   * that the simplex was present originally, and is thus part of the ascending extended filtration), DOWN (which means
   * that the simplex is the cone of an original simplex, and is thus part of the descending extended filtration) or
   * EXTRA (which means the simplex is the cone point). See the definition of Extended_simplex_type.
   * Note that if the simplex type is DOWN, the original filtration value
   * is set to be the original filtration value of the corresponding (not coned) original simplex. 
   * \pre This function should be called only if `extend_filtration()` has been called first!
   * \post The output filtration value is supposed to be the same, but might be a little different, than the
   * original filtration value, due to the internal transformation (scaling to [-2,-1]) that is 
   * performed on the original filtration values during the computation of extended persistence.
   * @param[in] f Filtration value of the simplex in the extended (i.e., modified) filtration.
   * @param[in] efd Structure containing the minimum and maximum values of the original filtration.
   * This the output of `extend_filtration()`.
   * @return A pair containing the original filtration value of the simplex as well as the simplex type.
   */
  std::pair<Filtration_value, Extended_simplex_type> decode_extended_filtration(
      Filtration_value f,
      const Extended_filtration_data& efd)
  {
    std::pair<Filtration_value, Extended_simplex_type> p;
    Filtration_value minval = efd.minval;
    Filtration_value maxval = efd.maxval;
    if (f >= -2 && f <= -1){
      p.first = minval + (maxval-minval)*(f + 2); p.second = Extended_simplex_type::UP;
    }
    else if (f >= 1 && f <= 2){
      p.first = minval - (maxval-minval)*(f - 2); p.second = Extended_simplex_type::DOWN;
    }
    else{
      p.first = std::numeric_limits<Filtration_value>::quiet_NaN(); p.second = Extended_simplex_type::EXTRA;
    }
    return p;
  };

  /** \brief Extend filtration for computing extended persistence. 
   * This function only uses the filtration values at the 0-dimensional simplices, 
   * and computes the extended persistence diagram induced by the lower-star filtration 
   * computed with these values. 
   * \post Note that after calling this function, the filtration 
   * values are actually modified. The function `decode_extended_filtration()` 
   * retrieves the original values and outputs the extended simplex type.
   * \pre Note that this code creates an extra vertex internally, so you should make sure that
   * the Simplex tree does not contain a vertex with the largest Vertex_handle.
   * @return A data structure containing the maximum and minimum values of the original filtration.
   * It is meant to be provided as input to `decode_extended_filtration()` in order to retrieve
   * the original filtration values for each simplex.
   */
  Extended_filtration_data extend_filtration() {
    clear_filtration(); // Drop the cache.

    // Compute maximum and minimum of filtration values
    Vertex_handle maxvert = std::numeric_limits<Vertex_handle>::min();
    Filtration_value minval = std::numeric_limits<Filtration_value>::infinity();
    Filtration_value maxval = -std::numeric_limits<Filtration_value>::infinity();
    for (auto sh = root_.members().begin(); sh != root_.members().end(); ++sh){
      Filtration_value f = this->filtration(sh);
      minval = std::min(minval, f);
      maxval = std::max(maxval, f);
      maxvert = std::max(sh->first, maxvert);
    }
    
    GUDHI_CHECK(maxvert < std::numeric_limits<Vertex_handle>::max(),
                std::invalid_argument("Simplex_tree contains a vertex with the largest Vertex_handle"));
    maxvert += 1;

    Simplex_tree st_copy = *this;

    // Add point for coning the simplicial complex
    this->insert_simplex_raw({maxvert}, -3);

    // For each simplex
    std::vector<Vertex_handle> vr;
    for (auto sh_copy : st_copy.complex_simplex_range()){

      // Locate simplex
      vr.clear();
      for (auto vh : st_copy.simplex_vertex_range(sh_copy)){
        vr.push_back(vh);
      }
      auto sh = this->find(vr);

      // Create cone on simplex
      vr.push_back(maxvert);
      if (this->dimension(sh) == 0){
        Filtration_value v = this->filtration(sh);
        Filtration_value scaled_v = (v-minval)/(maxval-minval);
        // Assign ascending value between -2 and -1 to vertex
        this->assign_filtration(sh, -2 + scaled_v);
        // Assign descending value between 1 and 2 to cone on vertex
        this->insert_simplex(vr, 2 - scaled_v);
      }
      else{
        // Assign value -3 to simplex and cone on simplex
        this->assign_filtration(sh, -3);
        this->insert_simplex(vr, -3);
      }
    }

    // Automatically assign good values for simplices
    this->make_filtration_non_decreasing();

    // Return the filtration data 
    Extended_filtration_data efd(minval, maxval);
    return efd;
  }

  /** \brief Returns a vertex of `sh` that has the same filtration value as `sh` if it exists,
   *  and `null_vertex()` otherwise.
   *
   * For a lower-star filtration built with `make_filtration_non_decreasing()`,
   * this is a way to invert the process and find out which vertex had its filtration value propagated to `sh`.
   * If several vertices have the same filtration value, the one it returns is arbitrary.
   */
  Vertex_handle vertex_with_same_filtration(Simplex_handle sh) {
    auto filt = filtration_(sh);
    for(auto v : simplex_vertex_range(sh))
      if(filtration_(find_vertex(v)) == filt)
        return v;
    return null_vertex();
  }

  /** \brief Returns an edge of `sh` that has the same filtration value as `sh` if it exists,
   *  and `null_simplex()` otherwise.
   *
   * For a flag-complex built with `expansion()`, this is a way to invert the process and
   * find out which edge had its filtration value propagated to `sh`.
   * If several edges have the same filtration value, the one it returns is arbitrary.
   *
   * \pre `sh` must have dimension at least 1.
   */
  Simplex_handle edge_with_same_filtration(Simplex_handle sh) {
    // See issue #251 for potential speed improvements.
    auto&& vertices = simplex_vertex_range(sh); // vertices in decreasing order
    auto end = std::end(vertices);
    auto vi = std::begin(vertices);
    GUDHI_CHECK(vi != end, "empty simplex");
    auto v0 = *vi;
    ++vi;
    GUDHI_CHECK(vi != end, "simplex of dimension 0");
    if(std::next(vi) == end) return sh; // shortcut for dimension 1
    boost::container::static_vector<Vertex_handle, 40> suffix;
    suffix.push_back(v0);
    auto filt = filtration_(sh);
    do
    {
      Vertex_handle v = *vi;
      auto&& children1 = find_vertex(v)->second.children()->members_;
      for(auto w : suffix){
        // Can we take advantage of the fact that suffix is ordered?
        Simplex_handle s = children1.find(w);
        if(filtration_(s) == filt)
          return s;
      }
      suffix.push_back(v);
    }
    while(++vi != end);
    return null_simplex();
  }

  /** \brief Returns a minimal face of `sh` that has the same filtration value as `sh`.
   *
   * For a filtration built with `make_filtration_non_decreasing()`, this is a way to invert
   * the process and find out which simplex had its filtration value propagated to `sh`.
   * If several minimal (for inclusion) simplices have the same filtration value, the one it
   * returns is arbitrary, and it is not guaranteed to be the one with smallest dimension.
   */
  Simplex_handle minimal_simplex_with_same_filtration(Simplex_handle sh) {
    auto filt = filtration_(sh);
    // Naive implementation, it can be sped up.
    for(auto b : boundary_simplex_range(sh))
      if(filtration_(b) == filt)
        return minimal_simplex_with_same_filtration(b);
    return sh; // None of its faces has the same filtration.
  }

 public:
  // intrusive list of Nodes with same label using the hooks
<<<<<<< HEAD
  typedef boost::intrusive::member_hook<Hooks_simplex_base_link_nodes,
                                        typename Hooks_simplex_base_link_nodes::Member_hook_t,
=======
  typedef boost::intrusive::member_hook<Hooks_simplex_base_link_nodes, typename Hooks_simplex_base_link_nodes::Member_hook_t,
>>>>>>> 584b5807
                                        &Hooks_simplex_base_link_nodes::list_max_vertex_hook_>
      List_member_hook_t;
  // auto_unlink in Member_hook_t is incompatible with constant time size
  typedef boost::intrusive::list<Hooks_simplex_base_link_nodes, List_member_hook_t,
                                 boost::intrusive::constant_time_size<false>>
      List_max_vertex;
  // type of hooks stored in each Node, Node inherits from Hooks_simplex_base
  typedef typename std::conditional<Options::link_nodes_by_label, Hooks_simplex_base_link_nodes,
                                    Hooks_simplex_base_dummy>::type Hooks_simplex_base;
  /** Data structure to access all Nodes with a given label u. Can be used for faster
   * computation. */
 private:
  // if Options::link_nodes_by_label is true, store the lists of Nodes with
  // same label
  typedef typename std::conditional<Options::link_nodes_by_label, Nodes_by_label_intrusive_list<Simplex_tree>,
                                    Nodes_by_label_dummy<Simplex_tree>>::type Nodes_by_label_data_structure;

  /** Only if Options::link_nodes_by_label is true, nodes_with_label_[u] returns a
   * range of all Nodes in the Simplex_tree with the label u.*/
  Nodes_by_label_data_structure nodes_by_label_;

 public:
  List_max_vertex* nodes_by_label(Vertex_handle u) {
    if constexpr (Options::link_nodes_by_label) {
      return nodes_by_label_.find(u);
    }
    return nullptr;
  }

  // basic methods implemented for Nodes, and not Simplex_handle. The hooks in
  // nodes_by_label_ gives access to Nodes.
 public:
  // set of methods taking Node as input. For internal use only.
  /** Returns the Siblings containing a simplex.*/
  static Siblings* self_siblings(Node& node, Vertex_handle v) {
    if (node.children()->parent() == v) {
      return node.children()->oncles();
    } else {
      return node.children();
    }
  }

  int dimension(Node& node, Vertex_handle u) {
    Siblings* curr_sib = self_siblings(node, u);
    int dim = 0;
    while (curr_sib != nullptr) {
      ++dim;
      curr_sib = curr_sib->oncles();
    }
    return dim - 1;
  }
  /* \brief Returns true if the node in the simplex tree pointed by
   * sh has children. node must have label u*/
  bool has_children(Node& node, Vertex_handle u) const { return (node.children()->parent() == u); }

 private:
  // update all extra data structures in the Simplex_tree. Must be called after all
  // simplex insertions.
  void update_simplex_tree_after_node_insertion(Simplex_handle sh) {
<<<<<<< HEAD
//    std::cout << "update_simplex_tree_after_node_insertion" << std::endl;
=======
#ifdef DEBUG_TRACES
    std::clog << "update_simplex_tree_after_node_insertion" << std::endl;
#endif  // DEBUG_TRACES
>>>>>>> 584b5807
    if constexpr (Options::link_nodes_by_label) {
      nodes_by_label_.insert(sh);
    }
  }

  // update all extra data structures in the Simplex_tree. Must be called before
  // all simplex removals
  void update_simplex_tree_before_node_removal(Simplex_handle sh) {
<<<<<<< HEAD
//    std::cout << "update_simplex_tree_before_node_removal" << std::endl;
=======
#ifdef DEBUG_TRACES
    std::clog << "update_simplex_tree_before_node_removal" << std::endl;
#endif  // DEBUG_TRACES
>>>>>>> 584b5807
    if constexpr (Options::link_nodes_by_label) {
      sh->second.unlink_hooks();  // remove from lists of same label Nodes
    }
  }

 public:
  /** \brief This function resets the filtration value of all the simplices of dimension at least min_dim. Resets all
   * the Simplex_tree when `min_dim = 0`.
   * `reset_filtration` may break the filtration property with `min_dim > 0`, and it is the user's responsibility to
   * make it a valid filtration (using a large enough `filt_value`, or calling `make_filtration_non_decreasing`
   * afterwards for instance).
   * @param[in] filt_value The new filtration value.
   * @param[in] min_dim The minimal dimension. Default value is 0.
   */
  void reset_filtration(Filtration_value filt_value, int min_dim = 0) {
    rec_reset_filtration(&root_, filt_value, min_dim);
    clear_filtration(); // Drop the cache.
  }

 private:
  /** \brief Recursively resets filtration value when minimal depth <= 0.
   * @param[in] sib Siblings to be parsed.
   * @param[in] filt_value The new filtration value.
   * @param[in] min_depth The minimal depth.
   */
  void rec_reset_filtration(Siblings * sib, Filtration_value filt_value, int min_depth) {
    for (auto sh = sib->members().begin(); sh != sib->members().end(); ++sh) {
      if (min_depth <= 0) {
        sh->second.assign_filtration(filt_value);
      }
      if (has_children(sh)) {
        rec_reset_filtration(sh->second.children(), filt_value, min_depth - 1);
      }
    }
  }

 public:
   /** @private @brief Returns the serialization required buffer size.
   * 
   * @return The exact serialization required size in number of bytes.
   * 
   * @warning It is meant to return the same size with the same SimplexTreeOptions and on a computer with the same
   *   architecture.
   */
  std::size_t get_serialization_size() {
    const std::size_t vh_byte_size = sizeof(Vertex_handle);
    const std::size_t fv_byte_size = SimplexTreeOptions::store_filtration ? sizeof(Filtration_value) : 0;
    const std::size_t buffer_byte_size = vh_byte_size + num_simplices() * (fv_byte_size + 2 * vh_byte_size);
#ifdef DEBUG_TRACES
      std::clog << "Gudhi::simplex_tree::get_serialization_size - buffer size = " << buffer_byte_size << std::endl;
#endif  // DEBUG_TRACES
    return buffer_byte_size;
  }
  
  /** @private @brief Serialize the Simplex tree - Flatten it in a user given array of char
   * 
   * @param[in] buffer An array of char allocated with enough space (cf. Gudhi::simplex_tree::get_serialization_size)
   * @param[in] buffer_size The buffer size.
   * 
   * @exception std::invalid_argument If serialization does not match exactly the buffer_size value.
   * 
   * @warning Serialize/Deserialize is not portable. It is meant to be read in a Simplex_tree with the same
   * SimplexTreeOptions and on a computer with the same architecture.
   */
  /* Let's take the following simplicial complex as example:         */
  /* (vertices are represented as letters to ease the understanding) */
  /*  o---o---o */
  /*  a   b\X/c */
  /*        o   */
  /*        d   */
  /* The simplex tree is: */
  /* a o  b o     c o   d o   */
  /*   |    |\      |         */
  /* b o  c o o d   o d       */
  /*        |                 */
  /*      d o                 */
  /* The serialization is (without filtration values that comes right after vertex handle value):                    */
  /* 04(number of vertices)0a 0b 0c 0d(list of vertices)01(number of [a] children)0b([a,b] simplex)                  */
  /* 00(number of [a,b] children)02(number of [b] children)0c 0d(list of [b] children)01(number of [b,c] children)   */
  /* 0d(list of [b,c] children)00(number of [b,c,d] children)00(number of [b,d] children)01(number of [c] children)  */
  /* 0d(list of [c] children)00(number of [b,d] children)00(number of [d] children)                                  */
  /* Without explanation and with filtration values:                                                                 */
  /* 04 0a F(a) 0b F(b) 0c F(c) 0d F(d) 01 0b F(a,b) 00 02 0c F(b,c) 0d F(b,d) 01 0d F(b,c,d) 00 00 01 0d F(c,d) 00 00
   */
  void serialize(char* buffer, const std::size_t buffer_size) {
    char* buffer_end = rec_serialize(&root_, buffer);
    if (static_cast<std::size_t>(buffer_end - buffer) != buffer_size)
      throw std::invalid_argument("Serialization does not match end of buffer");
  }

 private:
  /** \brief Serialize each element of the sibling and recursively call serialization. */
  char* rec_serialize(Siblings *sib, char* buffer) {
    char* ptr = buffer;
    ptr = Gudhi::simplex_tree::serialize_trivial(static_cast<Vertex_handle>(sib->members().size()), ptr);
#ifdef DEBUG_TRACES
    std::clog << "\n" << sib->members().size() << " : ";
#endif  // DEBUG_TRACES
    for (auto& map_el : sib->members()) {
      ptr = Gudhi::simplex_tree::serialize_trivial(map_el.first, ptr); // Vertex
      if (Options::store_filtration)
        ptr = Gudhi::simplex_tree::serialize_trivial(map_el.second.filtration(), ptr); // Filtration
#ifdef DEBUG_TRACES
      std::clog << " [ " << map_el.first << " | " << map_el.second.filtration() << " ] ";
#endif  // DEBUG_TRACES
    }
    for (auto& map_el : sib->members()) {
      if (has_children(&map_el)) {
        ptr = rec_serialize(map_el.second.children(), ptr);
      } else {
        ptr = Gudhi::simplex_tree::serialize_trivial(static_cast<Vertex_handle>(0), ptr);
#ifdef DEBUG_TRACES
        std::cout << "\n0 : ";
#endif  // DEBUG_TRACES
      }
    }
    return ptr;
  }

 public:
  /** @private @brief Deserialize the array of char (flatten version of the tree) to initialize a Simplex tree.
   * It is the user's responsibility to provide an 'empty' Simplex_tree, there is no guarantee otherwise.
   * 
   * @param[in] buffer A pointer on a buffer that contains a serialized Simplex_tree.
   * @param[in] buffer_size The size of the buffer.
   * 
   * @exception std::invalid_argument In case the deserialization does not finish at the correct buffer_size.
   * @exception std::logic_error In debug mode, if the Simplex_tree is not 'empty'.
   * 
   * @warning Serialize/Deserialize is not portable. It is meant to be read in a Simplex_tree with the same
   * SimplexTreeOptions and on a computer with the same architecture.
   * 
   */
  void deserialize(const char* buffer, const std::size_t buffer_size) {
    GUDHI_CHECK(num_vertices() == 0, std::logic_error("Simplex_tree::deserialize - Simplex_tree must be empty"));
    const char* ptr = buffer;
    // Needs to read size before recursivity to manage new siblings for children
    Vertex_handle members_size;
    ptr = Gudhi::simplex_tree::deserialize_trivial(members_size, ptr);
    ptr = rec_deserialize(&root_, members_size, ptr, 0);
    if (static_cast<std::size_t>(ptr - buffer) != buffer_size) {
      throw std::invalid_argument("Deserialization does not match end of buffer");
    }
  }

 private:
  /** \brief Serialize each element of the sibling and recursively call serialization. */
  const char* rec_deserialize(Siblings *sib, Vertex_handle members_size, const char* ptr, int dim) {
    // In case buffer is just a 0 char
    if (members_size > 0) {
      sib->members_.reserve(members_size);
      Vertex_handle vertex;
      Filtration_value filtration;
      for (Vertex_handle idx = 0; idx < members_size; idx++) {
        ptr = Gudhi::simplex_tree::deserialize_trivial(vertex, ptr);
        if (Options::store_filtration) {
          ptr = Gudhi::simplex_tree::deserialize_trivial(filtration, ptr);
          // Default is no children
          sib->members_.emplace_hint(sib->members_.end(), vertex, Node(sib, filtration));
        } else {
          // Default is no children
          sib->members_.emplace_hint(sib->members_.end(), vertex, Node(sib));
        }
      }
      Vertex_handle child_size;
      for (auto& map_el : sib->members()) {
        ptr = Gudhi::simplex_tree::deserialize_trivial(child_size, ptr);
        if (child_size > 0) {
          Siblings* child = new Siblings(sib, map_el.first);
          map_el.second.assign_children(child);
          ptr = rec_deserialize(child, child_size, ptr, dim + 1);
        }
      }
      if (dim > dimension_) {
        // Update dimension if needed
        dimension_ = dim;
      }
    }
    return ptr;
  }

 private:
  Vertex_handle null_vertex_;
  /** \brief Total number of simplices in the complex, without the empty simplex.*/
  /** \brief Set of simplex tree Nodes representing the vertices.*/
  Siblings root_;
  /** \brief Simplices ordered according to a filtration.*/
  std::vector<Simplex_handle> filtration_vect_;
  /** \brief Upper bound on the dimension of the simplicial complex.*/
  int dimension_;
  bool dimension_to_be_lowered_ = false;
};

// Print a Simplex_tree in os.
template<typename...T>
std::ostream& operator<<(std::ostream & os, Simplex_tree<T...> & st) {
  for (auto sh : st.filtration_simplex_range()) {
    os << st.dimension(sh) << " ";
    for (auto v : st.simplex_vertex_range(sh)) {
      os << v << " ";
    }
    os << st.filtration(sh) << "\n";  // TODO(VR): why adding the key ?? not read ?? << "     " << st.key(sh) << " \n";
  }
  return os;
}

template<typename...T>
std::istream& operator>>(std::istream & is, Simplex_tree<T...> & st) {
  typedef Simplex_tree<T...> ST;
  std::vector<typename ST::Vertex_handle> simplex;
  typename ST::Filtration_value fil;
  int max_dim = -1;
  while (read_simplex(is, simplex, fil)) {
    // read all simplices in the file as a list of vertices
    // Warning : simplex_size needs to be casted in int - Can be 0
    int dim = static_cast<int> (simplex.size() - 1);
    if (max_dim < dim) {
      max_dim = dim;
    }
    // insert every simplex in the simplex tree
    st.insert_simplex(simplex, fil);
    simplex.clear();
  }
  st.set_dimension(max_dim);

  return is;
}

/** Model of SimplexTreeOptions.
 * 
 * Maximum number of simplices to compute persistence is <CODE>std::numeric_limits<std::uint32_t>::max()</CODE>
 * (about 4 billions of simplices). */
struct Simplex_tree_options_full_featured {
  typedef linear_indexing_tag Indexing_tag;
  typedef int Vertex_handle;
  typedef double Filtration_value;
  typedef std::uint32_t Simplex_key;
  static const bool store_key = true;
  static const bool store_filtration = true;
  static const bool contiguous_vertices = false;
  static const bool link_nodes_by_label = false;
};

/** Model of SimplexTreeOptions, faster than `Simplex_tree_options_full_featured` but note the unsafe
 * `contiguous_vertices` option.
 * 
 * Maximum number of simplices to compute persistence is <CODE>std::numeric_limits<std::uint32_t>::max()</CODE>
 * (about 4 billions of simplices). */

struct Simplex_tree_options_fast_persistence {
  typedef linear_indexing_tag Indexing_tag;
  typedef int Vertex_handle;
  typedef float Filtration_value;
  typedef std::uint32_t Simplex_key;
  static const bool store_key = true;
  static const bool store_filtration = true;
  static const bool contiguous_vertices = true;
  static const bool link_nodes_by_label = false;
};

/** Model of SimplexTreeOptions, faster cofaces than `Simplex_tree_options_full_featured`, note the
 * `link_nodes_by_label` option.
 * 
 * Maximum number of simplices to compute persistence is <CODE>std::numeric_limits<std::uint32_t>::max()</CODE>
 * (about 4 billions of simplices). */
struct Simplex_tree_options_fast_cofaces {
  typedef linear_indexing_tag Indexing_tag;
  typedef int Vertex_handle;
  typedef double Filtration_value;
  typedef std::uint32_t Simplex_key;
  static const bool store_key = true;
  static const bool store_filtration = true;
  static const bool contiguous_vertices = false;
  static const bool link_nodes_by_label = true;
};

/** @}*/  // end addtogroup simplex_tree

}  // namespace Gudhi

#endif  // SIMPLEX_TREE_H_<|MERGE_RESOLUTION|>--- conflicted
+++ resolved
@@ -5,15 +5,10 @@
  *    Copyright (C) 2014 Inria
  *
  *    Modification(s):
-<<<<<<< HEAD
  *      - 2020/09 Clément Maria: Option to link all simplex tree nodes with same label in an intrusive list
  *      - 2020/09 Clément Maria: Edge insertion method for flag complexes
  *      - 2023/02 Vincent Rouvreau: Add de/serialize methods for pickle feature
  *      - 2023/05 Hannah Schreiber: Factorization of expansion methods
-=======
- *      - 2020/09 Clément Maria: option to link all simplex tree nodes with same label in an intrusive list.
- *      - 2023/02 Vincent Rouvreau: Add de/serialize methods for pickle feature
->>>>>>> 584b5807
  *      - YYYY/MM Author: Description of the modification
  */
 
@@ -690,18 +685,12 @@
   }
 
   /** \brief Returns the children of the node in the simplex tree pointed by sh.
-<<<<<<< HEAD
-   * Invalid if sh has no children.
-  */
-  Siblings* children(Simplex_handle sh) const { return sh->second.children(); }
-=======
    * \exception std::invalid_argument In debug mode, if sh has no child.
    */
   Siblings* children(Simplex_handle sh) const {
     GUDHI_CHECK(has_children(sh), std::invalid_argument("Simplex_tree::children - argument has no child"));
     return sh->second.children();
   }
->>>>>>> 584b5807
 
   /** \brief Given a range of Vertex_handles, returns the Simplex_handle
    * of the simplex in the simplicial complex containing the corresponding
@@ -799,13 +788,8 @@
     for (; vi != std::prev(simplex.end()); ++vi) {
       GUDHI_CHECK(*vi != null_vertex(), "cannot use the dummy null_vertex() as a real vertex");
       res_insert = curr_sib->members_.emplace(*vi, Node(curr_sib, filtration));
-<<<<<<< HEAD
-      // update extra data structures in the insertion is successful
-      if (res_insert.second) {
-=======
       if (res_insert.second) {
         // Only required when insertion is successful
->>>>>>> 584b5807
         update_simplex_tree_after_node_insertion(res_insert.first);
       }
       if (!(has_children(res_insert.first))) {
@@ -825,11 +809,7 @@
       // if filtration value unchanged
       return std::pair<Simplex_handle, bool>(null_simplex(), false);
     } else {
-<<<<<<< HEAD
-      // update extra data structures in the insertion is successful
-=======
       // Only required when insertion is successful
->>>>>>> 584b5807
       update_simplex_tree_after_node_insertion(res_insert.first);
     }
     // otherwise the insertion has succeeded - size is a size_type
@@ -935,10 +915,7 @@
     auto insertion_result = dict.emplace(vertex_one, Node(sib, filt));
     // update extra data structures in the insertion is successful
     if (insertion_result.second) {
-<<<<<<< HEAD
-=======
       // Only required when insertion is successful
->>>>>>> 584b5807
       update_simplex_tree_after_node_insertion(insertion_result.first);
     }
 
@@ -1236,10 +1213,6 @@
     for (std::tie(v_it, v_it_end) = vertices(skel_graph); v_it != v_it_end; ++v_it) {
       auto it = (root_.members_.emplace_hint(root_.members_.end(), *v_it,
                                              Node(&root_, get(vertex_filtration_t(), skel_graph, *v_it))));
-<<<<<<< HEAD
-      // update extra data structures for new simplex
-=======
->>>>>>> 584b5807
       update_simplex_tree_after_node_insertion(it);
     }
 
@@ -1265,15 +1238,8 @@
         sh->second.assign_children(new Siblings(&root_, sh->first));
       }
 
-<<<<<<< HEAD
-      auto it = (sh->second.children()->members().emplace(
-                     v, Node(sh->second.children(), get(edge_filtration_t(), skel_graph, edge))))
-                    .first;
-      // update extra data structures for new simplex
-=======
       auto it = sh->second.children()->members().emplace(
                   v, Node(sh->second.children(), get(edge_filtration_t(), skel_graph, edge))).first;
->>>>>>> 584b5807
       update_simplex_tree_after_node_insertion(it);
     }
   }
@@ -1547,7 +1513,6 @@
 
     thread_local std::vector<std::pair<Vertex_handle, Node> > inter;
     for (Dictionary_it s_h = siblings->members().begin();
-<<<<<<< HEAD
          s_h != siblings->members().end(); ++s_h, ++next)
     {
       create_expansion<false>(siblings, s_h, inter, next, s_h->second.filtration(), k);
@@ -1583,33 +1548,6 @@
         update_simplex_tree_after_node_insertion(it);
         if constexpr (force_filtration_value){
           added_simplices->push_back(it);
-=======
-         s_h != siblings->members().end(); ++s_h, ++next) {
-      Simplex_handle root_sh = find_vertex(s_h->first);
-      if (has_children(root_sh)) {
-        intersection(
-                     inter,  // output intersection
-                     next,  // begin
-                     siblings->members().end(),  // end
-                     root_sh->second.children()->members().begin(),
-                     root_sh->second.children()->members().end(),
-                     s_h->second.filtration());
-        if (inter.size() != 0) {
-          Siblings * new_sib = new Siblings(siblings,  // oncles
-                                            s_h->first,  // parent
-                                            inter);  // boost::container::ordered_unique_range_t
-          for (auto it = new_sib->members().begin(); it != new_sib->members().end(); ++it) {
-            update_simplex_tree_after_node_insertion(it);
-          }
-
-          inter.clear();
-          s_h->second.assign_children(new_sib);
-          siblings_expansion(new_sib, k - 1);
-        } else {
-          // ensure the children property
-          s_h->second.assign_children(siblings);
-          inter.clear();
->>>>>>> 584b5807
         }
       }
       inter.clear();
@@ -1727,10 +1665,6 @@
         for (auto new_sib_member = new_sib->members().begin();
              new_sib_member != new_sib->members().end();
              new_sib_member++) {
-<<<<<<< HEAD
-           // update data structures for all new simplices
-=======
->>>>>>> 584b5807
            update_simplex_tree_after_node_insertion(new_sib_member);
            bool blocker_result = block_simplex(new_sib_member);
            // new_sib member has been blocked by the blocker function
@@ -2183,12 +2117,8 @@
 
  public:
   // intrusive list of Nodes with same label using the hooks
-<<<<<<< HEAD
   typedef boost::intrusive::member_hook<Hooks_simplex_base_link_nodes,
                                         typename Hooks_simplex_base_link_nodes::Member_hook_t,
-=======
-  typedef boost::intrusive::member_hook<Hooks_simplex_base_link_nodes, typename Hooks_simplex_base_link_nodes::Member_hook_t,
->>>>>>> 584b5807
                                         &Hooks_simplex_base_link_nodes::list_max_vertex_hook_>
       List_member_hook_t;
   // auto_unlink in Member_hook_t is incompatible with constant time size
@@ -2248,13 +2178,9 @@
   // update all extra data structures in the Simplex_tree. Must be called after all
   // simplex insertions.
   void update_simplex_tree_after_node_insertion(Simplex_handle sh) {
-<<<<<<< HEAD
-//    std::cout << "update_simplex_tree_after_node_insertion" << std::endl;
-=======
 #ifdef DEBUG_TRACES
     std::clog << "update_simplex_tree_after_node_insertion" << std::endl;
 #endif  // DEBUG_TRACES
->>>>>>> 584b5807
     if constexpr (Options::link_nodes_by_label) {
       nodes_by_label_.insert(sh);
     }
@@ -2263,13 +2189,9 @@
   // update all extra data structures in the Simplex_tree. Must be called before
   // all simplex removals
   void update_simplex_tree_before_node_removal(Simplex_handle sh) {
-<<<<<<< HEAD
-//    std::cout << "update_simplex_tree_before_node_removal" << std::endl;
-=======
 #ifdef DEBUG_TRACES
     std::clog << "update_simplex_tree_before_node_removal" << std::endl;
 #endif  // DEBUG_TRACES
->>>>>>> 584b5807
     if constexpr (Options::link_nodes_by_label) {
       sh->second.unlink_hooks();  // remove from lists of same label Nodes
     }
