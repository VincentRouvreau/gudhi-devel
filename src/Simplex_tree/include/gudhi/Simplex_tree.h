--- conflicted
+++ resolved
@@ -2654,63 +2654,6 @@
   return is;
 }
 
-<<<<<<< HEAD
-/** Model of SimplexTreeOptions.
- * 
- * Maximum number of simplices to compute persistence is <CODE>std::numeric_limits<std::uint32_t>::max()</CODE>
- * (about 4 billions of simplices). */
-struct Simplex_tree_options_full_featured {
-  typedef linear_indexing_tag Indexing_tag;
-  typedef int Vertex_handle;
-  typedef double Filtration_value;
-  typedef std::uint32_t Simplex_key;
-  static const bool store_key = true;
-  static const bool store_filtration = true;
-  static const bool contiguous_vertices = false;
-  static const bool link_nodes_by_label = false;
-  static const bool stable_simplex_handles = false;
-  static const bool is_multi_parameter = false;
-};
-
-/** Model of SimplexTreeOptions, faster than `Simplex_tree_options_full_featured` but note the unsafe
- * `contiguous_vertices` option.
- * 
- * Maximum number of simplices to compute persistence is <CODE>std::numeric_limits<std::uint32_t>::max()</CODE>
- * (about 4 billions of simplices). */
-struct Simplex_tree_options_fast_persistence {
-  typedef linear_indexing_tag Indexing_tag;
-  typedef int Vertex_handle;
-  typedef float Filtration_value;
-  typedef std::uint32_t Simplex_key;
-  static const bool store_key = true;
-  static const bool store_filtration = true;
-  static const bool contiguous_vertices = true;
-  static const bool link_nodes_by_label = false;
-  static const bool stable_simplex_handles = false;
-  static const bool is_multi_parameter = false;
-};
-
-/** Model of SimplexTreeOptions, faster cofaces than `Simplex_tree_options_full_featured`, note the
- * `link_nodes_by_label` option.
- * 
- * Maximum number of simplices to compute persistence is <CODE>std::numeric_limits<std::uint32_t>::max()</CODE>
- * (about 4 billions of simplices). */
-struct Simplex_tree_options_fast_cofaces {
-  typedef linear_indexing_tag Indexing_tag;
-  typedef int Vertex_handle;
-  typedef double Filtration_value;
-  typedef std::uint32_t Simplex_key;
-  static const bool store_key = true;
-  static const bool store_filtration = true;
-  static const bool contiguous_vertices = false;
-  static const bool link_nodes_by_label = true;
-  static const bool stable_simplex_handles = false;
-  static const bool is_multi_parameter = false;
-
-};
-
-=======
->>>>>>> a018ea9e
 /** @}*/  // end addtogroup simplex_tree
 
 }  // namespace Gudhi
