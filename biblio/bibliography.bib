F. Lecci@inproceedings{gudhilibrary_ICMS14,
  author    = {Cl\'ement Maria and Jean-Daniel Boissonnat and 
              Marc Glisse and Mariette Yvinec},
  title     = {The {G}udhi Library: Simplicial Complexes and Persistent Homology},
  booktitle = {ICMS},
  year      = {2014},
}

@inproceedings{zigzag_reflection,
  author    = {Jean-Daniel Boissonnat and Cl\'ement Maria and Steve Oudot},
  title     = {Zigzag Persistent Homology Algorithm via Reflections},
  year      = {2014 $\ \ \ \ \ \ \ \ \ \ \ $ \emph{In Preparation}},
}

@misc{gudhi_stpcoh,
  author = {Cl\'ement Maria},
  title = "\textsc{Gudhi}, Simplex Tree and Persistent Cohomology Packages",
  note  = "\href{https://project.inria.fr/gudhi/software/}{\url{https://project.inria.fr/gudhi/software/}}"
}

%ARTICLES
%------------------------------------------------------------------
@article{boissonnatmariasimplextreealgorithmica,
year={2014},
issn={0178-4617},
journal={Algorithmica},
doi={10.1007/s00453-014-9887-3},
title={The Simplex Tree: An Efficient Data Structure for General Simplicial Complexes},
url={http://dx.doi.org/10.1007/s00453-014-9887-3},
publisher={Springer US},
keywords={Simplicial complexes; Data structure; Computational topology; Flag complexes; Witness complexes},
author={Boissonnat, Jean-Daniel and Maria, Cl\'ement},
pages={1-22},
language={English}
}

@inproceedings{Garland,
 author = {Garland, Michael and Heckbert, Paul S.},
 title = {Surface simplification using quadric error metrics},
 booktitle = {Proceedings of the 24th annual conference on Computer graphics and interactive techniques},
 series = {SIGGRAPH '97},
 year = {1997},
 isbn = {0-89791-896-7},
 pages = {209--216},
 numpages = {8},
 publisher = {ACM Press/Addison-Wesley Publishing Co.},
 address = {New York, NY, USA},
 keywords = {level of detail, mutiresolution modeling, non-manifold, pair contraction, surface simplification},
} 


@inproceedings{Lindstrom,
 author = {Lindstrom, Peter and Turk, Greg},
 title = {Fast and Memory Efficient Polygonal Simplification},
 booktitle = {Proceedings of the Conference on Visualization '98},
 series = {VIS '98},
 year = {1998},
 isbn = {1-58113-106-2},
 location = {Research Triangle Park, North Carolina, USA},
 pages = {279--286},
 numpages = {8},
 publisher = {IEEE Computer Society Press},
 address = {Los Alamitos, CA, USA},
} 


@article{boissonnatmariacamalgorithmica,
journal={Submitted to Algorithmica},
title={The Compressed Annotation Matrix: An Efficient Data Structure for Computing Persistent Cohomology},
author={Jean-Daniel Boissonnat and Tamal K. Dey and Cl{\'e}ment Maria},
language={English},
}

@inproceedings{DBLP:conf/esa/BoissonnatDM13,
  author    = {Jean-Daniel Boissonnat and
               Tamal K. Dey and
               Cl{\'e}ment Maria},
  title     = {The Compressed Annotation Matrix: An Efficient Data Structure for Computing Persistent Cohomology},
  url       = {http://dx.doi.org/10.1007/978-3-642-40450-4_59},
  doi       = {10.1007/978-3-642-40450-4_59},
  booktitle = {ESA},
  year      = {2013},
  pages     = {695-706},
  bibsource = {DBLP, http://dblp.uni-trier.de}
}

@inproceedings{boissonnatmariaesa2014,
  author    = {Jean-Daniel Boissonnat and
               Cl{\'e}ment Maria},
  title     = {Computing Persistent Homology with Various Coefficient Fields in a Single Pass},
  booktitle = {ESA},
  year      = {2014}
}

@inproceedings{DBLP:conf/esa/BoissonnatM12,
  author    = {Jean-Daniel Boissonnat and
               Cl{\'e}ment Maria},
  title     = {The Simplex Tree: An Efficient Data Structure for General Simplicial Complexes},
  url       = {http://dx.doi.org/10.1007/978-3-642-33090-2_63},
  doi       = {10.1007/978-3-642-33090-2_63},
  booktitle = {ESA},
  year      = {2012},
  pages     = {731-742},
  bibsource = {DBLP, http://dblp.uni-trier.de}
}



%% hal-00922572, version 2
%% http://hal.inria.fr/hal-00922572
@techreport{boissonnat:hal-00922572,
    hal_id = {hal-00922572},
    url = {http://hal.inria.fr/hal-00922572},
    title = {\href{http://hal.inria.fr/hal-00922572}{Computing Persistent Homology with Various Coefficient Fields in a Single Pass}},
    author = {Boissonnat, Jean-Daniel and Maria, Cl{\'e}ment},
    abstract = {{In this article, we introduce the multi-field persistence diagram for the persistence homology of a filtered complex. It encodes compactly the superimposition of the persistence diagrams of the complex with several field coefficients, and provides a substantially more precise description of the topology of the filtered complex. Specifically, the multi-field persistence diagram encodes the Betti numbers of integral homology and the prime divisors of the torsion coefficients of the underlying shape. Moreover, it enjoys similar stability properties as the ones of standard persistence diagrams, with the appropriate notion of distance. These properties make the multi-field persistence diagram a useful tool in computational topology.}},
    keywords = {Computational Topology, Persistent homology, Modular reconstruction},
    language = {Anglais},
    affiliation = {GEOMETRICA - INRIA Sophia Antipolis / INRIA Saclay - Ile de France},
    pages = {19},
    type = {Rapport de recherche},
    institution = {INRIA},
    number = {RR-8436},
    year = {2013},
    month = Dec,
    pdf = {http://hal.inria.fr/hal-00922572/PDF/RR-8436.pdf},
}






@inproceedings{DBLP:conf/compgeom/CarlssonSM09,
  author    = {Gunnar E. Carlsson and
               Vin de Silva and
               Dmitriy Morozov},
  title     = {Zigzag persistent homology and real-valued functions},
  booktitle = {Symposium on Computational Geometry},
  year      = {2009},
  pages     = {247-256},
  ee        = {http://doi.acm.org/10.1145/1542362.1542408},
  bibsource = {DBLP, http://dblp.uni-trier.de}
}
@inproceedings{DBLP:conf/compgeom/Cohen-SteinerEM06,
  author    = {David Cohen-Steiner and
               Herbert Edelsbrunner and
               Dmitriy Morozov},
  title     = {Vines and vineyards by updating persistence in linear time},
  booktitle = {Symposium on Computational Geometry},
  year      = {2006},
  pages     = {119-126},
  ee        = {http://doi.acm.org/10.1145/1137856.1137877},
  bibsource = {DBLP, http://dblp.uni-trier.de}
}

@article{quiverrepresentations_derksenweyman,
  author  = {Harm Derksen and Jerzy Weyman},
  title   = {Quiver Representations},
  journal = {Notices of the AMS},
  volume  = {52},
  number  = {2},
  year    = {2005},
  pages   = {200-206}
}
@article{DBLP:journals/dcg/SilvaMV11,
  author    = {Vin de Silva and
               Dmitriy Morozov and
               Mikael Vejdemo-Johansson},
  title     = {Persistent Cohomology and Circular Coordinates},
  journal   = {Discrete {\&} Computational Geometry},
  volume    = {45},
  number    = {4},
  year      = {2011},
  pages     = {737-759},
  ee        = {http://dx.doi.org/10.1007/s00454-011-9344-x},
  bibsource = {DBLP, http://dblp.uni-trier.de}
}
@article{RS62,
	author={J. B. Rosser and L. Schoenfeld},
	title={Approximate Formulas for some Functions of Prime Numbers},
	journal= {ijm},
	volume= 6,
	year= 1962,
	pages={64-94},
	mrnumber={25 \#1139}
}
@article{DBLP:journals/siamcomp/Furer09,
  author    = {Martin F{\"u}rer},
  title     = {Faster Integer Multiplication},
  journal   = {SIAM J. Comput.},
  volume    = {39},
  number    = {3},
  year      = {2009},
  pages     = {979-1005},
  ee        = {http://dx.doi.org/10.1137/070711761},
  bibsource = {DBLP, http://dblp.uni-trier.de}
}
@article{DBLP:journals/dcg/ZomorodianC05,
  author    = {Afra Zomorodian and
               Gunnar E. Carlsson},
  title     = {Computing Persistent Homology},
  journal   = {Discrete {\&} Computational Geometry},
  volume    = {33},
  number    = {2},
  year      = {2005},
  pages     = {249-274},
  ee        = {http://www.springerlink.com/index/10.1007/s00454-004-1146-y},
  bibsource = {DBLP, http://dblp.uni-trier.de}
}
@article{DBLP:journals/dcg/Cohen-SteinerEH07,
  author    = {David Cohen-Steiner and
               Herbert Edelsbrunner and
               John Harer},
  title     = {Stability of Persistence Diagrams},
  journal   = {Discrete {\&} Computational Geometry},
  volume    = {37},
  number    = {1},
  year      = {2007},
  pages     = {103-120},
  ee        = {http://dx.doi.org/10.1007/s00454-006-1276-5},
  bibsource = {DBLP, http://dblp.uni-trier.de}
}
@article{DBLP:journals/siamcomp/HafnerM91,
  author    = {James L. Hafner and
               Kevin S. McCurley},
  title     = {Asymptotically Fast Triangularization of Matrices Over Rings},
  journal   = {SIAM J. Comput.},
  volume    = {20},
  number    = {6},
  year      = {1991},
  pages     = {1068-1083},
  ee        = {http://dx.doi.org/10.1137/0220067},
  bibsource = {DBLP, http://dblp.uni-trier.de}
}
@article{DBLP:journals/algorithmica/EfratIK01,
  author    = {Alon Efrat and
               Alon Itai and
               Matthew J. Katz},
  title     = {Geometry Helps in Bottleneck Matching and Related Problems},
  journal   = {Algorithmica},
  volume    = {31},
  number    = {1},
  year      = {2001},
  pages     = {1-28},
  ee        = {http://dx.doi.org/10.1007/s00453-001-0016-8},
  bibsource = {DBLP, http://dblp.uni-trier.de}
}
@article{DBLP:journals/siamcomp/HopcroftK73,
  author    = {John E. Hopcroft and
               Richard M. Karp},
  title     = {An n$^{\mbox{5/2}}$ Algorithm for Maximum Matchings in Bipartite
               Graphs},
  journal   = {SIAM J. Comput.},
  volume    = {2},
  number    = {4},
  year      = {1973},
  pages     = {225-231},
  ee        = {http://dx.doi.org/10.1137/0202019},
  bibsource = {DBLP, http://dblp.uni-trier.de}
}

%------------------------------------------------------------------
@article{blockers2012,
  author    = {Dominique Attali and
               Andr{\'e} Lieutier and
               David Salinas},
  title     = {Efficient Data Structure for Representing and Simplifying
               Simplicial complexes in High Dimensions},
  journal   = {Int. J. Comput. Geometry Appl.},
  volume    = {22},
  number    = {4},
  year      = {2012},
  pages     = {279-304},
  ee        = {http://dx.doi.org/10.1142/S0218195912600060},
  bibsource = {DBLP, http://dblp.uni-trier.de}
}

%------------------------------------------------------------------
@article{rips2012,
    hal_id = {hal-00785072},
    url = {http://hal.archives-ouvertes.fr/hal-00785072},
    title = {{Vietoris-Rips Complexes also Provide Topologically Correct Reconstructions of Sampled Shapes}},
    author = {Attali, Dominique and Lieutier, Andr{\'e} and Salinas, David},
    keywords = {Shape reconstruction \sep Rips complexes \sep clique complexes \sep \v Cech complexes ; homotopy equivalence ; collapses ; high dimensions},
    language = {Anglais},
    affiliation = {Grenoble Images Parole Signal Automatique - GIPSA-lab , Laboratoire Jean Kuntzmann - LJK},
    pages = {448-465},
    journal = {Computational Geometry},
    volume = {46},
    number = {4, special issue },
    audience = {internationale },
    doi = {10.1016/j.comgeo.2012.02.009 },
    year = {2012},
    pdf = {http://hal.archives-ouvertes.fr/hal-00785072/PDF/2012-cgta-Rips.pdf},
}


%------------------------------------------------------------------
@article{DBLP:journals/corr/abs-1210-1429,
  author    = {Pawel Dlotko and
               Hubert Wagner},
  title     = {Computing homology and persistent homology using iterated
               Morse decomposition},
  journal   = {CoRR},
  volume    = {abs/1210.1429},
  year      = {2012},
  ee        = {http://arxiv.org/abs/1210.1429},
  bibsource = {DBLP, http://dblp.uni-trier.de}
}

%------------------------------------------------------------------
@article{tangentialcomplex2014,
author="Boissonnat, Jean-Daniel and Ghosh, Arijit",
title="Manifold Reconstruction Using Tangential Delaunay Complexes",
journal="Discrete {\&} Computational Geometry",
year="2014",
volume="51",
number="1",
pages="221--267",
abstract="We give a provably correct algorithm to reconstruct a k-dimensional smooth manifold embedded in d-dimensional Euclidean space. The input to our algorithm is a point sample coming from an unknown manifold. Our approach is based on two main ideas: the notion of tangential Delaunay complex defined in Boissonnat and Fl{\"o}totto (Comput. Aided Des. 36:161--174, 2004), Fl{\"o}totto (A coordinate system associated to a point cloud issued from a manifold: definition, properties and applications. Ph.D. thesis, 2003), Freedman (IEEE Trans. Pattern Anal. Mach. Intell. 24(10), 2002), and the technique of sliver removal by weighting the sample points (Cheng et al. in J. ACM 47:883--904, 2000). Differently from previous methods, we do not construct any subdivision of the d-dimensional ambient space. As a result, the running time of our algorithm depends only linearly on the extrinsic dimension d while it depends quadratically on the size of the input sample, and exponentially on the intrinsic dimension k. To the best of our knowledge, this is the first certified algorithm for manifold reconstruction whose complexity depends linearly on the ambient dimension. We also prove that for a dense enough sample the output of our algorithm is isotopic to the manifold and a close geometric approximation of the manifold.",
issn="1432-0444",
doi="10.1007/s00454-013-9557-2",
url="http://dx.doi.org/10.1007/s00454-013-9557-2"
}

%BOOKS
%------------------------------------------------------------------
@book{DBLP:tibkat_237559129,
   author              = {Saunders Mac Lane},
   title               = {Categories for the working mathematician},
   year                = {1998},
   ee                  = {http://www.zentralblatt-math.org/zmath/en/search/?an}
}


@book{Hatcher-algebraictopology2001,
    author = {Hatcher, Allen},
    day = {03},
    edition = {1},
    howpublished = {Paperback},
    isbn = {0521795400},
    keywords = {topology},
    month = dec,
    posted-at = {2008-06-25 09:53:39},
    priority = {2},
    publisher = {Cambridge University Press},
    title = {{Algebraic Topology}},
    url = {http://www.math.cornell.edu/\~{}hatcher/AT/AT.pdf},
    year = {2001}
}
@book{Munkres-elementsalgtop1984,
  author    = {James R. Munkres},
  title     = {Elements of algebraic topology},
  publisher = {Addison-Wesley},
  year      = {1984},
  isbn      = {978-0-201-04586-4},
  pages     = {I-IX, 1-454},
  bibsource = {DBLP, http://dblp.uni-trier.de}
}
@book{DBLP:books/aw/Knuth81,
  author    = {Donald E. Knuth},
  title     = {The Art of Computer Programming, Volume II: Seminumerical
               Algorithms, 2nd Edition},
  publisher = {Addison-Wesley},
  year      = {1981},
  isbn      = {0-201-03822-6},
  bibsource = {DBLP, http://dblp.uni-trier.de}
}
@book{DBLP:books/daglib/0025666,
  author    = {Herbert Edelsbrunner and
               John Harer},
  title     = {Computational Topology - an Introduction},
  publisher = {American Mathematical Society},
  year      = {2010},
  isbn      = {978-0-8218-4925-5},
  pages     = {I-XII, 1-241},
  ee        = {http://www.ams.org/bookstore-getitem/item=MBK-69},
  bibsource = {DBLP, http://dblp.uni-trier.de}
}
@book{Gathen:2003:MCA:945759,
 author = {Gathen, Joachim Von Zur and Gerhard, Jurgen},
 title = {Modern Computer Algebra},
 year = {2003},
 isbn = {0521826462},
 edition = {2},
 publisher = {Cambridge University Press},
 address = {New York, NY, USA},
} 
@book{DBLP:books/aw/AhoHU74,
  author    = {Alfred V. Aho and
               John E. Hopcroft and
               Jeffrey D. Ullman},
  title     = {The Design and Analysis of Computer Algorithms},
  publisher = {Addison-Wesley},
  year      = {1974},
  isbn      = {0-201-00029-6},
  bibsource = {DBLP, http://dblp.uni-trier.de}
}
%------------------------------------------------------------------



%INPROCEEDINGS
%------------------------------------------------------------------

  crossref  = {DBLP:conf/esa/2013},

proceedings{DBLP:conf/esa/2013,
  editor    = {Hans L. Bodlaender and
               Giuseppe F. Italiano},
  title     = {Algorithms - ESA 2013 - 21st Annual European Symposium,
               Sophia Antipolis, France, September 2-4, 2013. Proceedings},
  booktitle = {ESA},
  publisher = {Springer},
  series    = {Lecture Notes in Computer Science},
  volume    = {8125},
  year      = {2013},
  isbn      = {978-3-642-40449-8},
  ee        = {http://dx.doi.org/10.1007/978-3-642-40450-4},
  bibsource = {DBLP, http://dblp.uni-trier.de}
}
@inproceedings{DBLP:conf/issac/StorjohannL96,
  author    = {Arne Storjohann and
               George Labahn},
  title     = {Asymptotically Fast Computation of {H}ermite Normal Forms
               of Integer Matrices},
  booktitle = {ISSAC},
  year      = {1996},
  pages     = {259-266},
  ee        = {http://doi.acm.org/10.1145/236869.237083},
  bibsource = {DBLP, http://dblp.uni-trier.de}
}  crossref  = {DBLP:conf/issac/1996},
@inproceedings{DBLP:conf/issac/Storjohann96,
  author    = {Arne Storjohann},
  title     = {Near Optimal Algorithms for Computing Smith Normal Forms
               of Integer Matrices},
  booktitle = {ISSAC},
  year      = {1996},
  pages     = {267-274},
  ee        = {http://doi.acm.org/10.1145/236869.237084},

  bibsource = {DBLP, http://dblp.uni-trier.de}
}  crossref  = {DBLP:conf/issac/1996},
proceedings{DBLP:conf/issac/1996,
  editor    = {Erwin Engeler and
               B. F. Caviness and
               Yagati N. Lakshman},
  title     = {Proceedings of the 1996 International Symposium on Symbolic
               and Algebraic Computation, ISSAC '96, Zurich, Switzerland,
               July 24-26, 1996},
  booktitle = {ISSAC},
  publisher = {ACM},
  year      = {1996},
  isbn      = {0-89791-796-0},
  ee        = {http://dl.acm.org/citation.cfm?id=236869},
  bibsource = {DBLP, http://dblp.uni-trier.de}
}


proceedings{DBLP:conf/issac/1996,
  editor    = {Erwin Engeler and
               B. F. Caviness and
               Yagati N. Lakshman},
  title     = {Proceedings of the 1996 International Symposium on Symbolic
               and Algebraic Computation, ISSAC '96, Zurich, Switzerland,
               July 24-26, 1996},
  booktitle = {ISSAC},
  publisher = {ACM},
  year      = {1996},
  isbn      = {0-89791-796-0},
  ee        = {http://dl.acm.org/citation.cfm?id=236869},
  bibsource = {DBLP, http://dblp.uni-trier.de}
}


@inproceedings{socg_blockers_2011,
 author = {Attali, Dominique and Lieutier, Andr{\'e} and Salinas, David},
 title = {Efficient data structure for representing and simplifying simplicial complexes in high dimensions},
 booktitle = {Proceedings of the 27th annual ACM symposium on Computational geometry},
 series = {SoCG '11},
 year = {2011},
 location = {Paris, France},
 pages = {501--509},
 numpages = {9},
 keywords = {clique complexes, data structure, edge contraction, flag complexes, high dimensions, homotopy equivalence, shape reconstruction, shape simplification, simplicial complexes, vietoris-rips complexes},
} 



%------------------------------------------------------------------

%MISC
%------------------------------------------------------------------
@article{DBLP:journals/corr/abs-1208-5018,
  author    = {Tamal K. Dey and
               Fengtao Fan and
               Yusu Wang},
  title     = {Computing Topological Persistence for Simplicial Maps},
  journal   = {CoRR},
  volume    = {abs/1208.5018},
  year      = {2012},
  ee        = {http://arxiv.org/abs/1208.5018},
  bibsource = {DBLP, http://dblp.uni-trier.de}
}
@article{DBLP:journals/corr/abs-1107-5665,
  author    = {Vin de Silva and
               Dmitriy Morozov and
               Mikael Vejdemo-Johansson},
  title     = {Dualities in persistent (co)homology},
  journal   = {CoRR},
  volume    = {abs/1107.5665},
  year      = {2011},
  ee        = {http://arxiv.org/abs/1107.5665},
  bibsource = {DBLP, http://dblp.uni-trier.de}
}

%------------------------------------------------------------------

%LIBRARY

%------------------------------------------------------------------
@misc{gmplib_cite,
title = "GMP, The GNU Multiple Precision Arithmetic Library",
note = "http://gmplib.org/",
}
%------------------------------------------------------------------




%TEMPORARY
%------------------------------------------------------------------
@inproceedings{deSilva:2013:GSP:2493132.2462402,
 author = {de Silva, Vin and Nanda, Vidit},
 title = {Geometry in the space of persistence modules},
 booktitle = {Proceedings of the twenty-ninth annual symposium on Computational geometry},
 series = {SoCG '13},
 year = {2013},
 isbn = {978-1-4503-2031-3},
 location = {Rio de Janeiro, Brazil},
 pages = {397--404},
 numpages = {8},
 url = {http://doi.acm.org/10.1145/2462356.2462402},
 doi = {10.1145/2462356.2462402},
 acmid = {2462402},
 publisher = {ACM},
 address = {New York, NY, USA},
 keywords = {discrete and computational geometry, embedding theorem, persistent homology},
} 
@article{Fredman:1984:SST:828.1884,
 author = {Fredman, Michael L. and Koml\'{o}s, J\'{a}nos and Szemer{\'e}di, Endre},
 title = {Storing a Sparse Table with {O}(1) Worst Case Access Time},
 journal = {J. ACM},
 issue_date = {July 1984},
 volume = {31},
 number = {3},
 month = jun,
 year = {1984},
 issn = {0004-5411},
 pages = {538--544},
 numpages = {7},
 url = {http://doi.acm.org/10.1145/828.1884},
 doi = {10.1145/828.1884},
 acmid = {1884},
 publisher = {ACM},
 address = {New York, NY, USA},
} 
%------------------------------------------------------------------



%%%%% TEMP
article{journals/moc/Moller08,
  added-at = {2011-04-10T00:00:00.000+0200},
  author = {M\"oller, Niels},
  biburl = {http://www.bibsonomy.org/bibtex/2a40c83ae0a723c978ff29ccaec7ff7ee/dblp},
  ee = {http://dx.doi.org/10.1090/S0025-5718-07-02017-0},
  interhash = {d2f425fef08e9b3ea347b12cbcf9792f},
  intrahash = {a40c83ae0a723c978ff29ccaec7ff7ee},
  journal = {Math. Comput.},
  keywords = {dblp},
  number = 261,
  pages = {589-607},
  timestamp = {2011-04-10T00:00:00.000+0200},
  title = {On Sch\"onhage's algorithm and subquadratic integer gcd computation.},
  url = {http://dblp.uni-trier.de/db/journals/moc/moc77.html#Moller08},
  volume = 77,
  year = 2008
}

@article{DBLP:journals/dcg/EdelsbrunnerLZ02,
  author    = {Herbert Edelsbrunner and
               David Letscher and
               Afra Zomorodian},
  title     = {Topological Persistence and Simplification},
  journal   = {Discrete Comput. Geom.},
  volume    = {28},
  number    = {4},
  year      = {2002},
  pages     = {511-533},
  ee        = {http://dx.doi.org/10.1007/s00454-002-2885-2},
  bibsource = {DBLP, http://dblp.uni-trier.de}
}




inproceedings{DBLP:conf/esa/2012,
  editor    = {Leah Epstein and
               Paolo Ferragina},
  title     = {Algorithms - ESA 2012 - 20th Annual European Symposium,
               Ljubljana, Slovenia, September 10-12, 2012. Proceedings},
  booktitle = {ESA},
  publisher = {Springer},
  series    = {Lecture Notes in Computer Science},
  volume    = {7501},
  year      = {2012},
  isbn      = {978-3-642-33089-6},
  ee        = {http://dx.doi.org/10.1007/978-3-642-33090-2},
  bibsource = {DBLP, http://dblp.uni-trier.de}
}



@article{SMV11,
  author    = {V. de Silva and
               D. Morozov and
               M. Vejdemo-Johansson},
  title     = {Persistent cohomology and circular coordinates},
  journal   = {Discrete Comput. Geom.},
  volume    = {45},
  pages = {737-759},
  year      = {2011},
}
@article{SMV211,
  author    = {V. de Silva and
               D. Morozov and
               M. Vejdemo-Johansson},
  title     = {Dualities in persistent (co)homology},
  journal   = {Inverse Problems},
  volume    = {27},
  year      = {2011},
  pages     = {124003},
}





inproceedings{DBLP:conf/soda/BentleyS97,
  author    = {Jon Louis Bentley and
               Robert Sedgewick},
  title     = {Fast Algorithms for Sorting and Searching Strings},
  booktitle = {SODA},
  year      = {1997},
  pages     = {360-369},
  ee        = {http://doi.acm.org/10.1145/314161.314321},
  bibsource = {DBLP, http://dblp.uni-trier.de}
}
@inproceedings{CO08,
  author    = {F. Chazal and S. Oudot},
  title     = {Towards persistence-based reconstruction in Euclidean spaces},
  booktitle   = {Proc. 24th. Annu. Sympos. Comput. Geom.},
  year      = {2008},
  pages = {231-241}
}
inproceedings{DBLP:conf/soda/1997,
  editor    = {Michael E. Saks},
  title     = {Proceedings of the Eighth Annual ACM-SIAM Symposium on Discrete
               Algorithms, 5-7 January 1997, New Orleans, Louisiana},
  booktitle = {SODA},
  publisher = {ACM/SIAM},
  year      = {1997},
  isbn      = {0-89871-390-0},
  ee        = {http://dl.acm.org/citation.cfm?id=314161},
  bibsource = {DBLP, http://dblp.uni-trier.de}
}




@inproceedings{attali-rips_approx,
  author    = {Dominique Attali and
               Andr{\'e} Lieutier and
               David Salinas},
  title     = {Vietoris-rips complexes also provide topologically correct
               reconstructions of sampled shapes},
  booktitle = {Symposium on Computational Geometry},
  year      = {2011},
  pages     = {491-500},
  ee        = {http://doi.acm.org/10.1145/1998196.1998276},
  bibsource = {DBLP, http://dblp.uni-trier.de}
}






@article{Carlsson:2008:LBS:1325290.1325300,
 author = {Carlsson, Gunnar and Ishkhanov, Tigran and Silva, Vin and Zomorodian, Afra},
 title = {On the Local Behavior of Spaces of Natural Images},
 journal = {Int. J. Comput. Vision},
 volume = {76},
 issue = {1},
 month = {January},
 year = {2008},
 issn = {0920-5691},
 pages = {1--12},
 numpages = {12},
 url = {http://portal.acm.org/citation.cfm?id=1325290.1325300},
 doi = {10.1007/s11263-007-0056-x},
 acmid = {1325300},
 publisher = {Kluwer Academic Publishers},
 address = {Hingham, MA, USA},
 keywords = {Filtration, Klein bottle, Manifold, Natural images, Persistent homology, Topology},
} 

article{DBLP:journals/ijcv/LeePM03,
  author    = {Ann B. Lee and
               Kim Steenstrup Pedersen and
               David Mumford},
  title     = {The Nonlinear Statistics of High-Contrast Patches in Natural
               Images},
  journal   = {International Journal of Computer Vision},
  volume    = {54},
  number    = {1-3},
  year      = {2003},
  pages     = {83-103},
  ee        = {http://dx.doi.org/10.1023/A:1023705401078},
  bibsource = {DBLP, http://dblp.uni-trier.de}
}


@article{martin2010top,
title={Topology of cyclo-octane energy landscape.},
author={Martin, S. and Thompson, A. and Coutsias, E.A. and Watson, J.},
journal={J Chem Phys},
volume={132},
number={23},
pages={234115},
year={2010},
abstract={Understanding energy landscapes is a major challenge in chemistry and biology. Although a wide variety of methods have been invented and applied to this problem, very little is understood about the actual mathematical structures underlying such landscapes. Perhaps the most general assumption is the idea that energy landscapes are low-dimensional manifolds embedded in high-dimensional Euclidean space. While this is a very mild assumption, we have discovered an example of an energy landscape which is nonmanifold, demonstrating previously unknown mathematical complexity. The example occurs in the energy landscape of cyclo-octane, which was found to have the structure of a reducible algebraic variety, composed of the union of a sphere and a Klein bottle, intersecting in two rings.}
}
 

book{hatcher2002algebraic,
  title={Algebraic Topology},
  author={Hatcher, A.},
  isbn={9780521795401},
  lccn={00065166},
  url={http://books.google.fr/books?id=BjKs86kosqgC},
  year={2002},
  publisher={Cambridge University Press}
}



@article{DBLP:journals/cagd/DelfinadoE95,
  author    = {Cecil Jose A. Delfinado and
               Herbert Edelsbrunner},
  title     = {An incremental algorithm for {B}etti numbers of simplicial
               complexes on the 3-sphere},
  journal   = {Computer Aided Geometric Design},
  volume    = {12},
  number    = {7},
  year      = {1995},
  pages     = {771-784},
  ee        = {http://dx.doi.org/10.1016/0167-8396(95)00016-Y},
  bibsource = {DBLP, http://dblp.uni-trier.de}
}


@book{Cormen:2001:IA:580470,
 author = {Cormen, Thomas H. and Stein, Clifford and Rivest, Ronald L. and Leiserson, Charles E.},
 title = {Introduction to Algorithms},
 year = {2001},
 isbn = {0070131511},
 edition = {2nd},
 publisher = {McGraw-Hill Higher Education},
} 

@article{DBLP:journals/focm/CarlssonS10,
  author    = {Gunnar E. Carlsson and
               Vin de Silva},
  title     = {Zigzag Persistence},
  journal   = {Foundations of Computational Mathematics},
  volume    = {10},
  number    = {4},
  year      = {2010},
  pages     = {367-405},
  ee        = {http://dx.doi.org/10.1007/s10208-010-9066-0},
  bibsource = {DBLP, http://dblp.uni-trier.de}
}

@article{ghrist_coverage,
  author    = {V. de Silva and R. Ghrist},
  title     = {Coverage in sensor network via persistent homology},
  journal   = {Algebraic {\&} Geometric Topology},
  volume    = {7},
  year      = {2007},
  pages     = {339-358},
}
@article{mischaikow_nanda_morse,
year={2013},
issn={0179-5376},
journal={Discrete {\&} Computational Geometry},
volume={50},
number={2},
doi={10.1007/s00454-013-9529-6},
title={Morse Theory for Filtrations and Efficient Computation of Persistent Homology},
url={http://dx.doi.org/10.1007/s00454-013-9529-6},
publisher={Springer US},
keywords={Computational topology; Discrete Morse theory; Persistent homology},
author={Mischaikow, Konstantin and Nanda, Vidit},
pages={330-353},
language={English}
}


@inproceedings{DBLP:conf/compgeom/MilosavljevicMS11,
  author    = {Nikola Milosavljevic and
               Dmitriy Morozov and
               Primoz Skraba},
  title     = {Zigzag persistent homology in matrix multiplication time},
  booktitle = {Symposium on Comp. Geom.},
  year      = {2011},
  ee        = {http://doi.acm.org/10.1145/1998196.1998229},
  bibsource = {DBLP, http://dblp.uni-trier.de}
}
proceedings{DBLP:conf/compgeom/2011,
  editor    = {Ferran Hurtado and
               Marc J. van Kreveld},
  title     = {Proceedings of the 27th ACM Symposium on Computational Geometry,
               Paris, France, June 13-15, 2011},
  booktitle = {Symposium on Computational Geometry},
  publisher = {ACM},
  year      = {2011},
  isbn      = {978-1-4503-0682-9},
  bibsource = {DBLP, http://dblp.uni-trier.de}
}

@article{DBLP:journals/comgeo/ChenK13,
  author    = {Chao Chen and
               Michael Kerber},
  title     = {An output-sensitive algorithm for persistent homology},
  journal   = {Comput. Geom.},
  volume    = {46},
  number    = {4},
  year      = {2013},
  pages     = {435-447},
  ee        = {http://dx.doi.org/10.1016/j.comgeo.2012.02.010},
  bibsource = {DBLP, http://dblp.uni-trier.de}
}


@incollection{Bauer:arXiv1303.0477,
year={2014},
isbn={978-3-319-04098-1},
booktitle={Topological Methods in Data Analysis and Visualization III},
doi={10.1007/978-3-319-04099-8_7},
title={Clear and Compress: Computing Persistent Homology in Chunks},
url={http://dx.doi.org/10.1007/978-3-319-04099-8_7},
author={Bauer, Ulrich and Kerber, Michael and Reininghaus, Jan},
pages={103-117},
language={English}
}
@inproceedings{DBLP:conf/alenex/BauerKR14,
  author    = {Ulrich Bauer and
               Michael Kerber and
               Jan Reininghaus},
  title     = {Distributed Computation of Persistent Homology},
  booktitle = {ALENEX},
  year      = {2014},
  pages     = {31-38},
  ee        = {http://dx.doi.org/10.1137/1.9781611973198.4},
  bibsource = {DBLP, http://dblp.uni-trier.de}
}
@inproceedings{DBLP:conf/compgeom/DeyFW14,
  author    = {Tamal K. Dey and
               Fengtao Fan and
               Yusu Wang},
  title     = {Computing Topological Persistence for Simplicial Maps},
  booktitle = {Symposium on Computational Geometry},
  year      = {2014},
  pages     = {345},
  ee        = {http://doi.acm.org/10.1145/2582112.2582165},
  bibsource = {DBLP, http://dblp.uni-trier.de}
}

@INPROCEEDINGS{Chen11persistenthomology,
    author = {Chao Chen and Michael Kerber},
    title = {Persistent homology computation with a twist},
    booktitle = {Proceedings 27th European Workshop on Computational Geometry},
    year = {2011}
}


@ARTICLE{Morozov05persistencealgorithm,
    author = {Dmitriy Morozov},
    title = {Persistence algorithm takes cubic time in worst case},
    journal = {BioGeometry News, Dept. Comput. Sci., Duke Univ},
    year = {2005}
}

@article{DBLP:journals/corr/abs-1205-3669,
  author    = {Peter Bubenik and
               Jonathan A. Scott},
  title     = {Categorification of persistent homology},
  journal   = {CoRR},
  volume    = {abs/1205.3669},
  year      = {2012},
  ee        = {http://arxiv.org/abs/1205.3669},
  bibsource = {DBLP, http://dblp.uni-trier.de}
}

misc{buddha_stanford_scan,
 author = "",
   title = "The Stanford 3D Scanning Repository",
    note  = "http://graphics.stanford.edu/data/3Dscanrep/"
}
@misc{dionysus_morozov,
 author = "Dmitriy Morozov",
   title = "\textsc{Dionysus}",
    note  = "http://www.mrzv.org/software/dionysus/"
}

@misc{phat_lib,
author={Bauer, Ulrich and Kerber, Michael and Reininghaus, Jan},
   title = "\textsc{Phat}",
    note  = "https://code.google.com/p/phat/"
}

misc{ann_mount,
author = "David M. Mount
and Sunil Arya",
    title = "\textsc{ANN}, {A}pproximate {N}earest {N}eighbors {L}ibrary",
    note  = "http://www.cs.sunysb.edu/~algorith/implement/ANN/implement.shtml"
}

misc{jplex_cite,
  author    = "Sexton, Harlan and Johansson, Mikael Vejdemo",
  title     = "\textsc{JPlex}",
  year      = "2009",
  note = "http://comptop.stanford.edu/programs/jplex/"
}

@book{kaczynski2004computational,
  title={Computational Homology},
  author={Kaczynski, T. and Mischaikow, K. and Mrozek, M.},
  isbn={9780387408538},
  lccn={03061109},
  series={Applied Mathematical Sciences},
  url={https://books.google.fr/books?id=AShKtpi3GecC},
  year={2004},
  publisher={Springer New York}
}

@inbook{peikert2012topological,
year={2012},
isbn={978-3-642-23174-2},
booktitle={Topological Methods in Data Analysis and Visualization II},
series={Mathematics and Visualization},
editor={Peikert, Ronald and Hauser, Helwig and Carr, Hamish and Fuchs, Raphael},
doi={10.1007/978-3-642-23175-9_7},
title={Efficient Computation of Persistent Homology for Cubical Data},
url={http://dx.doi.org/10.1007/978-3-642-23175-9_7},
publisher={Springer Berlin Heidelberg},
author={Wagner, Hubert and Chen, Chao and Vucini, Erald},
pages={91-106},
language={English}
}

<<<<<<< HEAD
@ARTICLE{bubenik_landscapes_2015,
    author = {P. Bubenik},
    title = {Statistical topological data analysis using persistence landscapes.},
    journal = {Journal of Machine Learning Research},
    year = {2015}
}

@ARTICLE{bubenik_dlotko_landscapes_2016,
    author = {P. Bubenik, P. Dlotko},
    title = {A persistence landscapes toolbox for topological statistics.},
    journal = {Journal of Symbolic Computation.},
    year = {2016}
}
                         
@ARTICLE{Fasy_Kim_Lecci_Maria_tda,
    author = {B. Fasy, J. Kim, F. Lecci, C. Maria},
    title = {Introduction to the R package TDA.},
    journal = {arXiv:1411.1830.},
    year = {2016}
}


@ARTICLE{Ferri_Frosini_comparision_sheme_1,
    author = {P. Donatini, P. Frosini, A. Lovato},
    title = {Size functions for signature recognition.},
    journal = {Proceedings of SPIE, Vision Geometry VII, vol. 3454},
    year = {1998}
}


@ARTICLE{Ferri_Frosini_comparision_sheme_2,
    author = {M. Ferri, P. Frosini, A. Lovato, C. Zambelli},
    title = {Point selection: A new comparison scheme for size functions (With an application to monogram recognition).},
    journal = {Proceedings Third Asian Conference on Computer Vision, Lecture Notes in Computer Science 1351.},
    year = {1998}
}

@ARTICLE{Persistence_Images_2017,
    author = {H. Adams, S. Chepushtanova, T. Emerson, E. Hanson, M. Kirby, F. Motta, R. Neville, C. Peterson, P. Shipman, L. Ziegelmeier},
    title = {Persistence Images: A Stable Vector Representation of Persistent Homology.},
    journal = {Journal of Machine Learning Research},
    year = {2017}
}


@ARTICLE{Kusano_Fukumizu_Hiraoka_PWGK,
    author = {G. Kusano, K. Fukumizu, Y. Hiraoka},
    title = {Persistence weighted Gaussian kernel for topological data analysis.},
    journal = {ICML'16 Proceedings of the 33rd International Conference on International Conference on Machine Learning - Volume 48},
    year = {2016}
}

@ARTICLE{Reininghaus_Huber_ALL_PSSK,
    author = {J. Reininghaus, S. Huber, U. Bauer, R. Kwitt},
    title = {A Stable Multi-Scale Kernel for Topological Machine Learning.},
    journal = {Proc. 2015 IEEE Conf. Comp. Vision & Pat. Rec. (CVPR '15)},
    year = {2015}
}

@ARTICLE{Carriere_Oudot_Ovsjanikov_top_signatures_3d,
    author = {M. Carrière, S. Oudot, M. Ovsjanikov},
    title = {Stable Topological Signatures for Points on 3D Shapes.},
    journal = {Proc. Sympos. on Geometry Processing},
    year = {2015}
}
           

=======
@article{de2004topological,
  title={Topological estimation using witness complexes},
  author={De Silva, Vin and Carlsson, Gunnar},
  journal={Proc. Sympos. Point-Based Graphics},
  pages={157-166},
  year={2004}
}
>>>>>>> dd108b5a
<|MERGE_RESOLUTION|>--- conflicted
+++ resolved
@@ -1,4 +1,4 @@
-F. Lecci@inproceedings{gudhilibrary_ICMS14,
+@inproceedings{gudhilibrary_ICMS14,
   author    = {Cl\'ement Maria and Jean-Daniel Boissonnat and 
               Marc Glisse and Mariette Yvinec},
   title     = {The {G}udhi Library: Simplicial Complexes and Persistent Homology},
@@ -972,7 +972,14 @@
 language={English}
 }
 
-<<<<<<< HEAD
+@article{de2004topological,
+  title={Topological estimation using witness complexes},
+  author={De Silva, Vin and Carlsson, Gunnar},
+  journal={Proc. Sympos. Point-Based Graphics},
+  pages={157-166},
+  year={2004}
+}
+
 @ARTICLE{bubenik_landscapes_2015,
     author = {P. Bubenik},
     title = {Statistical topological data analysis using persistence landscapes.},
@@ -1040,12 +1047,3 @@
 }
            
 
-=======
-@article{de2004topological,
-  title={Topological estimation using witness complexes},
-  author={De Silva, Vin and Carlsson, Gunnar},
-  journal={Proc. Sympos. Point-Based Graphics},
-  pages={157-166},
-  year={2004}
-}
->>>>>>> dd108b5a
