--- conflicted
+++ resolved
@@ -168,23 +168,13 @@
 }
 
 @incollection{gudhi:SubSampling
-<<<<<<< HEAD
-, author =  "Cl\'ement Jamin and Siargey Kachanovich and Marc Glisse"
-, title =   "Subsampling"
-, publisher =  "{GUDHI Editorial Board}"
-, edition =     "{@GUDHI_VERSION@}"
-, booktitle =   "{GUDHI} User and Reference Manual"
-, url = "https://gudhi.inria.fr/doc/@GUDHI_VERSION@/group__subsampling.html"
-, year =        @GUDHI_VERSION_YEAR@
-=======
-, author    = {Cl{\'{e}}ment Jamin and Siargey Kachanovich}
+, author    = {Cl{\'{e}}ment Jamin and Siargey Kachanovich and Marc Glisse}
 , title     = {Subsampling}
 , publisher = {GUDHI Editorial Board}
 , edition   = {@GUDHI_VERSION@}
 , booktitle = {GUDHI User and Reference Manual}
 , url       = {https://gudhi.inria.fr/doc/@GUDHI_VERSION@/group__subsampling.html}
 , year      = {@GUDHI_VERSION_YEAR@}
->>>>>>> 2752ead7
 }
 
 @incollection{gudhi:SpatialSearching
